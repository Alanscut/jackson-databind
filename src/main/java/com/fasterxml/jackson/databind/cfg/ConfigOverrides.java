--- conflicted
+++ resolved
@@ -2,11 +2,8 @@
 
 import java.util.*;
 
-<<<<<<< HEAD
 import com.fasterxml.jackson.annotation.JsonAutoDetect;
-=======
 import com.fasterxml.jackson.annotation.JsonFormat;
->>>>>>> ab9413ae
 import com.fasterxml.jackson.annotation.JsonInclude;
 import com.fasterxml.jackson.annotation.JsonSetter;
 
@@ -46,14 +43,6 @@
 
     protected Boolean _defaultMergeable;
 
-    /**
-     * Global default setting (if any) for leniency: if disabled ({link Boolean#TRUE}),
-     * "strict" (not lenient): default setting if absence of value is considered "lenient"
-     * in Jackson 2.x. Default setting may be overridden by per-type and per-property
-     * settings.
-     *
-     * @since 2.10
-     */
     protected Boolean _defaultLeniency;
 
     /*
@@ -66,30 +55,15 @@
         this(null,
                 INCLUDE_ALL,
                 JsonSetter.Value.empty(),
-<<<<<<< HEAD
                 VisibilityChecker.defaultInstance(),
-                null
-=======
-                VisibilityChecker.Std.defaultInstance(),
                 null, null
->>>>>>> ab9413ae
         );
     }
 
-    /**
-     * @since 2.10
-     */
     protected ConfigOverrides(Map<Class<?>, MutableConfigOverride> overrides,
-<<<<<<< HEAD
-            JsonInclude.Value defIncl,
-            JsonSetter.Value defSetter,
+            JsonInclude.Value defIncl, JsonSetter.Value defSetter,
             VisibilityChecker defVisibility,
-            Boolean defMergeable) {
-=======
-            JsonInclude.Value defIncl, JsonSetter.Value defSetter,
-            VisibilityChecker<?> defVisibility, Boolean defMergeable, Boolean defLeniency)
-    {
->>>>>>> ab9413ae
+            Boolean defMergeable, Boolean defLeniency) {
         _overrides = overrides;
         _defaultInclusion = defIncl;
         _defaultNullHandling = defSetter;
@@ -98,22 +72,8 @@
         _defaultLeniency = defLeniency;
     }
 
-<<<<<<< HEAD
     @Override
     public ConfigOverrides snapshot()
-=======
-    /**
-     * @deprecated Since 2.10
-     */
-    @Deprecated // since 2.10
-    protected ConfigOverrides(Map<Class<?>, MutableConfigOverride> overrides,
-            JsonInclude.Value defIncl, JsonSetter.Value defSetter,
-            VisibilityChecker<?> defVisibility, Boolean defMergeable) {
-        this(overrides, defIncl, defSetter, defVisibility, defMergeable, null);
-    }
-    
-    public ConfigOverrides copy()
->>>>>>> ab9413ae
     {
         Map<Class<?>, MutableConfigOverride> newOverrides;
         if (_overrides == null) {
@@ -125,12 +85,8 @@
             }
         }
         return new ConfigOverrides(newOverrides,
-<<<<<<< HEAD
-                _defaultInclusion, _defaultNullHandling, _visibilityChecker, _defaultMergeable);
-=======
-                _defaultInclusion, _defaultSetterInfo, _visibilityChecker,
+                _defaultInclusion, _defaultNullHandling, _visibilityChecker,
                 _defaultMergeable, _defaultLeniency);
->>>>>>> ab9413ae
     }
 
     /*
@@ -138,7 +94,7 @@
     /* Per-type override access
     /**********************************************************************
      */
-
+    
     public ConfigOverride findOverride(Class<?> type) {
         if (_overrides == null) {
             return null;
@@ -158,41 +114,19 @@
         return override;
     }
 
-    /**
-     * Specific accessor for finding {code JsonFormat.Value} for given type,
-     * considering global default for leniency as well as per-type format
-     * override (if any).
-     *
-     * @return Default format settings for type; never null.
-     *
-     * @since 2.10
-     */
     public JsonFormat.Value findFormatDefaults(Class<?> type) {
         if (_overrides != null) {
-            ConfigOverride override = _overrides.get(type);
-            if (override != null) {
-                JsonFormat.Value format = override.getFormat();
-                if (format != null) {
-                    if (!format.hasLenient()) {
-                        return format.withLenient(_defaultLeniency);
-                    }
-                    return format;
-                }
+            ConfigOverride cfg = findOverride(type);
+            if (cfg != null) {
+                return cfg.getFormat();
             }
         }
-        if (_defaultLeniency == null) {
-            return JsonFormat.Value.empty();
-        }
-        return JsonFormat.Value.forLeniency(_defaultLeniency);
-    }
-
-    /*
-    /**********************************************************************
-<<<<<<< HEAD
+        return JsonFormat.Value.empty();
+    }
+
+    /*
+    /**********************************************************************
     /* Global defaults accessors
-=======
-    /* Global defaults access
->>>>>>> ab9413ae
     /**********************************************************************
      */
 
@@ -208,21 +142,11 @@
         return _defaultMergeable;
     }
 
-<<<<<<< HEAD
-    public VisibilityChecker getDefaultVisibility() {
-=======
-    /**
-     * @since 2.10
-     */
     public Boolean getDefaultLeniency() {
         return _defaultLeniency;
     }
-    
-    /**
-     * @since 2.9
-     */
-    public VisibilityChecker<?> getDefaultVisibility() {
->>>>>>> ab9413ae
+
+    public VisibilityChecker getDefaultVisibility() {
         return _visibilityChecker;
     }
 
@@ -242,26 +166,17 @@
         return this;
     }
 
-    public ConfigOverrides setDefaultMergeable(Boolean v) {
-        _defaultMergeable = v;
-        return this;
-    }
-
-<<<<<<< HEAD
+    public ConfigOverrides setDefaultMergeable(Boolean b) {
+        _defaultMergeable = b;
+        return this;
+    }
+
+    public ConfigOverrides setDefaultLeniency(Boolean b) {
+        _defaultLeniency = b;
+        return this;
+    }
+
     public ConfigOverrides setDefaultVisibility(VisibilityChecker v) {
-=======
-    /**
-     * @since 2.10
-     */
-    public void setDefaultLeniency(Boolean v) {
-        _defaultLeniency = v;
-    }
-
-    /**
-     * @since 2.9
-     */
-    public void setDefaultVisibility(VisibilityChecker<?> v) {
->>>>>>> ab9413ae
         _visibilityChecker = v;
         return this;
     }
@@ -283,6 +198,7 @@
                 .append("incl=").append(_defaultInclusion)
                 .append(", nulls=").append(_defaultNullHandling)
                 .append(", merge=").append(_defaultMergeable)
+                .append(", leniency=").append(_defaultLeniency)
                 .append(", visibility=").append(_visibilityChecker)
                 .append(", typed=")
                 ;
