package com.fasterxml.jackson.databind.deser.std;

import java.io.IOException;
import java.math.BigDecimal;
import java.math.BigInteger;
import java.util.HashSet;

import com.fasterxml.jackson.core.JsonParser;
import com.fasterxml.jackson.core.JsonProcessingException;
import com.fasterxml.jackson.core.JsonToken;
import com.fasterxml.jackson.core.JsonTokenId;
import com.fasterxml.jackson.databind.DeserializationContext;
import com.fasterxml.jackson.databind.DeserializationFeature;
import com.fasterxml.jackson.databind.JsonDeserializer;
import com.fasterxml.jackson.databind.JsonMappingException;
import com.fasterxml.jackson.databind.annotation.JacksonStdImpl;
import com.fasterxml.jackson.databind.jsontype.TypeDeserializer;

/**
 * Container class for deserializers that handle core JDK primitive
 * (and matching wrapper) types, as well as standard "big" numeric types.
 * Note that this includes types such as {@link java.lang.Boolean}
 * and {@link java.lang.Character} which are not strictly numeric,
 * but are part of primitive/wrapper types.
 */
public class NumberDeserializers
{
    private final static HashSet<String> _classNames = new HashSet<String>();
    static {
        // note: can skip primitive types; other ways to check them:
        Class<?>[] numberTypes = new Class<?>[] {
            Boolean.class,
            Byte.class,
            Short.class,
            Character.class,
            Integer.class,
            Long.class,
            Float.class,
            Double.class,
            // and more generic ones
            Number.class, BigDecimal.class, BigInteger.class
        };
        for (Class<?> cls : numberTypes) {
            _classNames.add(cls.getName());
        }
    }

    public static JsonDeserializer<?> find(Class<?> rawType, String clsName) {
        if (rawType.isPrimitive()) {
            if (rawType == Integer.TYPE) {
                return IntegerDeserializer.primitiveInstance;
            }
            if (rawType == Boolean.TYPE) {
                return BooleanDeserializer.primitiveInstance;
            }
            if (rawType == Long.TYPE) {
                return LongDeserializer.primitiveInstance;
            }
            if (rawType == Double.TYPE) {
                return DoubleDeserializer.primitiveInstance;
            }
            if (rawType == Character.TYPE) {
                return CharacterDeserializer.primitiveInstance;
            }
            if (rawType == Byte.TYPE) {
                return ByteDeserializer.primitiveInstance;
            }
            if (rawType == Short.TYPE) {
                return ShortDeserializer.primitiveInstance;
            }
            if (rawType == Float.TYPE) {
                return FloatDeserializer.primitiveInstance;
            }
        } else if (_classNames.contains(clsName)) {
            // Start with most common types; int, boolean, long, double
            if (rawType == Integer.class) {
                return IntegerDeserializer.wrapperInstance;
            }
            if (rawType == Boolean.class) {
                return BooleanDeserializer.wrapperInstance;
            }
            if (rawType == Long.class) {
                return LongDeserializer.wrapperInstance;
            }
            if (rawType == Double.class) {
                return DoubleDeserializer.wrapperInstance;
            }
            if (rawType == Character.class) {
                return CharacterDeserializer.wrapperInstance;
            }
            if (rawType == Byte.class) {
                return ByteDeserializer.wrapperInstance;
            }
            if (rawType == Short.class) {
                return ShortDeserializer.wrapperInstance;
            }
            if (rawType == Float.class) {
                return FloatDeserializer.wrapperInstance;
            }
            if (rawType == Number.class) {
                return NumberDeserializer.instance;
            }
            if (rawType == BigDecimal.class) {
                return BigDecimalDeserializer.instance;
            }
            if (rawType == BigInteger.class) {
                return BigIntegerDeserializer.instance;
            }
        } else {
            return null;
        }
        // should never occur
        throw new IllegalArgumentException("Internal error: can't find deserializer for "+rawType.getName());
    }
    
    /*
    /**********************************************************
    /* Then one intermediate base class for things that have
    /* both primitive and wrapper types
    /**********************************************************
     */

    protected abstract static class PrimitiveOrWrapperDeserializer<T>
        extends StdScalarDeserializer<T>
    {
        private static final long serialVersionUID = 1L;

        protected final T _nullValue;
        protected final boolean _primitive;

        protected PrimitiveOrWrapperDeserializer(Class<T> vc, T nvl) {
            super(vc);
            _nullValue = nvl;
            _primitive = vc.isPrimitive();
        }

        @Override
        public final T getNullValue(DeserializationContext ctxt) throws JsonMappingException
        {
            if (_primitive && ctxt.isEnabled(DeserializationFeature.FAIL_ON_NULL_FOR_PRIMITIVES)) {
                String msg = String.format(
                        "Can not map JSON null into type %s (set DeserializationConfig.DeserializationFeature.FAIL_ON_NULL_FOR_PRIMITIVES to 'false' to allow)",
                        handledType().toString());
                throw ctxt.mappingException(msg);
            }
            return _nullValue;
        }

        @Override
        @Deprecated // remove in 2.7
        public final T getNullValue() {
            return _nullValue;
        }
    }

    /*
    /**********************************************************
    /* Then primitive/wrapper types
    /**********************************************************
     */

    @JacksonStdImpl
    public final static class BooleanDeserializer
        extends PrimitiveOrWrapperDeserializer<Boolean>
    {
        private static final long serialVersionUID = 1L;

        final static BooleanDeserializer primitiveInstance = new BooleanDeserializer(Boolean.TYPE, Boolean.FALSE);
        final static BooleanDeserializer wrapperInstance = new BooleanDeserializer(Boolean.class, null);

        public BooleanDeserializer(Class<Boolean> cls, Boolean nvl)
        {
            super(cls, nvl);
        }
        
        @Override
        public Boolean deserialize(JsonParser j, DeserializationContext ctxt) throws IOException
        {
            return _parseBoolean(j, ctxt);
        }

        // 1.6: since we can never have type info ("natural type"; String, Boolean, Integer, Double):
        // (is it an error to even call this version?)
        @Override
        public Boolean deserializeWithType(JsonParser p, DeserializationContext ctxt,
                TypeDeserializer typeDeserializer)
            throws IOException
        {
            return _parseBoolean(p, ctxt);
        }
    }

    @JacksonStdImpl
    public static class ByteDeserializer
        extends PrimitiveOrWrapperDeserializer<Byte>
    {
        private static final long serialVersionUID = 1L;

        final static ByteDeserializer primitiveInstance = new ByteDeserializer(Byte.TYPE, (byte) 0);
        final static ByteDeserializer wrapperInstance = new ByteDeserializer(Byte.class, null);
        
        public ByteDeserializer(Class<Byte> cls, Byte nvl)
        {
            super(cls, nvl);
        }

        @Override
        public Byte deserialize(JsonParser p, DeserializationContext ctxt) throws IOException
        {
            return _parseByte(p, ctxt);
        }
    }

    @JacksonStdImpl
    public static class ShortDeserializer
        extends PrimitiveOrWrapperDeserializer<Short>
    {
        private static final long serialVersionUID = 1L;

        final static ShortDeserializer primitiveInstance = new ShortDeserializer(Short.TYPE, Short.valueOf((short)0));
        final static ShortDeserializer wrapperInstance = new ShortDeserializer(Short.class, null);
        
        public ShortDeserializer(Class<Short> cls, Short nvl)
        {
            super(cls, nvl);
        }

        @Override
        public Short deserialize(JsonParser jp, DeserializationContext ctxt)
            throws IOException, JsonProcessingException
        {
            return _parseShort(jp, ctxt);
        }
    }

    @JacksonStdImpl
    public static class CharacterDeserializer
        extends PrimitiveOrWrapperDeserializer<Character>
    {
        private static final long serialVersionUID = 1L;

        final static CharacterDeserializer primitiveInstance = new CharacterDeserializer(Character.TYPE, '\0');
        final static CharacterDeserializer wrapperInstance = new CharacterDeserializer(Character.class, null);
        
        public CharacterDeserializer(Class<Character> cls, Character nvl)
        {
            super(cls, nvl);
        }

        @Override
        public Character deserialize(JsonParser p, DeserializationContext ctxt)
            throws IOException, JsonProcessingException
        {
            switch (p.getCurrentTokenId()) {
            case JsonTokenId.ID_NUMBER_INT: // ok iff ascii value
                int value = p.getIntValue();
                if (value >= 0 && value <= 0xFFFF) {
                    return Character.valueOf((char) value);
                }
                break;
            case JsonTokenId.ID_STRING: // this is the usual type
                // But does it have to be exactly one char?
                String text = p.getText();
                if (text.length() == 1) {
                    return Character.valueOf(text.charAt(0));
                }
                // actually, empty should become null?
                if (text.length() == 0) {
                    return (Character) getEmptyValue(ctxt);
                }               
                break;
            case JsonTokenId.ID_START_ARRAY:
                if (ctxt.isEnabled(DeserializationFeature.UNWRAP_SINGLE_VALUE_ARRAYS)) {
                    p.nextToken();
                    final Character C = deserialize(p, ctxt);
                    if (p.nextToken() != JsonToken.END_ARRAY) {
                        throw ctxt.wrongTokenException(p, JsonToken.END_ARRAY, 
                                "Attempted to unwrap single value array for single '" + _valueClass.getName() + "' value but there was more than a single value in the array"
                                );
                    }
                    return C;
                }
            }
            throw ctxt.mappingException(_valueClass, p.getCurrentToken());
        }
    }

    @JacksonStdImpl
    public final static class IntegerDeserializer
        extends PrimitiveOrWrapperDeserializer<Integer>
    {
        private static final long serialVersionUID = 1L;

        final static IntegerDeserializer primitiveInstance = new IntegerDeserializer(Integer.TYPE, Integer.valueOf(0));
        final static IntegerDeserializer wrapperInstance = new IntegerDeserializer(Integer.class, null);
        
        public IntegerDeserializer(Class<Integer> cls, Integer nvl) {
            super(cls, nvl);
        }

        // since 2.6, slightly faster lookups for this very common type
        @Override
        public boolean isCachable() { return true; }

        @Override
        public Integer deserialize(JsonParser p, DeserializationContext ctxt) throws IOException {
            if (p.hasToken(JsonToken.VALUE_NUMBER_INT)) {
                return p.getIntValue();
            }
            return _parseInteger(p, ctxt);
        }

        // 1.6: since we can never have type info ("natural type"; String, Boolean, Integer, Double):
        // (is it an error to even call this version?)
        @Override
        public Integer deserializeWithType(JsonParser p, DeserializationContext ctxt,
                TypeDeserializer typeDeserializer) throws IOException
        {
            if (p.hasToken(JsonToken.VALUE_NUMBER_INT)) {
                return p.getIntValue();
            }
            return _parseInteger(p, ctxt);
        }
    }

    @JacksonStdImpl
    public final static class LongDeserializer
        extends PrimitiveOrWrapperDeserializer<Long>
    {
        private static final long serialVersionUID = 1L;

        final static LongDeserializer primitiveInstance = new LongDeserializer(Long.TYPE, Long.valueOf(0L));
        final static LongDeserializer wrapperInstance = new LongDeserializer(Long.class, null);
        
        public LongDeserializer(Class<Long> cls, Long nvl) {
            super(cls, nvl);
        }

        // since 2.6, slightly faster lookups for this very common type
        @Override
        public boolean isCachable() { return true; }
        
        @Override
        public Long deserialize(JsonParser p, DeserializationContext ctxt) throws IOException {
            if (p.hasToken(JsonToken.VALUE_NUMBER_INT)) {
                return p.getLongValue();
            }
            return _parseLong(p, ctxt);
        }
    }

    @JacksonStdImpl
    public static class FloatDeserializer
        extends PrimitiveOrWrapperDeserializer<Float>
    {
        private static final long serialVersionUID = 1L;

        final static FloatDeserializer primitiveInstance = new FloatDeserializer(Float.TYPE, 0.f);
        final static FloatDeserializer wrapperInstance = new FloatDeserializer(Float.class, null);
        
        public FloatDeserializer(Class<Float> cls, Float nvl) {
            super(cls, nvl);
        }

        @Override
        public Float deserialize(JsonParser p, DeserializationContext ctxt) throws IOException
        {
            return _parseFloat(p, ctxt);
        }
    }

    @JacksonStdImpl
    public static class DoubleDeserializer
        extends PrimitiveOrWrapperDeserializer<Double>
    {
        private static final long serialVersionUID = 1L;

        final static DoubleDeserializer primitiveInstance = new DoubleDeserializer(Double.TYPE, 0.d);
        final static DoubleDeserializer wrapperInstance = new DoubleDeserializer(Double.class, null);
        
        public DoubleDeserializer(Class<Double> cls, Double nvl) {
            super(cls, nvl);
        }

        @Override
        public Double deserialize(JsonParser jp, DeserializationContext ctxt) throws IOException {
            return _parseDouble(jp, ctxt);
        }

        // 1.6: since we can never have type info ("natural type"; String, Boolean, Integer, Double):
        // (is it an error to even call this version?)
        @Override
        public Double deserializeWithType(JsonParser jp, DeserializationContext ctxt,
                TypeDeserializer typeDeserializer) throws IOException
        {
            return _parseDouble(jp, ctxt);
        }
    }

    /**
     * For type <code>Number.class</code>, we can just rely on type
     * mappings that plain {@link JsonParser#getNumberValue} returns.
     *<p>
     * Since 1.5, there is one additional complication: some numeric
     * types (specifically, int/Integer and double/Double) are "non-typed";
     * meaning that they will NEVER be output with type information.
     * But other numeric types may need such type information.
     * This is why {@link #deserializeWithType} must be overridden.
     */
    @SuppressWarnings("serial")
    @JacksonStdImpl
    public static class NumberDeserializer
        extends StdScalarDeserializer<Object>
    {
        public final static NumberDeserializer instance = new NumberDeserializer();
        
        public NumberDeserializer() {
            super(Number.class);
        }

        @Override
        public Object deserialize(JsonParser p, DeserializationContext ctxt) throws IOException
        {
            switch (p.getCurrentTokenId()) {
            case JsonTokenId.ID_NUMBER_INT:
                if (ctxt.hasSomeOfFeatures(F_MASK_INT_COERCIONS)) {
                    return _coerceIntegral(p, ctxt);
                }
                return p.getNumberValue();

            case JsonTokenId.ID_NUMBER_FLOAT:
                if (ctxt.isEnabled(DeserializationFeature.USE_BIG_DECIMAL_FOR_FLOATS)) {
                    return p.getDecimalValue();
                }
                return Double.valueOf(p.getDoubleValue());

            case JsonTokenId.ID_STRING:
                /* Textual values are more difficult... not parsing itself, but figuring
                 * out 'minimal' type to use 
                 */
                String text = p.getText().trim();
                if (text.length() == 0) {
                    return getEmptyValue(ctxt);
                }
                if (_hasTextualNull(text)) {
                    return getNullValue(ctxt);
                }
                if (_isPosInf(text)) {
                    return Double.POSITIVE_INFINITY;
                }
                if (_isNegInf(text)) {
                    return Double.NEGATIVE_INFINITY;
                }
                if (_isNaN(text)) {
                    return Double.NaN;
                }
                try {
<<<<<<< HEAD
                    if (text.indexOf('.') >= 0 || text.indexOf('E') >= 0) { // floating point
=======
                    if (!_isIntNumber(text)) {
>>>>>>> 9317e548
                        if (ctxt.isEnabled(DeserializationFeature.USE_BIG_DECIMAL_FOR_FLOATS)) {
                            return new BigDecimal(text);
                        }
                        return new Double(text);
                    }
                    if (ctxt.isEnabled(DeserializationFeature.USE_BIG_INTEGER_FOR_INTS)) {
                        return new BigInteger(text);
                    }
                    long value = Long.parseLong(text);
                    if (!ctxt.isEnabled(DeserializationFeature.USE_LONG_FOR_INTS)) {
                        if (value <= Integer.MAX_VALUE && value >= Integer.MIN_VALUE) {
                            return Integer.valueOf((int) value);
                        }
                    }
                    return Long.valueOf(value);
                } catch (IllegalArgumentException iae) {
                    throw ctxt.weirdStringException(text, _valueClass, "not a valid number");
                }
            case JsonTokenId.ID_START_ARRAY:
                if (ctxt.isEnabled(DeserializationFeature.UNWRAP_SINGLE_VALUE_ARRAYS)) {
                    p.nextToken();
                    final Object value = deserialize(p, ctxt);
                    if (p.nextToken() != JsonToken.END_ARRAY) {
                        throw ctxt.wrongTokenException(p, JsonToken.END_ARRAY, 
                                "Attempted to unwrap single value array for single '" + _valueClass.getName() + "' value but there was more than a single value in the array"
                                );
                    }
                    return value;
                }
                break;
            }
            // Otherwise, no can do:
            throw ctxt.mappingException(_valueClass, p.getCurrentToken());
        }

        /**
         * As mentioned in class Javadoc, there is additional complexity in
         * handling potentially mixed type information here. Because of this,
         * we must actually check for "raw" integers and doubles first, before
         * calling type deserializer.
         */
        @Override
        public Object deserializeWithType(JsonParser jp, DeserializationContext ctxt,
                                          TypeDeserializer typeDeserializer)
            throws IOException
        {
            switch (jp.getCurrentTokenId()) {
            case JsonTokenId.ID_NUMBER_INT:
            case JsonTokenId.ID_NUMBER_FLOAT:
            case JsonTokenId.ID_STRING:
                // can not point to type information: hence must be non-typed (int/double)
                return deserialize(jp, ctxt);
            }
            return typeDeserializer.deserializeTypedFromScalar(jp, ctxt);
        }
    }

    /*
    /**********************************************************
    /* And then bit more complicated (but non-structured) number
    /* types
    /**********************************************************
     */

    /**
     * This is bit trickier to implement efficiently, while avoiding
     * overflow problems.
     */
    @SuppressWarnings("serial")
    @JacksonStdImpl
    public static class BigIntegerDeserializer
        extends StdScalarDeserializer<BigInteger>
    {
        public final static BigIntegerDeserializer instance = new BigIntegerDeserializer();

        public BigIntegerDeserializer() { super(BigInteger.class); }

        @SuppressWarnings("incomplete-switch")
        @Override
        public BigInteger deserialize(JsonParser p, DeserializationContext ctxt) throws IOException
        {
            switch (p.getCurrentTokenId()) {
            case JsonTokenId.ID_NUMBER_INT:
                switch (p.getNumberType()) {
                case INT:
                case LONG:
                case BIG_INTEGER:
                    return p.getBigIntegerValue();
                }
                break;
            case JsonTokenId.ID_NUMBER_FLOAT:
                if (!ctxt.isEnabled(DeserializationFeature.ACCEPT_FLOAT_AS_INT)) {
                    _failDoubleToIntCoercion(p, ctxt, "java.math.BigInteger");
                }
                return p.getDecimalValue().toBigInteger();
            case JsonTokenId.ID_START_ARRAY:
                if (ctxt.isEnabled(DeserializationFeature.UNWRAP_SINGLE_VALUE_ARRAYS)) {
                    p.nextToken();
                    final BigInteger value = deserialize(p, ctxt);
                    if (p.nextToken() != JsonToken.END_ARRAY) {
                        throw ctxt.wrongTokenException(p, JsonToken.END_ARRAY,
                            "Attempted to unwrap single value array for single 'BigInteger' value but there was more than a single value in the array"
                        );
                    }
                    return value;
                }
                break;
            case JsonTokenId.ID_STRING: // let's do implicit re-parse
                String text = p.getText().trim();
                if (text.length() == 0) {
                    return null;
                }
                try {
                    return new BigInteger(text);
                } catch (IllegalArgumentException iae) {
                    throw ctxt.weirdStringException(text, _valueClass, "not a valid representation");
                }
            }
            // String is ok too, can easily convert; otherwise, no can do:
            throw ctxt.mappingException(_valueClass, p.getCurrentToken());
        }
    }
    
    @SuppressWarnings("serial")
    @JacksonStdImpl
    public static class BigDecimalDeserializer
        extends StdScalarDeserializer<BigDecimal>
    {
        public final static BigDecimalDeserializer instance = new BigDecimalDeserializer();
 
        public BigDecimalDeserializer() { super(BigDecimal.class); }

        @Override
        public BigDecimal deserialize(JsonParser p, DeserializationContext ctxt)
            throws IOException
        {
            switch (p.getCurrentTokenId()) {
            case JsonTokenId.ID_NUMBER_INT:
            case JsonTokenId.ID_NUMBER_FLOAT:
                return p.getDecimalValue();
            case JsonTokenId.ID_STRING:
                String text = p.getText().trim();
                if (text.length() == 0) {
                    return null;
                }
                try {
                    return new BigDecimal(text);
                } catch (IllegalArgumentException iae) {
                    throw ctxt.weirdStringException(text, _valueClass, "not a valid representation");
                }
            case JsonTokenId.ID_START_ARRAY:
                if (ctxt.isEnabled(DeserializationFeature.UNWRAP_SINGLE_VALUE_ARRAYS)) {
                    p.nextToken();
                    final BigDecimal value = deserialize(p, ctxt);
                    if (p.nextToken() != JsonToken.END_ARRAY) {
                        throw ctxt.wrongTokenException(p, JsonToken.END_ARRAY,
                            "Attempted to unwrap single value array for single 'BigDecimal' value but there was more than a single value in the array"
                        );
                    }
                    return value;
                }
                break;
            }
            // Otherwise, no can do:
            throw ctxt.mappingException(_valueClass, p.getCurrentToken());
        }
    }
}<|MERGE_RESOLUTION|>--- conflicted
+++ resolved
@@ -455,11 +455,7 @@
                     return Double.NaN;
                 }
                 try {
-<<<<<<< HEAD
-                    if (text.indexOf('.') >= 0 || text.indexOf('E') >= 0) { // floating point
-=======
                     if (!_isIntNumber(text)) {
->>>>>>> 9317e548
                         if (ctxt.isEnabled(DeserializationFeature.USE_BIG_DECIMAL_FOR_FLOATS)) {
                             return new BigDecimal(text);
                         }
