--- conflicted
+++ resolved
@@ -1507,27 +1507,18 @@
             Object beanOrBuilder, String propName)
         throws IOException
     {
-<<<<<<< HEAD
         if ((_ignorableProps != null) && _ignorableProps.contains(propName)) {
-            handleIgnoredProperty(p, ctxt, bean, propName);
-=======
-        if (_ignorableProps != null && _ignorableProps.contains(propName)) {
             handleIgnoredProperty(p, ctxt, beanOrBuilder, propName);
->>>>>>> c9f36d9b
         } else if (_anySetter != null) {
             try {
                // should we consider return type of any setter?
                 _anySetter.deserializeAndSet(p, ctxt, beanOrBuilder, propName);
             } catch (Exception e) {
-<<<<<<< HEAD
-                throw wrapAndThrow(e, bean, propName, ctxt);
-=======
-                wrapAndThrow(e, beanOrBuilder, propName, ctxt);
->>>>>>> c9f36d9b
+                throw wrapAndThrow(e, beanOrBuilder, propName, ctxt);
             }
         } else {
             // Unknown: let's call handler method
-            handleUnknownProperty(p, ctxt, beanOrBuilder, propName);         
+            handleUnknownProperty(p, ctxt, beanOrBuilder, propName);
         }
     }
 
