--- conflicted
+++ resolved
@@ -47,23 +47,18 @@
     }
 
     @Override
-<<<<<<< HEAD
     public SettableBeanProperty withValueDeserializer(JsonDeserializer<?> deser) {
+        if (_valueDeserializer == deser) {
+            return this;
+        }
         return new ObjectIdValueProperty(this, deser, _nullProvider);
     }
 
     @Override
     public SettableBeanProperty withNullProvider(NullValueProvider nva) {
         return new ObjectIdValueProperty(this, _valueDeserializer, nva);
-=======
-    public ObjectIdValueProperty withValueDeserializer(JsonDeserializer<?> deser) {
-        if (_valueDeserializer == deser) {
-            return this;
-        }
-        return new ObjectIdValueProperty(this, deser);
->>>>>>> 8de9cef9
     }
-    
+
     // // // BeanProperty impl
     
     @Override
