package com.fasterxml.jackson.databind.deser;

import java.io.IOException;
import java.util.*;

import com.fasterxml.jackson.core.*;
import com.fasterxml.jackson.databind.*;
import com.fasterxml.jackson.databind.deser.impl.*;
import com.fasterxml.jackson.databind.introspect.AnnotatedMethod;
import com.fasterxml.jackson.databind.util.NameTransformer;
import com.fasterxml.jackson.databind.util.TokenBuffer;

/**
 * Class that handles deserialization using a separate
 * Builder class, which is used for data binding and
 * produces actual deserialized value at the end
 * of data binding.
 *<p>
 * Note on implementation: much of code has been copied from
 * {@link BeanDeserializer}; there may be opportunities to
 * refactor this in future.
 */
public class BuilderBasedDeserializer
    extends BeanDeserializerBase
{
    private static final long serialVersionUID = 1L;

    protected final AnnotatedMethod _buildMethod;

<<<<<<< HEAD
    /**
     * Type that the builder will produce, target type; as opposed to
     * `handledType()` which refers to Builder class.
     *
     * @since 2.9
     */
    protected final JavaType _targetType;
	
=======
>>>>>>> 9919f9db
    /*
    /**********************************************************
    /* Life-cycle, construction, initialization
    /**********************************************************
     */

    /**
     * Constructor used by {@link BeanDeserializerBuilder}.
     */
    public BuilderBasedDeserializer(BeanDeserializerBuilder builder,
            BeanDescription beanDesc, JavaType targetType,
            BeanPropertyMap properties, Map<String, SettableBeanProperty> backRefs,
            Set<String> ignorableProps, boolean ignoreAllUnknown,
            boolean hasViews)
    {
        super(builder, beanDesc, properties, backRefs,
                ignorableProps, ignoreAllUnknown, hasViews);
        _targetType = targetType;
        _buildMethod = builder.getBuildMethod();
        // 05-Mar-2012, tatu: Can not really make Object Ids work with builders, not yet anyway
        if (_objectIdReader != null) {
            throw new IllegalArgumentException("Can not use Object Id with Builder-based deserialization (type "
                    +beanDesc.getType()+")");
        }
    }

    /**
     * @deprecated Since 2.9
     */
    @Deprecated
    public BuilderBasedDeserializer(BeanDeserializerBuilder builder,
            BeanDescription beanDesc,
            BeanPropertyMap properties, Map<String, SettableBeanProperty> backRefs,
            Set<String> ignorableProps, boolean ignoreAllUnknown,
            boolean hasViews)
    {
        this(builder, beanDesc,
                beanDesc.getType(), // Wrong! But got no access via `BeanDeserializerBuilder`
                properties, backRefs, ignorableProps, ignoreAllUnknown, hasViews);
    }

    /**
     * Copy-constructor that can be used by sub-classes to allow
     * copy-on-write styling copying of settings of an existing instance.
     */
    protected BuilderBasedDeserializer(BuilderBasedDeserializer src)
    {
        this(src, src._ignoreAllUnknown);
    }

    protected BuilderBasedDeserializer(BuilderBasedDeserializer src, boolean ignoreAllUnknown)
    {
        super(src, ignoreAllUnknown);
        _buildMethod = src._buildMethod;
        _targetType = src._targetType;
    }

    protected BuilderBasedDeserializer(BuilderBasedDeserializer src, NameTransformer unwrapper) {
        super(src, unwrapper);
        _buildMethod = src._buildMethod;
        _targetType = src._targetType;
    }

    public BuilderBasedDeserializer(BuilderBasedDeserializer src, ObjectIdReader oir) {
        super(src, oir);
        _buildMethod = src._buildMethod;
        _targetType = src._targetType;
    }

    public BuilderBasedDeserializer(BuilderBasedDeserializer src, Set<String> ignorableProps) {
        super(src, ignorableProps);
        _buildMethod = src._buildMethod;
        _targetType = src._targetType;
    }

    public BuilderBasedDeserializer(BuilderBasedDeserializer src, BeanPropertyMap props) {
        super(src, props);
        _buildMethod = src._buildMethod;
        _targetType = src._targetType;
    }

    @Override
    public JsonDeserializer<Object> unwrappingDeserializer(NameTransformer unwrapper)
    {
        /* main thing really is to just enforce ignoring of unknown
         * properties; since there may be multiple unwrapped values
         * and properties for all may be interleaved...
         */
        return new BuilderBasedDeserializer(this, unwrapper);
    }

    @Override
    public BeanDeserializerBase withObjectIdReader(ObjectIdReader oir) {
        return new BuilderBasedDeserializer(this, oir);
    }

    @Override
    public BeanDeserializerBase withIgnorableProperties(Set<String> ignorableProps) {
        return new BuilderBasedDeserializer(this, ignorableProps);
    }

    @Override
    public BeanDeserializerBase withBeanProperties(BeanPropertyMap props) {
        return new BuilderBasedDeserializer(this, props);
    }

    @Override
    protected BeanDeserializerBase asArrayDeserializer() {
        SettableBeanProperty[] props = _beanProperties.getPropertiesInInsertionOrder();
        return new BeanAsArrayBuilderDeserializer(this, _targetType, props, _buildMethod);
    }

    /*
    /**********************************************************
    /* JsonDeserializer implementation
    /**********************************************************
     */

<<<<<<< HEAD
    @Override // since 2.9
    public Boolean supportsUpdate(DeserializationConfig config) {
        // 26-Oct-2016, tatu: No, we can't merge Builder-based POJOs as of now
        return Boolean.FALSE;
    }
    
    /*
    /**********************************************************
    /* JsonDeserializer implementation
    /**********************************************************
     */

=======
>>>>>>> 9919f9db
    protected final Object finishBuild(DeserializationContext ctxt, Object builder)
            throws IOException
    {
        // As per [databind#777], allow returning builder itself
        if (null == _buildMethod) {
            return builder;
        }
        try {
            return _buildMethod.getMember().invoke(builder, (Object[]) null);
        } catch (Exception e) {
            return wrapInstantiationProblem(e, ctxt);
        }
    }

    /**
     * Main deserialization method for bean-based objects (POJOs).
     */
    @Override
    public final Object deserialize(JsonParser p, DeserializationContext ctxt)
        throws IOException
    {
<<<<<<< HEAD
=======
        JsonToken t = p.getCurrentToken();

>>>>>>> 9919f9db
        // common case first:
        if (p.isExpectedStartObjectToken()) {
            JsonToken t = p.nextToken();
            if (_vanillaProcessing) {
                return finishBuild(ctxt, vanillaDeserialize(p, ctxt, t));
            }
            Object builder = deserializeFromObject(p, ctxt);
            return finishBuild(ctxt, builder);
        }
        // and then others, generally requiring use of @JsonCreator
        switch (p.getCurrentTokenId()) {
        case JsonTokenId.ID_STRING:
            return finishBuild(ctxt, deserializeFromString(p, ctxt));
        case JsonTokenId.ID_NUMBER_INT:
            return finishBuild(ctxt, deserializeFromNumber(p, ctxt));
        case JsonTokenId.ID_NUMBER_FLOAT:
            return finishBuild(ctxt, deserializeFromDouble(p, ctxt));
        case JsonTokenId.ID_EMBEDDED_OBJECT:
            return p.getEmbeddedObject();
        case JsonTokenId.ID_TRUE:
        case JsonTokenId.ID_FALSE:
            return finishBuild(ctxt, deserializeFromBoolean(p, ctxt));
        case JsonTokenId.ID_START_ARRAY:
            // these only work if there's a (delegating) creator...
            return finishBuild(ctxt, deserializeFromArray(p, ctxt));
        case JsonTokenId.ID_FIELD_NAME:
        case JsonTokenId.ID_END_OBJECT:
            return finishBuild(ctxt, deserializeFromObject(p, ctxt));
        default:
        }
        return ctxt.handleUnexpectedToken(handledType(), p);
    }

    /**
     * Secondary deserialization method, called in cases where POJO
     * instance is created as part of deserialization, potentially
     * after collecting some or all of the properties to set.
     */
    @Override
    public Object deserialize(JsonParser p, DeserializationContext ctxt,
    		Object value) throws IOException
    {
        // 26-Oct-2016, tatu: I can not see any of making this actually
        //    work correctly, so let's indicate problem right away
        JavaType valueType = _targetType;
        // Did they try to give us builder?
        Class<?> builderRawType = handledType();
        Class<?> instRawType = value.getClass();
        if (builderRawType.isAssignableFrom(instRawType)) {
            return ctxt.reportBadDefinition(valueType, String.format(
                    "Deserialization of %s by passing existing Builder (%s) instance not supported",
                    valueType, builderRawType.getName()));
        }
        return ctxt.reportBadDefinition(valueType, String.format(
                "Deserialization of %s by passing existing instance (of %s) not supported",
                valueType, instRawType.getName()));
    }

    /*
    /**********************************************************
    /* Concrete deserialization methods
    /**********************************************************
     */

<<<<<<< HEAD
=======
    protected final Object _deserialize(JsonParser p,
            DeserializationContext ctxt, Object builder)
        throws IOException, JsonProcessingException
    {
        if (_injectables != null) {
            injectValues(ctxt, builder);
        }
        if (_unwrappedPropertyHandler != null) {
            return deserializeWithUnwrapped(p, ctxt, builder);
        }
        if (_externalTypeIdHandler != null) {
            return deserializeWithExternalTypeId(p, ctxt, builder);
        }
        if (_needViewProcesing) {
            Class<?> view = ctxt.getActiveView();
            if (view != null) {
                return deserializeWithView(p, ctxt, builder, view);
            }
        }
        JsonToken t = p.getCurrentToken();
        // 23-Mar-2010, tatu: In some cases, we start with full JSON object too...
        if (t == JsonToken.START_OBJECT) {
            t = p.nextToken();
        }
        for (; t == JsonToken.FIELD_NAME; t = p.nextToken()) {
            String propName = p.getCurrentName();
            // Skip field name:
            p.nextToken();
            SettableBeanProperty prop = _beanProperties.find(propName);

            if (prop != null) { // normal case
                try {
                    builder = prop.deserializeSetAndReturn(p, ctxt, builder);
                } catch (Exception e) {
                    wrapAndThrow(e, builder, propName, ctxt);
                }
                continue;
            }
            handleUnknownVanilla(p, ctxt, handledType(), propName);
        }
        return builder;
    }

>>>>>>> 9919f9db
    /**
     * Streamlined version that is only used when no "special"
     * features are enabled.
     */
    private final Object vanillaDeserialize(JsonParser p,
    		DeserializationContext ctxt, JsonToken t)
        throws IOException
    {
        Object bean = _valueInstantiator.createUsingDefault(ctxt);
        for (; p.getCurrentToken() != JsonToken.END_OBJECT; p.nextToken()) {
            String propName = p.getCurrentName();
            // Skip field name:
            p.nextToken();
            SettableBeanProperty prop = _beanProperties.find(propName);
            if (prop != null) { // normal case
                try {
                    bean = prop.deserializeSetAndReturn(p, ctxt, bean);
                } catch (Exception e) {
                    wrapAndThrow(e, bean, propName, ctxt);
                }
            } else {
                handleUnknownVanilla(p, ctxt, bean, propName);
            }
        }
        return bean;
    }

    /**
     * General version used when handling needs more advanced
     * features.
     */
    @Override
    public Object deserializeFromObject(JsonParser p, DeserializationContext ctxt)
        throws IOException
    {
        if (_nonStandardCreation) {
            if (_unwrappedPropertyHandler != null) {
                return deserializeWithUnwrapped(p, ctxt);
            }
            if (_externalTypeIdHandler != null) {
                return deserializeWithExternalTypeId(p, ctxt);
            }
            return deserializeFromObjectUsingNonDefault(p, ctxt);
        }
        Object bean = _valueInstantiator.createUsingDefault(ctxt);
        if (_injectables != null) {
            injectValues(ctxt, bean);
        }
        if (_needViewProcesing) {
            Class<?> view = ctxt.getActiveView();
            if (view != null) {
                return deserializeWithView(p, ctxt, bean, view);
            }
        }
        for (; p.getCurrentToken() != JsonToken.END_OBJECT; p.nextToken()) {
            String propName = p.getCurrentName();
            // Skip field name:
            p.nextToken();
            SettableBeanProperty prop = _beanProperties.find(propName);
            if (prop != null) { // normal case
                try {
                    bean = prop.deserializeSetAndReturn(p, ctxt, bean);
                } catch (Exception e) {
                    wrapAndThrow(e, bean, propName, ctxt);
                }
                continue;
            }
            handleUnknownVanilla(p, ctxt, bean, propName);
        }
        return bean;
    }

    /**
     * Method called to deserialize bean using "property-based creator":
     * this means that a non-default constructor or factory method is
     * called, and then possibly other setters. The trick is that
     * values for creator method need to be buffered, first; and
     * due to non-guaranteed ordering possibly some other properties
     * as well.
     */
    @Override
    @SuppressWarnings("resource")
    protected final Object _deserializeUsingPropertyBased(final JsonParser p,
            final DeserializationContext ctxt)
<<<<<<< HEAD
        throws IOException
    { 
=======
        throws IOException, JsonProcessingException
    {
>>>>>>> 9919f9db
        final PropertyBasedCreator creator = _propertyBasedCreator;
        PropertyValueBuffer buffer = creator.startBuilding(p, ctxt, _objectIdReader);
        final Class<?> activeView = _needViewProcesing ? ctxt.getActiveView() : null;

        // 04-Jan-2010, tatu: May need to collect unknown properties for polymorphic cases
        TokenBuffer unknown = null;

        JsonToken t = p.getCurrentToken();
        for (; t == JsonToken.FIELD_NAME; t = p.nextToken()) {
            String propName = p.getCurrentName();
            p.nextToken(); // to point to value
            // creator property?
            SettableBeanProperty creatorProp = creator.findCreatorProperty(propName);
            if (creatorProp != null) {
                if ((activeView != null) && !creatorProp.visibleInView(activeView)) {
                    p.skipChildren();
                    continue;
                }
                // Last creator property to set?
                if (buffer.assignParameter(creatorProp, creatorProp.deserialize(p, ctxt))) {
                    p.nextToken(); // to move to following FIELD_NAME/END_OBJECT
                    Object bean;
                    try {
                        bean = creator.build(ctxt, buffer);
                    } catch (Exception e) {
                        wrapAndThrow(e, _beanType.getRawClass(), propName, ctxt);
                        continue; // never gets here
                    }
                    //  polymorphic?
                    if (bean.getClass() != _beanType.getRawClass()) {
                        return handlePolymorphic(p, ctxt, bean, unknown);
                    }
                    if (unknown != null) { // nope, just extra unknown stuff...
                        bean = handleUnknownProperties(ctxt, bean, unknown);
                    }
                    // or just clean?
                    return _deserialize(p, ctxt, bean);
                }
                continue;
            }
            // Object Id property?
            if (buffer.readIdProperty(propName)) {
                continue;
            }
            // regular property? needs buffering
            SettableBeanProperty prop = _beanProperties.find(propName);
            if (prop != null) {
                buffer.bufferProperty(prop, prop.deserialize(p, ctxt));
                continue;
            }
            // As per [JACKSON-313], things marked as ignorable should not be
            // passed to any setter
            if (_ignorableProps != null && _ignorableProps.contains(propName)) {
                handleIgnoredProperty(p, ctxt, handledType(), propName);
                continue;
            }
            // "any property"?
            if (_anySetter != null) {
                buffer.bufferAnyProperty(_anySetter, propName, _anySetter.deserialize(p, ctxt));
                continue;
            }
            // Ok then, let's collect the whole field; name and value
            if (unknown == null) {
                unknown = new TokenBuffer(p, ctxt);
            }
            unknown.writeFieldName(propName);
            unknown.copyCurrentStructure(p);
        }

        // We hit END_OBJECT, so:
        Object bean;
        try {
            bean = creator.build(ctxt, buffer);
        } catch (Exception e) {
            bean = wrapInstantiationProblem(e, ctxt);
        }
        if (unknown != null) {
            // polymorphic?
            if (bean.getClass() != _beanType.getRawClass()) {
                return handlePolymorphic(null, ctxt, bean, unknown);
            }
            // no, just some extra unknown properties
            return handleUnknownProperties(ctxt, bean, unknown);
        }
        return bean;
    }

<<<<<<< HEAD
    protected final Object _deserialize(JsonParser p,
            DeserializationContext ctxt, Object builder) throws IOException
    {        
        if (_injectables != null) {
            injectValues(ctxt, builder);
        }
        if (_unwrappedPropertyHandler != null) {
            return deserializeWithUnwrapped(p, ctxt, builder);
        }
        if (_externalTypeIdHandler != null) {
            return deserializeWithExternalTypeId(p, ctxt, builder);
        }
        if (_needViewProcesing) {
            Class<?> view = ctxt.getActiveView();
            if (view != null) {
                return deserializeWithView(p, ctxt, builder, view);
            }
        }
        JsonToken t = p.getCurrentToken();
        // 23-Mar-2010, tatu: In some cases, we start with full JSON object too...
        if (t == JsonToken.START_OBJECT) {
            t = p.nextToken();
        }
        for (; t == JsonToken.FIELD_NAME; t = p.nextToken()) {
            String propName = p.getCurrentName();
            // Skip field name:
            p.nextToken();
            SettableBeanProperty prop = _beanProperties.find(propName);
            
            if (prop != null) { // normal case
                try {
                    builder = prop.deserializeSetAndReturn(p, ctxt, builder);
                } catch (Exception e) {
                    wrapAndThrow(e, builder, propName, ctxt);
                }
                continue;
            }
            handleUnknownVanilla(p, ctxt, handledType(), propName);
        }
        return builder;
    }

=======
>>>>>>> 9919f9db
    /*
    /**********************************************************
    /* Deserializing when we have to consider an active View
    /**********************************************************
     */

    protected final Object deserializeWithView(JsonParser p, DeserializationContext ctxt,
            Object bean, Class<?> activeView)
        throws IOException
    {
        JsonToken t = p.getCurrentToken();
        for (; t == JsonToken.FIELD_NAME; t = p.nextToken()) {
            String propName = p.getCurrentName();
            // Skip field name:
            p.nextToken();
            SettableBeanProperty prop = _beanProperties.find(propName);
            if (prop != null) {
                if (!prop.visibleInView(activeView)) {
                    p.skipChildren();
                    continue;
                }
                try {
                    bean = prop.deserializeSetAndReturn(p, ctxt, bean);
                } catch (Exception e) {
                    wrapAndThrow(e, bean, propName, ctxt);
                }
                continue;
            }
            handleUnknownVanilla(p, ctxt, bean, propName);
        }
        return bean;
    }

    /*
    /**********************************************************
    /* Handling for cases where we have "unwrapped" values
    /**********************************************************
     */

    /**
     * Method called when there are declared "unwrapped" properties
     * which need special handling
     */
    @SuppressWarnings("resource")
    protected Object deserializeWithUnwrapped(JsonParser p, DeserializationContext ctxt)
        throws IOException
    {
        if (_delegateDeserializer != null) {
            return _valueInstantiator.createUsingDelegate(ctxt, _delegateDeserializer.deserialize(p, ctxt));
        }
        if (_propertyBasedCreator != null) {
            return deserializeUsingPropertyBasedWithUnwrapped(p, ctxt);
        }
        TokenBuffer tokens = new TokenBuffer(p, ctxt);
        tokens.writeStartObject();
        Object bean = _valueInstantiator.createUsingDefault(ctxt);

        if (_injectables != null) {
            injectValues(ctxt, bean);
        }

        final Class<?> activeView = _needViewProcesing ? ctxt.getActiveView() : null;

        for (; p.getCurrentToken() != JsonToken.END_OBJECT; p.nextToken()) {
            String propName = p.getCurrentName();
            p.nextToken();
            SettableBeanProperty prop = _beanProperties.find(propName);
            if (prop != null) { // normal case
                if (activeView != null && !prop.visibleInView(activeView)) {
                    p.skipChildren();
                    continue;
                }
                try {
                    bean = prop.deserializeSetAndReturn(p, ctxt, bean);
                } catch (Exception e) {
                    wrapAndThrow(e, bean, propName, ctxt);
                }
                continue;
            }
            // ignorable things should be ignored
            if (_ignorableProps != null && _ignorableProps.contains(propName)) {
                handleIgnoredProperty(p, ctxt, bean, propName);
                continue;
            }
            // but... others should be passed to unwrapped property deserializers
            tokens.writeFieldName(propName);
            tokens.copyCurrentStructure(p);
            // how about any setter? We'll get copies but...
            if (_anySetter != null) {
                try {
                    _anySetter.deserializeAndSet(p, ctxt, bean, propName);
                } catch (Exception e) {
                    wrapAndThrow(e, bean, propName, ctxt);
                }
                continue;
            }
        }
        tokens.writeEndObject();
        _unwrappedPropertyHandler.processUnwrapped(p, ctxt, bean, tokens);
        return bean;
    }

    @SuppressWarnings("resource")
    protected Object deserializeWithUnwrapped(JsonParser p,
    		DeserializationContext ctxt, Object bean)
        throws IOException
    {
        JsonToken t = p.getCurrentToken();
        if (t == JsonToken.START_OBJECT) {
            t = p.nextToken();
        }
        TokenBuffer tokens = new TokenBuffer(p, ctxt);
        tokens.writeStartObject();
        final Class<?> activeView = _needViewProcesing ? ctxt.getActiveView() : null;
        for (; t == JsonToken.FIELD_NAME; t = p.nextToken()) {
            String propName = p.getCurrentName();
            SettableBeanProperty prop = _beanProperties.find(propName);
            p.nextToken();
            if (prop != null) { // normal case
                if (activeView != null && !prop.visibleInView(activeView)) {
                    p.skipChildren();
                    continue;
                }
                try {
                    bean = prop.deserializeSetAndReturn(p, ctxt, bean);
                } catch (Exception e) {
                    wrapAndThrow(e, bean, propName, ctxt);
                }
                continue;
            }
            if (_ignorableProps != null && _ignorableProps.contains(propName)) {
                handleIgnoredProperty(p, ctxt, bean, propName);
                continue;
            }
            // but... others should be passed to unwrapped property deserializers
            tokens.writeFieldName(propName);
            tokens.copyCurrentStructure(p);
            // how about any setter? We'll get copies but...
            if (_anySetter != null) {
                _anySetter.deserializeAndSet(p, ctxt, bean, propName);
            }
        }
        tokens.writeEndObject();
        _unwrappedPropertyHandler.processUnwrapped(p, ctxt, bean, tokens);
        return bean;
    }

    @SuppressWarnings("resource")
    protected Object deserializeUsingPropertyBasedWithUnwrapped(JsonParser p,
    		DeserializationContext ctxt)
        throws IOException
    {
        final PropertyBasedCreator creator = _propertyBasedCreator;
        PropertyValueBuffer buffer = creator.startBuilding(p, ctxt, _objectIdReader);

        TokenBuffer tokens = new TokenBuffer(p, ctxt);
        tokens.writeStartObject();

        JsonToken t = p.getCurrentToken();
        for (; t == JsonToken.FIELD_NAME; t = p.nextToken()) {
            String propName = p.getCurrentName();
            p.nextToken(); // to point to value
            // creator property?
            SettableBeanProperty creatorProp = creator.findCreatorProperty(propName);
            if (creatorProp != null) {
<<<<<<< HEAD
                // Last creator property to set?
                if (buffer.assignParameter(creatorProp, creatorProp.deserialize(p, ctxt))) {
                    t = p.nextToken(); // to move to following FIELD_NAME/END_OBJECT
                    Object bean;
                    try {
                        bean = creator.build(ctxt, buffer);
                    } catch (Exception e) {
                        wrapAndThrow(e, _beanType.getRawClass(), propName, ctxt);
                        continue; // never gets here
                    }
                    // if so, need to copy all remaining tokens into buffer
                    while (t == JsonToken.FIELD_NAME) {
                        p.nextToken(); // to skip name
                        tokens.copyCurrentStructure(p);
                        t = p.nextToken();
                    }
                    tokens.writeEndObject();
                    if (bean.getClass() != _beanType.getRawClass()) {
                        // !!! 08-Jul-2011, tatu: Could probably support; but for now
                        //   it's too complicated, so bail out
                        ctxt.reportInputMismatch(creatorProp,
                                "Can not create polymorphic instances with unwrapped values");
                        return null;
                    }
                    return _unwrappedPropertyHandler.processUnwrapped(p, ctxt, bean, tokens);
                }
=======
                buffer.assignParameter(creatorProp, creatorProp.deserialize(p, ctxt));
>>>>>>> 9919f9db
                continue;
            }
            // Object Id property?
            if (buffer.readIdProperty(propName)) {
                continue;
            }
            // regular property? needs buffering
            SettableBeanProperty prop = _beanProperties.find(propName);
            if (prop != null) {
                buffer.bufferProperty(prop, prop.deserialize(p, ctxt));
                continue;
            }
            if (_ignorableProps != null && _ignorableProps.contains(propName)) {
                handleIgnoredProperty(p, ctxt, handledType(), propName);
                continue;
            }
            tokens.writeFieldName(propName);
            tokens.copyCurrentStructure(p);
            // "any property"?
            if (_anySetter != null) {
                buffer.bufferAnyProperty(_anySetter, propName, _anySetter.deserialize(p, ctxt));
            }
        }

        // We hit END_OBJECT, so:
        Object bean;
        // !!! 15-Feb-2012, tatu: Need to modify creator to use Builder!
        try {
            bean = creator.build(ctxt, buffer);
        } catch (Exception e) {
            return wrapInstantiationProblem(e, ctxt);
        }
        return _unwrappedPropertyHandler.processUnwrapped(p, ctxt, bean, tokens);
    }

    /*
    /**********************************************************
    /* Handling for cases where we have property/-ies with
    /* external type id
    /**********************************************************
     */

    protected Object deserializeWithExternalTypeId(JsonParser p, DeserializationContext ctxt)
        throws IOException
    {
        if (_propertyBasedCreator != null) {
            return deserializeUsingPropertyBasedWithExternalTypeId(p, ctxt);
        }
        return deserializeWithExternalTypeId(p, ctxt, _valueInstantiator.createUsingDefault(ctxt));
    }

    protected Object deserializeWithExternalTypeId(JsonParser p,
    		DeserializationContext ctxt, Object bean)
        throws IOException
    {
        final Class<?> activeView = _needViewProcesing ? ctxt.getActiveView() : null;
        final ExternalTypeHandler ext = _externalTypeIdHandler.start();

        for (JsonToken t = p.getCurrentToken(); t == JsonToken.FIELD_NAME; t = p.nextToken()) {
            String propName = p.getCurrentName();
            t = p.nextToken();
            SettableBeanProperty prop = _beanProperties.find(propName);
            if (prop != null) { // normal case
                // [JACKSON-831]: may have property AND be used as external type id:
                if (t.isScalarValue()) {
                    ext.handleTypePropertyValue(p, ctxt, propName, bean);
                }
                if (activeView != null && !prop.visibleInView(activeView)) {
                    p.skipChildren();
                    continue;
                }
                try {
                    bean = prop.deserializeSetAndReturn(p, ctxt, bean);
                } catch (Exception e) {
                    wrapAndThrow(e, bean, propName, ctxt);
                }
                continue;
            }
            // ignorable things should be ignored
            if (_ignorableProps != null && _ignorableProps.contains(propName)) {
                handleIgnoredProperty(p, ctxt, bean, propName);
                continue;
            }
            // but others are likely to be part of external type id thingy...
            if (ext.handlePropertyValue(p, ctxt, propName, bean)) {
                continue;
            }
            // if not, the usual fallback handling:
            if (_anySetter != null) {
                try {
                    _anySetter.deserializeAndSet(p, ctxt, bean, propName);
                } catch (Exception e) {
                    wrapAndThrow(e, bean, propName, ctxt);
                }
            } else {
                // Unknown: let's call handler method
                handleUnknownProperty(p, ctxt, bean, propName);
            }
        }
        // and when we get this far, let's try finalizing the deal:
        return ext.complete(p, ctxt, bean);
    }

    protected Object deserializeUsingPropertyBasedWithExternalTypeId(JsonParser p,
    		DeserializationContext ctxt)
        throws IOException
    {
        // !!! 04-Mar-2012, TODO: Need to fix -- will not work as is...
        JavaType t = _targetType;
        return ctxt.reportBadDefinition(t, String.format(
                "Deserialization (of %s) with Builder, External type id, @JsonCreator not yet implemented",
                t));
    }
}<|MERGE_RESOLUTION|>--- conflicted
+++ resolved
@@ -27,7 +27,6 @@
 
     protected final AnnotatedMethod _buildMethod;
 
-<<<<<<< HEAD
     /**
      * Type that the builder will produce, target type; as opposed to
      * `handledType()` which refers to Builder class.
@@ -35,9 +34,7 @@
      * @since 2.9
      */
     protected final JavaType _targetType;
-	
-=======
->>>>>>> 9919f9db
+
     /*
     /**********************************************************
     /* Life-cycle, construction, initialization
@@ -156,7 +153,6 @@
     /**********************************************************
      */
 
-<<<<<<< HEAD
     @Override // since 2.9
     public Boolean supportsUpdate(DeserializationConfig config) {
         // 26-Oct-2016, tatu: No, we can't merge Builder-based POJOs as of now
@@ -169,8 +165,6 @@
     /**********************************************************
      */
 
-=======
->>>>>>> 9919f9db
     protected final Object finishBuild(DeserializationContext ctxt, Object builder)
             throws IOException
     {
@@ -192,11 +186,6 @@
     public final Object deserialize(JsonParser p, DeserializationContext ctxt)
         throws IOException
     {
-<<<<<<< HEAD
-=======
-        JsonToken t = p.getCurrentToken();
-
->>>>>>> 9919f9db
         // common case first:
         if (p.isExpectedStartObjectToken()) {
             JsonToken t = p.nextToken();
@@ -261,52 +250,6 @@
     /**********************************************************
      */
 
-<<<<<<< HEAD
-=======
-    protected final Object _deserialize(JsonParser p,
-            DeserializationContext ctxt, Object builder)
-        throws IOException, JsonProcessingException
-    {
-        if (_injectables != null) {
-            injectValues(ctxt, builder);
-        }
-        if (_unwrappedPropertyHandler != null) {
-            return deserializeWithUnwrapped(p, ctxt, builder);
-        }
-        if (_externalTypeIdHandler != null) {
-            return deserializeWithExternalTypeId(p, ctxt, builder);
-        }
-        if (_needViewProcesing) {
-            Class<?> view = ctxt.getActiveView();
-            if (view != null) {
-                return deserializeWithView(p, ctxt, builder, view);
-            }
-        }
-        JsonToken t = p.getCurrentToken();
-        // 23-Mar-2010, tatu: In some cases, we start with full JSON object too...
-        if (t == JsonToken.START_OBJECT) {
-            t = p.nextToken();
-        }
-        for (; t == JsonToken.FIELD_NAME; t = p.nextToken()) {
-            String propName = p.getCurrentName();
-            // Skip field name:
-            p.nextToken();
-            SettableBeanProperty prop = _beanProperties.find(propName);
-
-            if (prop != null) { // normal case
-                try {
-                    builder = prop.deserializeSetAndReturn(p, ctxt, builder);
-                } catch (Exception e) {
-                    wrapAndThrow(e, builder, propName, ctxt);
-                }
-                continue;
-            }
-            handleUnknownVanilla(p, ctxt, handledType(), propName);
-        }
-        return builder;
-    }
-
->>>>>>> 9919f9db
     /**
      * Streamlined version that is only used when no "special"
      * features are enabled.
@@ -391,13 +334,8 @@
     @SuppressWarnings("resource")
     protected final Object _deserializeUsingPropertyBased(final JsonParser p,
             final DeserializationContext ctxt)
-<<<<<<< HEAD
         throws IOException
     { 
-=======
-        throws IOException, JsonProcessingException
-    {
->>>>>>> 9919f9db
         final PropertyBasedCreator creator = _propertyBasedCreator;
         PropertyValueBuffer buffer = creator.startBuilding(p, ctxt, _objectIdReader);
         final Class<?> activeView = _needViewProcesing ? ctxt.getActiveView() : null;
@@ -485,7 +423,6 @@
         return bean;
     }
 
-<<<<<<< HEAD
     protected final Object _deserialize(JsonParser p,
             DeserializationContext ctxt, Object builder) throws IOException
     {        
@@ -528,8 +465,6 @@
         return builder;
     }
 
-=======
->>>>>>> 9919f9db
     /*
     /**********************************************************
     /* Deserializing when we have to consider an active View
@@ -695,7 +630,11 @@
             // creator property?
             SettableBeanProperty creatorProp = creator.findCreatorProperty(propName);
             if (creatorProp != null) {
-<<<<<<< HEAD
+                // 27-Mar-2017, tatu: As per [databind#1573], can not short-circuit
+                //   here because assignments are to be done via Builder, and
+                //   not value object.
+                buffer.assignParameter(creatorProp, creatorProp.deserialize(p, ctxt));
+                /*
                 // Last creator property to set?
                 if (buffer.assignParameter(creatorProp, creatorProp.deserialize(p, ctxt))) {
                     t = p.nextToken(); // to move to following FIELD_NAME/END_OBJECT
@@ -722,9 +661,7 @@
                     }
                     return _unwrappedPropertyHandler.processUnwrapped(p, ctxt, bean, tokens);
                 }
-=======
-                buffer.assignParameter(creatorProp, creatorProp.deserialize(p, ctxt));
->>>>>>> 9919f9db
+                */
                 continue;
             }
             // Object Id property?
@@ -751,7 +688,6 @@
 
         // We hit END_OBJECT, so:
         Object bean;
-        // !!! 15-Feb-2012, tatu: Need to modify creator to use Builder!
         try {
             bean = creator.build(ctxt, buffer);
         } catch (Exception e) {
@@ -819,6 +755,7 @@
                 } catch (Exception e) {
                     wrapAndThrow(e, bean, propName, ctxt);
                 }
+                continue;
             } else {
                 // Unknown: let's call handler method
                 handleUnknownProperty(p, ctxt, bean, propName);
