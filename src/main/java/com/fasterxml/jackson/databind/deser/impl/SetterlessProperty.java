package com.fasterxml.jackson.databind.deser.impl;

import java.io.IOException;
import java.lang.annotation.Annotation;
import java.lang.reflect.Method;

import com.fasterxml.jackson.core.JsonParser;
import com.fasterxml.jackson.core.JsonToken;

import com.fasterxml.jackson.databind.*;
import com.fasterxml.jackson.databind.deser.NullValueProvider;
import com.fasterxml.jackson.databind.deser.SettableBeanProperty;
import com.fasterxml.jackson.databind.introspect.AnnotatedMember;
import com.fasterxml.jackson.databind.introspect.AnnotatedMethod;
import com.fasterxml.jackson.databind.introspect.BeanPropertyDefinition;
import com.fasterxml.jackson.databind.jsontype.TypeDeserializer;
import com.fasterxml.jackson.databind.util.Annotations;

/**
 * This concrete sub-class implements Collection or Map property that is
 * indirectly by getting the property value and directly modifying it.
 */
public final class SetterlessProperty
    extends SettableBeanProperty
{
    private static final long serialVersionUID = 1L;

    protected final AnnotatedMethod _annotated;

    /**
     * Get method for accessing property value used to access property
     * (of Collection or Map type) to modify.
     */
    protected final Method _getter;

    public SetterlessProperty(BeanPropertyDefinition propDef, JavaType type,
            TypeDeserializer typeDeser, Annotations contextAnnotations, AnnotatedMethod method)
    {
        super(propDef, type, typeDeser, contextAnnotations);
        _annotated = method;
        _getter = method.getAnnotated();
    }

    protected SetterlessProperty(SetterlessProperty src, JsonDeserializer<?> deser,
            NullValueProvider nva) {
        super(src, deser, nva);
        _annotated = src._annotated;
        _getter = src._getter;
    }

    protected SetterlessProperty(SetterlessProperty src, PropertyName newName) {
        super(src, newName);
        _annotated = src._annotated;
        _getter = src._getter;
    }

    @Override
    public SettableBeanProperty withName(PropertyName newName) {
        return new SetterlessProperty(this, newName);
    }

    @Override
<<<<<<< HEAD
    public SettableBeanProperty withValueDeserializer(JsonDeserializer<?> deser) {
        return new SetterlessProperty(this, deser, _nullProvider);
    }

    @Override
    public SettableBeanProperty withNullProvider(NullValueProvider nva) {
        return new SetterlessProperty(this, _valueDeserializer, nva);
=======
    public SetterlessProperty withValueDeserializer(JsonDeserializer<?> deser) {
        if (_valueDeserializer == deser) {
            return this;
        }
        return new SetterlessProperty(this, deser);
>>>>>>> 8de9cef9
    }

    @Override
    public void fixAccess(DeserializationConfig config) {
        _annotated.fixAccess(
                config.isEnabled(MapperFeature.OVERRIDE_PUBLIC_ACCESS_MODIFIERS));
    }

    /*
    /**********************************************************
    /* BeanProperty impl
    /**********************************************************
     */
    
    @Override
    public <A extends Annotation> A getAnnotation(Class<A> acls) {
        return _annotated.getAnnotation(acls);
    }

    @Override public AnnotatedMember getMember() {  return _annotated; }

    /*
    /**********************************************************
    /* Overridden methods
    /**********************************************************
     */
    
    @Override
    public final void deserializeAndSet(JsonParser p, DeserializationContext ctxt,
            Object instance) throws IOException
    {
        JsonToken t = p.getCurrentToken();
        if (t == JsonToken.VALUE_NULL) {
            // Hmmh. Is this a problem? We won't be setting anything, so it's
            // equivalent of empty Collection/Map in this case
            return;
        }
        // For [databind#501] fix we need to implement this but:
        if (_valueTypeDeserializer != null) {
            ctxt.reportBadDefinition(getType(), String.format(
                    "Problem deserializing 'setterless' property (\"%s\"): no way to handle typed deser with setterless yet",
                    getName()));
//            return _valueDeserializer.deserializeWithType(p, ctxt, _valueTypeDeserializer);
        }
        // Ok: then, need to fetch Collection/Map to modify:
        Object toModify;
        try {
            toModify = _getter.invoke(instance, (Object[]) null);
        } catch (Exception e) {
            _throwAsIOE(p, e);
            return; // never gets here
        }
        // Note: null won't work, since we can't then inject anything in. At least
        // that's not good in common case. However, theoretically the case where
        // we get JSON null might be compatible. If so, implementation could be changed.
        if (toModify == null) {
            ctxt.reportBadDefinition(getType(), String.format(
                    "Problem deserializing 'setterless' property '%s': get method returned null",
                    getName()));
        }
        _valueDeserializer.deserialize(p, ctxt, toModify);
    }

    @Override
    public Object deserializeSetAndReturn(JsonParser p,
    		DeserializationContext ctxt, Object instance) throws IOException
    {
        deserializeAndSet(p, ctxt, instance);
        return instance;
    }
    
    @Override
    public final void set(Object instance, Object value) throws IOException {
        throw new UnsupportedOperationException("Should never call 'set' on setterless property");
    }

    @Override
    public Object setAndReturn(Object instance, Object value) throws IOException
    {
        set(instance, value);
        return instance;
    }
}<|MERGE_RESOLUTION|>--- conflicted
+++ resolved
@@ -60,21 +60,16 @@
     }
 
     @Override
-<<<<<<< HEAD
     public SettableBeanProperty withValueDeserializer(JsonDeserializer<?> deser) {
+        if (_valueDeserializer == deser) {
+            return this;
+        }
         return new SetterlessProperty(this, deser, _nullProvider);
     }
 
     @Override
     public SettableBeanProperty withNullProvider(NullValueProvider nva) {
         return new SetterlessProperty(this, _valueDeserializer, nva);
-=======
-    public SetterlessProperty withValueDeserializer(JsonDeserializer<?> deser) {
-        if (_valueDeserializer == deser) {
-            return this;
-        }
-        return new SetterlessProperty(this, deser);
->>>>>>> 8de9cef9
     }
 
     @Override
