package com.fasterxml.jackson.databind.deser.std;

import java.io.IOException;
import java.lang.reflect.Method;

import com.fasterxml.jackson.core.*;
import com.fasterxml.jackson.databind.*;
import com.fasterxml.jackson.databind.annotation.JacksonStdImpl;
import com.fasterxml.jackson.databind.deser.ContextualDeserializer;
import com.fasterxml.jackson.databind.exc.InvalidFormatException;
import com.fasterxml.jackson.databind.introspect.AnnotatedMethod;
import com.fasterxml.jackson.databind.jsontype.TypeDeserializer;
import com.fasterxml.jackson.databind.util.ClassUtil;
import com.fasterxml.jackson.databind.util.CompactStringObjectMap;
import com.fasterxml.jackson.databind.util.EnumResolver;

/**
 * Deserializer class that can deserialize instances of
 * specified Enum class from Strings and Integers.
 */
@JacksonStdImpl // was missing until 2.6
public class EnumDeserializer
    extends StdScalarDeserializer<Object>
{
    private static final long serialVersionUID = 1L;

    /**
     * @since 2.6
     */
<<<<<<< HEAD
    protected final CompactStringObjectMap _enumLookup;
    private final Enum<?> _enumDefaultValue;
=======
    protected Object[] _enumsByIndex;
>>>>>>> 493ba8d8

    /**
     * @since 2.7.3
     */
    protected final CompactStringObjectMap _lookupByName;

    /**
     * Alternatively, we may need a different lookup object if "use toString"
     * is defined.
     *
     * @since 2.7.3
     */
    protected CompactStringObjectMap _lookupByToString;
    
    public EnumDeserializer(EnumResolver byNameResolver)
    {
<<<<<<< HEAD
        super(res.getEnumClass());
        _enumLookup = res.constructLookup();
        _enumsByIndex = res.getRawEnums();
        _enumDefaultValue = res.getDefaultValue();
=======
        super(byNameResolver.getEnumClass());
        _lookupByName = byNameResolver.constructLookup();
        _enumsByIndex = byNameResolver.getRawEnums();
>>>>>>> 493ba8d8
    }

    /**
     * Factory method used when Enum instances are to be deserialized
     * using a creator (static factory method)
     * 
     * @return Deserializer based on given factory method, if type was suitable;
     *  null if type can not be used
     */
    public static JsonDeserializer<?> deserializerForCreator(DeserializationConfig config,
            Class<?> enumClass, AnnotatedMethod factory)
    {
        // note: caller has verified there's just one arg; but we must verify its type
        Class<?> paramClass = factory.getRawParameterType(0);
        if (config.canOverrideAccessModifiers()) {
            ClassUtil.checkAndFixAccess(factory.getMember(),
                    config.isEnabled(MapperFeature.OVERRIDE_PUBLIC_ACCESS_MODIFIERS));
        }
        return new FactoryBasedDeserializer(enumClass, factory, paramClass);
    }
    
    /*
    /**********************************************************
    /* Default JsonDeserializer implementation
    /**********************************************************
     */

    /**
     * Because of costs associated with constructing Enum resolvers,
     * let's cache instances by default.
     */
    @Override
    public boolean isCachable() { return true; }

    @Override
    public Object deserialize(JsonParser p, DeserializationContext ctxt) throws IOException
    {
        JsonToken curr = p.getCurrentToken();
        
        // Usually should just get string value:
        if (curr == JsonToken.VALUE_STRING || curr == JsonToken.FIELD_NAME) {
            CompactStringObjectMap lookup = ctxt.isEnabled(DeserializationFeature.READ_ENUMS_USING_TO_STRING)
                    ? _getToStringLookup() : _lookupByName;
            final String name = p.getText();
            Object result = lookup.find(name);
            if (result == null) {
                return _deserializeAltString(p, ctxt, lookup, name);
            }
            return result;
        }
        // But let's consider int acceptable as well (if within ordinal range)
        if (curr == JsonToken.VALUE_NUMBER_INT) {
            // ... unless told not to do that
            int index = p.getIntValue();
            if (ctxt.isEnabled(DeserializationFeature.FAIL_ON_NUMBERS_FOR_ENUMS)) {
                _failOnNumber(ctxt, p, index);
            }
            if (index >= 0 && index <= _enumsByIndex.length) {
                return _enumsByIndex[index];
            }
            if ((_enumDefaultValue != null)
                    && ctxt.isEnabled(DeserializationFeature.READ_UNKNOWN_ENUM_VALUES_USING_DEFAULT_VALUE)) {
                return _enumDefaultValue;
            }
            if (!ctxt.isEnabled(DeserializationFeature.READ_UNKNOWN_ENUM_VALUES_AS_NULL)) {
                throw ctxt.weirdNumberException(index, _enumClass(),
                        "index value outside legal index range [0.."+(_enumsByIndex.length-1)+"]");
            }
            return null;
        }
        return _deserializeOther(p, ctxt);
    }

    /*
    /**********************************************************
    /* Internal helper methods
    /**********************************************************
     */
    
    private final Object _deserializeAltString(JsonParser p, DeserializationContext ctxt,
            CompactStringObjectMap lookup, String name) throws IOException
    {
        name = name.trim();
        if (name.length() == 0) {
            if (ctxt.isEnabled(DeserializationFeature.ACCEPT_EMPTY_STRING_AS_NULL_OBJECT)) {
                return null;
            }
        } else {
            // [databind#149]: Allow use of 'String' indexes as well
            char c = name.charAt(0);
            if (c >= '0' && c <= '9') {
                try {
                    int ix = Integer.parseInt(name);
                    if (ctxt.isEnabled(DeserializationFeature.FAIL_ON_NUMBERS_FOR_ENUMS)) {
                        _failOnNumber(ctxt, p, ix);
                    }
                    if (ix >= 0 && ix <= _enumsByIndex.length) {
                        return _enumsByIndex[ix];
                    }
                } catch (NumberFormatException e) {
                    // fine, ignore, was not an integer
                }
            }
        }
        if ((_enumDefaultValue != null)
                && ctxt.isEnabled(DeserializationFeature.READ_UNKNOWN_ENUM_VALUES_USING_DEFAULT_VALUE)) {
            return _enumDefaultValue;
        }
        if (!ctxt.isEnabled(DeserializationFeature.READ_UNKNOWN_ENUM_VALUES_AS_NULL)) {
            throw ctxt.weirdStringException(name, _enumClass(),
                    "value not one of declared Enum instance names: "+lookup.keys());
        }
        return null;
    }

    protected Object _deserializeOther(JsonParser p, DeserializationContext ctxt) throws IOException
    {
        JsonToken curr = p.getCurrentToken();
        // [databind#381]
        if (ctxt.isEnabled(DeserializationFeature.UNWRAP_SINGLE_VALUE_ARRAYS)
                && p.isExpectedStartArrayToken()) {
            p.nextToken();
            final Object parsed = deserialize(p, ctxt);
            curr = p.nextToken();
            if (curr != JsonToken.END_ARRAY) {
                throw ctxt.wrongTokenException(p, JsonToken.END_ARRAY,
                        "Attempted to unwrap single value array for single '" + _enumClass().getName() + "' value but there was more than a single value in the array");
            }
            return parsed;
        }
        throw ctxt.mappingException(_enumClass());
    }

    protected void _failOnNumber(DeserializationContext ctxt, JsonParser p, int index)
        throws IOException
    {
        throw InvalidFormatException.from(p,
                String.format("Not allowed to deserialize Enum value out of JSON number (%d): disable DeserializationConfig.DeserializationFeature.FAIL_ON_NUMBERS_FOR_ENUMS to allow",
                        index),
                        index, _enumClass());
    }

    protected Class<?> _enumClass() {
        return handledType();
    }

    protected CompactStringObjectMap _getToStringLookup()
    {
        CompactStringObjectMap lookup = _lookupByToString;
        // note: exact locking not needed; all we care for here is to try to
        // reduce contention for the initial resolution
        if (lookup == null) {
            synchronized (this) {
                lookup = EnumResolver.constructUnsafeUsingToString(_enumClass())
                        .constructLookup();
            }
            _lookupByToString = lookup;
        }
        return lookup;
    }

    /*
    /**********************************************************
    /* Additional helper classes
    /**********************************************************
     */

    /**
     * Deserializer that uses a single-String static factory method
     * for locating Enum values by String id.
     */
    protected static class FactoryBasedDeserializer
        extends StdDeserializer<Object>
        implements ContextualDeserializer
    {
        private static final long serialVersionUID = 1;

        // Marker type; null if String expected; otherwise numeric wrapper
        protected final Class<?> _inputType;
        protected final Method _factory;
        protected final JsonDeserializer<?> _deser;
        
        public FactoryBasedDeserializer(Class<?> cls, AnnotatedMethod f,
                Class<?> inputType)
        {
            super(cls);
            _factory = f.getAnnotated();
            _inputType = inputType;
            _deser = null;
        }

        protected FactoryBasedDeserializer(FactoryBasedDeserializer base,
                JsonDeserializer<?> deser) {
            super(base._valueClass);
            _inputType = base._inputType;
            _factory = base._factory;
            _deser = deser;
        }
        
        @Override
        public JsonDeserializer<?> createContextual(DeserializationContext ctxt,
                BeanProperty property)
            throws JsonMappingException
        {
            if ((_deser == null) && (_inputType != String.class)) {
                return new FactoryBasedDeserializer(this,
                        ctxt.findContextualValueDeserializer(ctxt.constructType(_inputType), property));
            }
            return this;
        }
        
        @Override
        public Object deserialize(JsonParser p, DeserializationContext ctxt) throws IOException
        {
            Object value;
            if (_deser != null) {
                value = _deser.deserialize(p, ctxt);
            } else {
                JsonToken curr = p.getCurrentToken();
                if (curr == JsonToken.VALUE_STRING || curr == JsonToken.FIELD_NAME) {
                    value = p.getText();
                } else {
                    value = p.getValueAsString();
                }
            }
            try {
                return _factory.invoke(_valueClass, value);
            } catch (Exception e) {
                Throwable t = ClassUtil.getRootCause(e);
                if (t instanceof IOException) {
                    throw (IOException) t;
                }
                throw ctxt.instantiationException(_valueClass, t);
            }
        }

        @Override
        public Object deserializeWithType(JsonParser p, DeserializationContext ctxt, TypeDeserializer typeDeserializer) throws IOException {
            if (_deser == null) { // String never has type info
                return deserialize(p, ctxt);
            }
            return typeDeserializer.deserializeTypedFromAny(p, ctxt);
        }
    }
}<|MERGE_RESOLUTION|>--- conflicted
+++ resolved
@@ -24,15 +24,12 @@
 {
     private static final long serialVersionUID = 1L;
 
-    /**
-     * @since 2.6
-     */
-<<<<<<< HEAD
-    protected final CompactStringObjectMap _enumLookup;
+    protected Object[] _enumsByIndex;
+    
+    /**
+     * @since 2.8
+     */
     private final Enum<?> _enumDefaultValue;
-=======
-    protected Object[] _enumsByIndex;
->>>>>>> 493ba8d8
 
     /**
      * @since 2.7.3
@@ -49,16 +46,10 @@
     
     public EnumDeserializer(EnumResolver byNameResolver)
     {
-<<<<<<< HEAD
-        super(res.getEnumClass());
-        _enumLookup = res.constructLookup();
-        _enumsByIndex = res.getRawEnums();
-        _enumDefaultValue = res.getDefaultValue();
-=======
         super(byNameResolver.getEnumClass());
         _lookupByName = byNameResolver.constructLookup();
         _enumsByIndex = byNameResolver.getRawEnums();
->>>>>>> 493ba8d8
+        _enumDefaultValue = byNameResolver.getDefaultValue();
     }
 
     /**
@@ -101,7 +92,7 @@
         // Usually should just get string value:
         if (curr == JsonToken.VALUE_STRING || curr == JsonToken.FIELD_NAME) {
             CompactStringObjectMap lookup = ctxt.isEnabled(DeserializationFeature.READ_ENUMS_USING_TO_STRING)
-                    ? _getToStringLookup() : _lookupByName;
+                    ? _getToStringLookup(ctxt) : _lookupByName;
             final String name = p.getText();
             Object result = lookup.find(name);
             if (result == null) {
@@ -205,15 +196,16 @@
         return handledType();
     }
 
-    protected CompactStringObjectMap _getToStringLookup()
+    protected CompactStringObjectMap _getToStringLookup(DeserializationContext ctxt)
     {
         CompactStringObjectMap lookup = _lookupByToString;
         // note: exact locking not needed; all we care for here is to try to
         // reduce contention for the initial resolution
         if (lookup == null) {
             synchronized (this) {
-                lookup = EnumResolver.constructUnsafeUsingToString(_enumClass())
-                        .constructLookup();
+                lookup = EnumResolver.constructUnsafeUsingToString(_enumClass(),
+                        ctxt.getAnnotationIntrospector())
+                    .constructLookup();
             }
             _lookupByToString = lookup;
         }
