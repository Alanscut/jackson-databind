--- conflicted
+++ resolved
@@ -41,20 +41,15 @@
     }
 
     @Override
-<<<<<<< HEAD
     public SettableBeanProperty withName(PropertyName newName) {
         return new ObjectIdReferenceProperty(this, newName);
-=======
+    }
+
+    @Override
     public SettableBeanProperty withValueDeserializer(JsonDeserializer<?> deser) {
         if (_valueDeserializer == deser) {
             return this;
         }
-        return new ObjectIdReferenceProperty(this, deser);
->>>>>>> 8de9cef9
-    }
-
-    @Override
-    public SettableBeanProperty withValueDeserializer(JsonDeserializer<?> deser) {
         return new ObjectIdReferenceProperty(this, deser, _nullProvider);
     }
 
