package com.fasterxml.jackson.databind.deser.std;

import java.io.IOException;

import com.fasterxml.jackson.core.*;
import com.fasterxml.jackson.core.sym.FieldNameMatcher;
import com.fasterxml.jackson.databind.*;
import com.fasterxml.jackson.databind.deser.BeanDeserializer;
import com.fasterxml.jackson.databind.deser.SettableBeanProperty;
import com.fasterxml.jackson.databind.util.NameTransformer;

/**
 * Deserializer that builds on basic {@link BeanDeserializer} but
 * override some aspects like instance construction.
 */
public class ThrowableDeserializer
    extends BeanDeserializer
{
    private static final long serialVersionUID = 1L;

    protected final static String PROP_NAME_MESSAGE = "message";

    /*
    /************************************************************
    /* Construction
    /************************************************************
     */

    public ThrowableDeserializer(BeanDeserializer baseDeserializer) {
        super(baseDeserializer);
        // need to disable this, since we do post-processing
        _vanillaProcessing = false;
    }

    /**
     * Alternative constructor used when creating "unwrapping" deserializers
     */
    protected ThrowableDeserializer(BeanDeserializer src, NameTransformer unwrapper) {
        super(src, unwrapper);
    }

    @Override
    public JsonDeserializer<Object> unwrappingDeserializer(NameTransformer unwrapper) {
        if (getClass() != ThrowableDeserializer.class) {
            return this;
        }
        /* main thing really is to just enforce ignoring of unknown
         * properties; since there may be multiple unwrapped values
         * and properties for all may be interleaved...
         */
        return new ThrowableDeserializer(this, unwrapper);
    }

    /*
    /************************************************************
    /* Overridden methods
    /************************************************************
     */

    @Override
    public Object deserializeFromObject(JsonParser p, DeserializationContext ctxt) throws IOException
    {
        // 30-Sep-2010, tatu: Need to allow use of @JsonCreator, so:
        if (_propertyBasedCreator != null) { // proper @JsonCreator
            return _deserializeUsingPropertyBased(p, ctxt);
        }
        if (_delegateDeserializer != null) {
            return _valueInstantiator.createUsingDelegate(ctxt,
                    _delegateDeserializer.deserialize(p, ctxt));
        }
        if (_beanType.isAbstract()) { // for good measure, check this too
            return ctxt.handleMissingInstantiator(handledType(), getValueInstantiator(), p,
                    "abstract type (need to add/enable type information?)");
        }
        boolean hasStringCreator = _valueInstantiator.canCreateFromString();
        boolean hasDefaultCtor = _valueInstantiator.canCreateUsingDefault();
        // and finally, verify we do have single-String arg constructor (if no @JsonCreator)
        if (!hasStringCreator && !hasDefaultCtor) {
            return ctxt.handleMissingInstantiator(handledType(), getValueInstantiator(), p,
                    "Throwable needs a default contructor, a single-String-arg constructor; or explicit @JsonCreator");
        }
        
        Object throwable = null;
        Object[] pending = null;
        int pendingIx = 0;

<<<<<<< HEAD
        if (!p.hasToken(JsonToken.FIELD_NAME)) {
            return ctxt.handleUnexpectedToken(handledType(), p);
        }
=======
        for (; p.currentToken() != JsonToken.END_OBJECT; p.nextToken()) {
            String propName = p.currentName();
            SettableBeanProperty prop = _beanProperties.find(propName);
            p.nextToken(); // to point to field value
>>>>>>> 33f07e7b

        int ix = _fieldMatcher.matchAnyName(p.getCurrentName());
        for (; ; ix = p.nextFieldName(_fieldMatcher)) {
            if (ix >= 0) {
                p.nextToken();
                SettableBeanProperty prop = _fieldsByIndex[ix];
                if (throwable != null) {
                    prop.deserializeAndSet(p, ctxt, throwable);
                    continue;
                }
                // nope; need to defer
                if (pending == null) {
                    int len = _beanProperties.size();
                    pending = new Object[len + len];
                }
                pending[pendingIx++] = prop;
                pending[pendingIx++] = prop.deserialize(p, ctxt);
                continue;
            }
            if (ix != FieldNameMatcher.MATCH_UNKNOWN_NAME) {
                if (ix == FieldNameMatcher.MATCH_END_OBJECT) {
                    break;
                }
                return _handleUnexpectedWithin(p, ctxt, throwable);
            }
            // Maybe it's "message"?
            String propName = p.getCurrentName();
            p.nextToken();
            if (PROP_NAME_MESSAGE.equals(propName)) {
                if (hasStringCreator) {
                    throwable = _valueInstantiator.createFromString(ctxt, p.getText());
                    // any pending values?
                    if (pending != null) {
                        for (int i = 0, len = pendingIx; i < len; i += 2) {
                            SettableBeanProperty prop = (SettableBeanProperty)pending[i];
                            prop.set(throwable, pending[i+1]);
                        }
                        pending = null;
                    }
                    continue;
                }
            }
            // Things marked as ignorable should not be passed to any setter
            if ((_ignorableProps != null) && _ignorableProps.contains(propName)) {
                p.skipChildren();
                continue;
            }
            if (_anySetter != null) {
                _anySetter.deserializeAndSet(p, ctxt, throwable, propName);
                continue;
            }
            // Unknown: let's call handler method
            handleUnknownProperty(p, ctxt, throwable, propName);
        }
        // Sanity check: did we find "message"?
        if (throwable == null) {
            // 15-Oct-2010, tatu: Can't assume missing message is an error, since it may be
            //   suppressed during serialization, as per [JACKSON-388].
            //
            //   Should probably allow use of default constructor, too...

            //throw new JsonMappingException("No 'message' property found: could not deserialize "+_beanType);
            if (hasStringCreator) {
                throwable = _valueInstantiator.createFromString(ctxt, null);
            } else {
                throwable = _valueInstantiator.createUsingDefault(ctxt);
            }
            // any pending values?
            if (pending != null) {
                for (int i = 0, len = pendingIx; i < len; i += 2) {
                    SettableBeanProperty prop = (SettableBeanProperty)pending[i];
                    prop.set(throwable, pending[i+1]);
                }
            }
        }
        return throwable;
    }
}<|MERGE_RESOLUTION|>--- conflicted
+++ resolved
@@ -84,18 +84,7 @@
         Object[] pending = null;
         int pendingIx = 0;
 
-<<<<<<< HEAD
-        if (!p.hasToken(JsonToken.FIELD_NAME)) {
-            return ctxt.handleUnexpectedToken(handledType(), p);
-        }
-=======
-        for (; p.currentToken() != JsonToken.END_OBJECT; p.nextToken()) {
-            String propName = p.currentName();
-            SettableBeanProperty prop = _beanProperties.find(propName);
-            p.nextToken(); // to point to field value
->>>>>>> 33f07e7b
-
-        int ix = _fieldMatcher.matchAnyName(p.getCurrentName());
+        int ix = p.currentFieldName(_fieldMatcher);
         for (; ; ix = p.nextFieldName(_fieldMatcher)) {
             if (ix >= 0) {
                 p.nextToken();
@@ -120,7 +109,7 @@
                 return _handleUnexpectedWithin(p, ctxt, throwable);
             }
             // Maybe it's "message"?
-            String propName = p.getCurrentName();
+            String propName = p.currentName();
             p.nextToken();
             if (PROP_NAME_MESSAGE.equals(propName)) {
                 if (hasStringCreator) {
