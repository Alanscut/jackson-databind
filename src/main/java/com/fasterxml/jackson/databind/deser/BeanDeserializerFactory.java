package com.fasterxml.jackson.databind.deser;

import java.util.*;

import com.fasterxml.jackson.annotation.*;

import com.fasterxml.jackson.databind.*;
import com.fasterxml.jackson.databind.annotation.JsonPOJOBuilder;
import com.fasterxml.jackson.databind.cfg.DeserializerFactoryConfig;
import com.fasterxml.jackson.databind.deser.impl.*;
import com.fasterxml.jackson.databind.deser.std.ThrowableDeserializer;
import com.fasterxml.jackson.databind.introspect.*;
import com.fasterxml.jackson.databind.jsontype.TypeDeserializer;
import com.fasterxml.jackson.databind.util.ClassUtil;
import com.fasterxml.jackson.databind.util.SimpleBeanPropertyDefinition;

/**
 * Concrete deserializer factory class that adds full Bean deserializer
 * construction logic using class introspection.
 * Note that factories specifically do not implement any form of caching:
 * aside from configuration they are stateless; caching is implemented
 * by other components.
 *<p>
 * Instances of this class are fully immutable as all configuration is
 * done by using "fluent factories" (methods that construct new factory
 * instances with different configuration, instead of modifying instance).
 */
public class BeanDeserializerFactory
    extends BasicDeserializerFactory
    implements java.io.Serializable // since 2.1
{
    private static final long serialVersionUID = 1;

    /**
     * Signature of <b>Throwable.initCause</b> method.
     */
    private final static Class<?>[] INIT_CAUSE_PARAMS = new Class<?>[] { Throwable.class };

    /*
    /**********************************************************
    /* Life-cycle
    /**********************************************************
     */
    
    /**
     * Globally shareable thread-safe instance which has no additional custom deserializers
     * registered
     */
    public final static BeanDeserializerFactory instance = new BeanDeserializerFactory(
            new DeserializerFactoryConfig());

    public BeanDeserializerFactory(DeserializerFactoryConfig config) {
        super(config);
    }
    
    /**
     * Method used by module registration functionality, to construct a new bean
     * deserializer factory
     * with different configuration settings.
     */
    @Override
    public DeserializerFactory withConfig(DeserializerFactoryConfig config)
    {
        if (_factoryConfig == config) {
            return this;
        }
        /* 22-Nov-2010, tatu: Handling of subtypes is tricky if we do immutable-with-copy-ctor;
         *    and we pretty much have to here either choose between losing subtype instance
         *    when registering additional deserializers, or losing deserializers.
         *    Instead, let's actually just throw an error if this method is called when subtype
         *    has not properly overridden this method; this to indicate problem as soon as possible.
         */
        ClassUtil.verifyMustOverride(BeanDeserializerFactory.class, this, "withConfig");
        return new BeanDeserializerFactory(config);
    }
    
    /*
    /**********************************************************
    /* DeserializerFactory API implementation
    /**********************************************************
     */

    /**
     * Method that {@link DeserializerCache}s call to create a new
     * deserializer for types other than Collections, Maps, arrays and
     * enums.
     */
    @Override
    public JsonDeserializer<Object> createBeanDeserializer(DeserializationContext ctxt,
            JavaType type, BeanDescription beanDesc)
        throws JsonMappingException
    {
        final DeserializationConfig config = ctxt.getConfig();
        // We may also have custom overrides:
        JsonDeserializer<Object> custom = _findCustomBeanDeserializer(type, config, beanDesc);
        if (custom != null) {
            return custom;
        }
        /* One more thing to check: do we have an exception type
         * (Throwable or its sub-classes)? If so, need slightly
         * different handling.
         */
        if (type.isThrowable()) {
            return buildThrowableDeserializer(ctxt, type, beanDesc);
        }
        /* Or, for abstract types, may have alternate means for resolution
         * (defaulting, materialization)
         */
        // 29-Nov-2015, tatu: Also, filter out calls to primitive types, they are
        //    not something we could materialize anything for
        if (type.isAbstract() && !type.isPrimitive() && !type.isEnumType()) {
            // Let's make it possible to materialize abstract types.
            JavaType concreteType = materializeAbstractType(ctxt, type, beanDesc);
            if (concreteType != null) {
                /* important: introspect actual implementation (abstract class or
                 * interface doesn't have constructors, for one)
                 */
                beanDesc = config.introspect(concreteType);
                return buildBeanDeserializer(ctxt, concreteType, beanDesc);
            }
        }
        // Otherwise, may want to check handlers for standard types, from superclass:
        @SuppressWarnings("unchecked")
        JsonDeserializer<Object> deser = (JsonDeserializer<Object>) findStdDeserializer(ctxt, type, beanDesc);
        if (deser != null) {
            return deser;
        }

        // Otherwise: could the class be a Bean class? If not, bail out
        if (!isPotentialBeanType(type.getRawClass())) {
            return null;
        }
        // Use generic bean introspection to build deserializer
        return buildBeanDeserializer(ctxt, type, beanDesc);
    }

    @Override
    public JsonDeserializer<Object> createBuilderBasedDeserializer(DeserializationContext ctxt,
            JavaType valueType, BeanDescription beanDesc, Class<?> builderClass)
                    throws JsonMappingException
    {
        // First: need a BeanDescription for builder class
        JavaType builderType = ctxt.constructType(builderClass);
        BeanDescription builderDesc = ctxt.getConfig().introspectForBuilder(builderType);
<<<<<<< HEAD
    	    return buildBuilderBasedDeserializer(ctxt, valueType, builderDesc);
=======
        return buildBuilderBasedDeserializer(ctxt, valueType, builderDesc);
>>>>>>> cc478a2b
    }
    
    /**
     * Method called by {@link BeanDeserializerFactory} to see if there might be a standard
     * deserializer registered for given type.
     */
    protected JsonDeserializer<?> findStdDeserializer(DeserializationContext ctxt,
            JavaType type, BeanDescription beanDesc)
        throws JsonMappingException
    {
        // note: we do NOT check for custom deserializers here, caller has already
        // done that
        JsonDeserializer<?> deser = findDefaultDeserializer(ctxt, type, beanDesc);
        // Also: better ensure these are post-processable?
        if (deser != null) {
            if (_factoryConfig.hasDeserializerModifiers()) {
                for (BeanDeserializerModifier mod : _factoryConfig.deserializerModifiers()) {
                    deser = mod.modifyDeserializer(ctxt.getConfig(), beanDesc, deser);
                }
            }
        }
        return deser;
    }
    
    protected JavaType materializeAbstractType(DeserializationContext ctxt,
            JavaType type, BeanDescription beanDesc)
        throws JsonMappingException
    {
        // May have multiple resolvers, call in precedence order until one returns non-null
        for (AbstractTypeResolver r : _factoryConfig.abstractTypeResolvers()) {
            JavaType concrete = r.resolveAbstractType(ctxt.getConfig(), beanDesc);
            if (concrete != null) {
                return concrete;
            }
        }
        return null;
    }

    /*
    /**********************************************************
    /* Public construction method beyond DeserializerFactory API:
    /* can be called from outside as well as overridden by
    /* sub-classes
    /**********************************************************
     */

    /**
     * Method that is to actually build a bean deserializer instance.
     * All basic sanity checks have been done to know that what we have
     * may be a valid bean type, and that there are no default simple
     * deserializers.
     */
    @SuppressWarnings("unchecked")
    public JsonDeserializer<Object> buildBeanDeserializer(DeserializationContext ctxt,
            JavaType type, BeanDescription beanDesc)
        throws JsonMappingException
    {
        // First: check what creators we can use, if any
        ValueInstantiator valueInstantiator;
        /* 04-Jun-2015, tatu: To work around [databind#636], need to catch the
         *    issue, defer; this seems like a reasonable good place for now.
         *   Note, however, that for non-Bean types (Collections, Maps) this
         *   probably won't work and needs to be added elsewhere.
         */
        try {
            valueInstantiator = findValueInstantiator(ctxt, beanDesc);
        } catch (NoClassDefFoundError error) {
            return new ErrorThrowingDeserializer(error);
        }
        BeanDeserializerBuilder builder = constructBeanDeserializerBuilder(ctxt, beanDesc);
        builder.setValueInstantiator(valueInstantiator);
         // And then setters for deserializing from JSON Object
        addBeanProps(ctxt, beanDesc, builder);
        addObjectIdReader(ctxt, beanDesc, builder);

        // managed/back reference fields/setters need special handling... first part
        addReferenceProperties(ctxt, beanDesc, builder);
        addInjectables(ctxt, beanDesc, builder);
        
        final DeserializationConfig config = ctxt.getConfig();
        if (_factoryConfig.hasDeserializerModifiers()) {
            for (BeanDeserializerModifier mod : _factoryConfig.deserializerModifiers()) {
                builder = mod.updateBuilder(config, beanDesc, builder);
            }
        }
        JsonDeserializer<?> deserializer;
        if (type.isAbstract() && !valueInstantiator.canInstantiate()) {
            deserializer = builder.buildAbstract();
        } else {
            deserializer = builder.build();
        }
        // may have modifier(s) that wants to modify or replace serializer we just built
        // (note that `resolve()` and `createContextual()` called later on)
        if (_factoryConfig.hasDeserializerModifiers()) {
            for (BeanDeserializerModifier mod : _factoryConfig.deserializerModifiers()) {
                deserializer = mod.modifyDeserializer(config, beanDesc, deserializer);
            }
        }
        return (JsonDeserializer<Object>) deserializer;
    }
    
    /**
     * Method for constructing a bean deserializer that uses specified
     * intermediate Builder for binding data, and construction of the
     * value instance.
     * Note that implementation is mostly copied from the regular
     * BeanDeserializer build method.
     */
    @SuppressWarnings("unchecked")
    protected JsonDeserializer<Object> buildBuilderBasedDeserializer(
    		DeserializationContext ctxt, JavaType valueType, BeanDescription builderDesc)
        throws JsonMappingException
    {
    	// Creators, anyone? (to create builder itself)
        ValueInstantiator valueInstantiator = findValueInstantiator(ctxt, builderDesc);
        final DeserializationConfig config = ctxt.getConfig();
        BeanDeserializerBuilder builder = constructBeanDeserializerBuilder(ctxt, builderDesc);
        builder.setValueInstantiator(valueInstantiator);
         // And then "with methods" for deserializing from JSON Object
        addBeanProps(ctxt, builderDesc, builder);
        addObjectIdReader(ctxt, builderDesc, builder);
        
        // managed/back reference fields/setters need special handling... first part
        addReferenceProperties(ctxt, builderDesc, builder);
        addInjectables(ctxt, builderDesc, builder);

        JsonPOJOBuilder.Value builderConfig = builderDesc.findPOJOBuilderConfig();
        final String buildMethodName = (builderConfig == null) ?
                "build" : builderConfig.buildMethodName;
        
        // and lastly, find build method to use:
        AnnotatedMethod buildMethod = builderDesc.findMethod(buildMethodName, null);
        if (buildMethod != null) { // note: can't yet throw error; may be given build method
            if (config.canOverrideAccessModifiers()) {
            	ClassUtil.checkAndFixAccess(buildMethod.getMember(), config.isEnabled(MapperFeature.OVERRIDE_PUBLIC_ACCESS_MODIFIERS));
            }
        }
        builder.setPOJOBuilder(buildMethod, builderConfig);
        // this may give us more information...
        if (_factoryConfig.hasDeserializerModifiers()) {
            for (BeanDeserializerModifier mod : _factoryConfig.deserializerModifiers()) {
                builder = mod.updateBuilder(config, builderDesc, builder);
            }
        }
        JsonDeserializer<?> deserializer = builder.buildBuilderBased(
        		valueType, buildMethodName);

        // [JACKSON-440]: may have modifier(s) that wants to modify or replace serializer we just built:
        if (_factoryConfig.hasDeserializerModifiers()) {
            for (BeanDeserializerModifier mod : _factoryConfig.deserializerModifiers()) {
                deserializer = mod.modifyDeserializer(config, builderDesc, deserializer);
            }
        }
        return (JsonDeserializer<Object>) deserializer;
    }
    
    protected void addObjectIdReader(DeserializationContext ctxt,
            BeanDescription beanDesc, BeanDeserializerBuilder builder)
        throws JsonMappingException
    {
        ObjectIdInfo objectIdInfo = beanDesc.getObjectIdInfo();
        if (objectIdInfo == null) {
            return;
        }
        Class<?> implClass = objectIdInfo.getGeneratorType();
        JavaType idType;
        SettableBeanProperty idProp;
        ObjectIdGenerator<?> gen;

        ObjectIdResolver resolver = ctxt.objectIdResolverInstance(beanDesc.getClassInfo(), objectIdInfo);

        // Just one special case: Property-based generator is trickier
        if (implClass == ObjectIdGenerators.PropertyGenerator.class) { // most special one, needs extra work
            PropertyName propName = objectIdInfo.getPropertyName();
            idProp = builder.findProperty(propName);
            if (idProp == null) {
                throw new IllegalArgumentException("Invalid Object Id definition for "
                        +beanDesc.getBeanClass().getName()+": can not find property with name '"+propName+"'");
            }
            idType = idProp.getType();
            gen = new PropertyBasedObjectIdGenerator(objectIdInfo.getScope());
        } else {
            JavaType type = ctxt.constructType(implClass);
            idType = ctxt.getTypeFactory().findTypeParameters(type, ObjectIdGenerator.class)[0];
            idProp = null;
            gen = ctxt.objectIdGeneratorInstance(beanDesc.getClassInfo(), objectIdInfo);
        }
        // also: unlike with value deserializers, let's just resolve one we need here
        JsonDeserializer<?> deser = ctxt.findRootValueDeserializer(idType);
        builder.setObjectIdReader(ObjectIdReader.construct(idType,
                objectIdInfo.getPropertyName(), gen, deser, idProp, resolver));
    }
    
    @SuppressWarnings("unchecked")
    public JsonDeserializer<Object> buildThrowableDeserializer(DeserializationContext ctxt,
            JavaType type, BeanDescription beanDesc)
        throws JsonMappingException
    {
        final DeserializationConfig config = ctxt.getConfig();
        // first: construct like a regular bean deserializer...
        BeanDeserializerBuilder builder = constructBeanDeserializerBuilder(ctxt, beanDesc);
        builder.setValueInstantiator(findValueInstantiator(ctxt, beanDesc));

        addBeanProps(ctxt, beanDesc, builder);
        // (and assume there won't be any back references)

        // But then let's decorate things a bit
        /* To resolve [JACKSON-95], need to add "initCause" as setter
         * for exceptions (sub-classes of Throwable).
         */
        AnnotatedMethod am = beanDesc.findMethod("initCause", INIT_CAUSE_PARAMS);
        if (am != null) { // should never be null
            SimpleBeanPropertyDefinition propDef = SimpleBeanPropertyDefinition.construct(ctxt.getConfig(), am,
                    new PropertyName("cause"));
            SettableBeanProperty prop = constructSettableProperty(ctxt, beanDesc, propDef,
                    am.getParameterType(0));
            if (prop != null) {
                /* 21-Aug-2011, tatus: We may actually have found 'cause' property
                 *   to set... but let's replace it just in case,
                 *   otherwise can end up with odd errors.
                 */
                builder.addOrReplaceProperty(prop, true);
            }
        }

        // And also need to ignore "localizedMessage"
        builder.addIgnorable("localizedMessage");
        // Java 7 also added "getSuppressed", skip if we have such data:
        builder.addIgnorable("suppressed");
        /* As well as "message": it will be passed via constructor,
         * as there's no 'setMessage()' method
        */
        builder.addIgnorable("message");

        // update builder now that all information is in?
        if (_factoryConfig.hasDeserializerModifiers()) {
            for (BeanDeserializerModifier mod : _factoryConfig.deserializerModifiers()) {
                builder = mod.updateBuilder(config, beanDesc, builder);
            }
        }
        JsonDeserializer<?> deserializer = builder.build();
        
        /* At this point it ought to be a BeanDeserializer; if not, must assume
         * it's some other thing that can handle deserialization ok...
         */
        if (deserializer instanceof BeanDeserializer) {
            deserializer = new ThrowableDeserializer((BeanDeserializer) deserializer);
        }

        // may have modifier(s) that wants to modify or replace serializer we just built:
        if (_factoryConfig.hasDeserializerModifiers()) {
            for (BeanDeserializerModifier mod : _factoryConfig.deserializerModifiers()) {
                deserializer = mod.modifyDeserializer(config, beanDesc, deserializer);
            }
        }
        return (JsonDeserializer<Object>) deserializer;
    }

    /*
    /**********************************************************
    /* Helper methods for Bean deserializer construction,
    /* overridable by sub-classes
    /**********************************************************
     */

    /**
     * Overridable method that constructs a {@link BeanDeserializerBuilder}
     * which is used to accumulate information needed to create deserializer
     * instance.
     */
    protected BeanDeserializerBuilder constructBeanDeserializerBuilder(DeserializationContext ctxt,
            BeanDescription beanDesc) {
        return new BeanDeserializerBuilder(beanDesc, ctxt);
    }
    
    /**
     * Method called to figure out settable properties for the
     * bean deserializer to use.
     *<p>
     * Note: designed to be overridable, and effort is made to keep interface
     * similar between versions.
     */
    protected void addBeanProps(DeserializationContext ctxt,
            BeanDescription beanDesc, BeanDeserializerBuilder builder)
        throws JsonMappingException
    {
        final SettableBeanProperty[] creatorProps =
                builder.getValueInstantiator().getFromObjectArguments(ctxt.getConfig());
        final boolean isConcrete = !beanDesc.getType().isAbstract();

        // 01-May-2016, tatu: Which base type to use here gets tricky, since
        //   it may often make most sense to use general type for overrides,
        //   but what we have here may be more specific impl type. But for now
        //   just use it as is.
        JsonIgnoreProperties.Value ignorals = ctxt.getConfig()
                .getDefaultPropertyIgnorals(beanDesc.getBeanClass(),
                        beanDesc.getClassInfo());
        Set<String> ignored;

        if (ignorals != null) {
            boolean ignoreAny = ignorals.getIgnoreUnknown();
            builder.setIgnoreUnknownProperties(ignoreAny);
            // Or explicit/implicit definitions?
            ignored = ignorals.getIgnored();
            for (String propName : ignored) {
                builder.addIgnorable(propName);
            }
        } else {
            ignored = Collections.emptySet();
        }

        // Also, do we have a fallback "any" setter?
        AnnotatedMember anySetter = beanDesc.findAnySetterAccessor();
        if (anySetter != null) {
            builder.setAnySetter(constructAnySetter(ctxt, beanDesc, anySetter));
        } else {
            Collection<String> ignored2 = beanDesc.getIgnoredPropertyNames();
            if (ignored2 != null) {
                for (String propName : ignored2) {
                    // allow ignoral of similarly named JSON property, but do not force;
                    // latter means NOT adding this to 'ignored':
                    builder.addIgnorable(propName);
                }
            }
        }
        final boolean useGettersAsSetters = (ctxt.isEnabled(MapperFeature.USE_GETTERS_AS_SETTERS)
                && ctxt.isEnabled(MapperFeature.AUTO_DETECT_GETTERS));

        // Ok: let's then filter out property definitions
        List<BeanPropertyDefinition> propDefs = filterBeanProps(ctxt,
                beanDesc, builder, beanDesc.findProperties(), ignored);

        // After which we can let custom code change the set
        if (_factoryConfig.hasDeserializerModifiers()) {
            for (BeanDeserializerModifier mod : _factoryConfig.deserializerModifiers()) {
                propDefs = mod.updateProperties(ctxt.getConfig(), beanDesc, propDefs);
            }
        }

        // At which point we still have all kinds of properties; not all with mutators:
        for (BeanPropertyDefinition propDef : propDefs) {
            SettableBeanProperty prop = null;
            
            /* 18-Oct-2013, tatu: Although constructor parameters have highest precedence,
             *   we need to do linkage (as per [databind#318]), and so need to start with
             *   other types, and only then create constructor parameter, if any.
             */
            if (propDef.hasSetter()) {
                AnnotatedMethod setter = propDef.getSetter();
                JavaType propertyType = setter.getParameterType(0);
                prop = constructSettableProperty(ctxt, beanDesc, propDef, propertyType);
            } else if (propDef.hasField()) {
                AnnotatedField field = propDef.getField();
                JavaType propertyType = field.getType();
                prop = constructSettableProperty(ctxt, beanDesc, propDef, propertyType);
            } else {
                // NOTE: specifically getter, since field was already checked above
                AnnotatedMethod getter = propDef.getGetter();
                if (getter != null) {
                    if (useGettersAsSetters && _isSetterlessType(getter.getRawType())) {
                        prop = constructSetterlessProperty(ctxt, beanDesc, propDef);
                    } else if (!propDef.hasConstructorParameter()) {
                        PropertyMetadata md = propDef.getMetadata();
                        // 25-Oct-2016, tatu: If merging enabled, might not need setter.
                        //   We can not quite support this with creator parameters; in theory
                        //   possibly, but right not not due to complexities of routing, so
                        //   just prevent
                        if (md.getMergeInfo() != null) {
                            prop = constructSetterlessProperty(ctxt, beanDesc, propDef);
                        }
                    }
                }
            }

            // 25-Sep-2014, tatu: No point in finding constructor parameters for abstract types
            //   (since they are never used anyway)
            if (isConcrete && propDef.hasConstructorParameter()) {
                /* If property is passed via constructor parameter, we must
                 * handle things in special way. Not sure what is the most optimal way...
                 * for now, let's just call a (new) method in builder, which does nothing.
                 */
                // but let's call a method just to allow custom builders to be aware...
                final String name = propDef.getName();
                CreatorProperty cprop = null;
                if (creatorProps != null) {
                    for (SettableBeanProperty cp : creatorProps) {
                        if (name.equals(cp.getName()) && (cp instanceof CreatorProperty)) {
                            cprop = (CreatorProperty) cp;
                            break;
                        }
                    }
                }
                if (cprop == null) {
                    ctxt.reportBadTypeDefinition(beanDesc,
                            "Could not find creator property with name '%s' (in class %s)",
                            name, ClassUtil.classNameOf(beanDesc.getBeanClass()));
                    continue;
                }
                if (prop != null) {
                    cprop.setFallbackSetter(prop);
                }
                Class<?>[] views = propDef.findViews();
                if (views == null) {
                    views = beanDesc.findDefaultViews();
                }
                cprop.setViews(views);
                builder.addCreatorProperty(cprop);
                continue;
            }
            if (prop != null) {
                // one more thing before adding to builder: copy any metadata
                Class<?>[] views = propDef.findViews();
                if (views == null) {
                    views = beanDesc.findDefaultViews();
                }
                prop.setViews(views);
                builder.addProperty(prop);
            }
        }
    }

    private boolean _isSetterlessType(Class<?> rawType) {
        // May also need to consider getters
        // for Map/Collection properties; but with lowest precedence
        // should only consider Collections and Maps, for now?
        return Collection.class.isAssignableFrom(rawType)
                || Map.class.isAssignableFrom(rawType);
    }

    /**
     * Helper method called to filter out explicit ignored properties,
     * as well as properties that have "ignorable types".
     * Note that this will not remove properties that have no
     * setters.
     */
    protected List<BeanPropertyDefinition> filterBeanProps(DeserializationContext ctxt,
            BeanDescription beanDesc, BeanDeserializerBuilder builder,
            List<BeanPropertyDefinition> propDefsIn,
            Set<String> ignored)
        throws JsonMappingException
    {
        ArrayList<BeanPropertyDefinition> result = new ArrayList<BeanPropertyDefinition>(
                Math.max(4, propDefsIn.size()));
        HashMap<Class<?>,Boolean> ignoredTypes = new HashMap<Class<?>,Boolean>();
        // These are all valid setters, but we do need to introspect bit more
        for (BeanPropertyDefinition property : propDefsIn) {
            String name = property.getName();
            if (ignored.contains(name)) { // explicit ignoral using @JsonIgnoreProperties needs to block entries
                continue;
            }
            if (!property.hasConstructorParameter()) { // never skip constructor params
                AnnotatedMember primary = property.getPrimaryMember();
                // 22-Oct-2016, tatu: Looks like there are properties defined for single-arg
                //   delegating creator (... or something)
                if (primary != null) {
                    Class<?> rawPropertyType = primary.getRawType();
                    // Some types are declared as ignorable as well
                    if ((rawPropertyType != null)
                            && isIgnorableType(ctxt.getConfig(), property, rawPropertyType, ignoredTypes)) {
                        // important: make ignorable, to avoid errors if value is actually seen
                        builder.addIgnorable(name);
                        continue;
                    }
                }
            }
            result.add(property);
        }
        return result;
    }

    /**
     * Method that will find if bean has any managed- or back-reference properties,
     * and if so add them to bean, to be linked during resolution phase.
     */
    protected void addReferenceProperties(DeserializationContext ctxt,
            BeanDescription beanDesc, BeanDeserializerBuilder builder)
        throws JsonMappingException
    {
        // and then back references, not necessarily found as regular properties
        Map<String,AnnotatedMember> refs = beanDesc.findBackReferenceProperties();
        if (refs != null) {
            for (Map.Entry<String, AnnotatedMember> en : refs.entrySet()) {
                String name = en.getKey();
                AnnotatedMember m = en.getValue();
                JavaType type;
                if (m instanceof AnnotatedMethod) {
                    type = ((AnnotatedMethod) m).getParameterType(0);
                } else {
                    type = m.getType();
                }
                SimpleBeanPropertyDefinition propDef = SimpleBeanPropertyDefinition.construct(
                		ctxt.getConfig(), m);
                builder.addBackReferenceProperty(name, constructSettableProperty(ctxt,
                        beanDesc, propDef, type));
            }
        }
    }

    /**
     * Method called locate all members used for value injection (if any),
     * constructor {@link com.fasterxml.jackson.databind.deser.impl.ValueInjector} instances, and add them to builder.
     */
    protected void addInjectables(DeserializationContext ctxt,
            BeanDescription beanDesc, BeanDeserializerBuilder builder)
        throws JsonMappingException
    {
        Map<Object, AnnotatedMember> raw = beanDesc.findInjectables();
        if (raw != null) {
            for (Map.Entry<Object, AnnotatedMember> entry : raw.entrySet()) {
                AnnotatedMember m = entry.getValue();
                builder.addInjectable(PropertyName.construct(m.getName()),
                        m.getType(),
                        beanDesc.getClassAnnotations(), m, entry.getKey());
            }
        }
    }

    /**
     * Method called to construct fallback {@link SettableAnyProperty}
     * for handling unknown bean properties, given a method that
     * has been designated as such setter.
     * 
     * @param mutator Either 2-argument method (setter, with key and value), or Field
     *     that contains Map; either way accessor used for passing "any values"
     */
    @SuppressWarnings("unchecked")
    protected SettableAnyProperty constructAnySetter(DeserializationContext ctxt,
            BeanDescription beanDesc, AnnotatedMember mutator)
        throws JsonMappingException
    {
        //find the java type based on the annotated setter method or setter field 
        BeanProperty prop;
        JavaType keyType;
        JavaType valueType;

        if (mutator instanceof AnnotatedMethod) {
            // we know it's a 2-arg method, second arg is the value
            AnnotatedMethod am = (AnnotatedMethod) mutator;
            keyType = am.getParameterType(0);
            valueType = am.getParameterType(1);
            valueType = resolveMemberAndTypeAnnotations(ctxt, mutator, valueType);
            prop = new BeanProperty.Std(PropertyName.construct(mutator.getName()),
                    valueType, null, beanDesc.getClassAnnotations(), mutator,
                    PropertyMetadata.STD_OPTIONAL);

        } else if (mutator instanceof AnnotatedField) {
            AnnotatedField af = (AnnotatedField) mutator;
            // get the type from the content type of the map object
            JavaType mapType = af.getType();
            mapType = resolveMemberAndTypeAnnotations(ctxt, mutator, mapType);
            keyType = mapType.getKeyType();
            valueType = mapType.getContentType();
            prop = new BeanProperty.Std(PropertyName.construct(mutator.getName()),
                    mapType, null, beanDesc.getClassAnnotations(), mutator,
                    PropertyMetadata.STD_OPTIONAL);
        } else {
            return ctxt.reportBadDefinition(beanDesc.getType(), String.format(
                    "Unrecognized mutator type for any setter: %s", mutator.getClass()));
        }
        // First: see if there are explicitly specified 
        // and then possible direct deserializer override on accessor
        KeyDeserializer keyDeser = findKeyDeserializerFromAnnotation(ctxt, mutator);
        if (keyDeser == null) {
            keyDeser = keyType.getValueHandler();
        }
        if (keyDeser == null) {
            keyDeser = ctxt.findKeyDeserializer(keyType, prop);
        } else {
            if (keyDeser instanceof ContextualKeyDeserializer) {
                keyDeser = ((ContextualKeyDeserializer) keyDeser)
                        .createContextual(ctxt, prop);
            }
        }
        JsonDeserializer<Object> deser = findContentDeserializerFromAnnotation(ctxt, mutator);
        if (deser == null) {
            deser = valueType.getValueHandler();
        }
        if (deser != null) {
            // As per [databind#462] need to ensure we contextualize deserializer before passing it on
            deser = (JsonDeserializer<Object>) ctxt.handlePrimaryContextualization(deser, prop, valueType);
        }
        TypeDeserializer typeDeser = valueType.getTypeHandler();
        return new SettableAnyProperty(prop, mutator, valueType,
                keyDeser, deser, typeDeser);
    }

    /**
     * Method that will construct a regular bean property setter using
     * the given setter method.
     *
     * @return Property constructed, if any; or null to indicate that
     *   there should be no property based on given definitions.
     */
    protected SettableBeanProperty constructSettableProperty(DeserializationContext ctxt,
            BeanDescription beanDesc, BeanPropertyDefinition propDef,
            JavaType propType0)
        throws JsonMappingException
    {
        // need to ensure method is callable (for non-public)
        AnnotatedMember mutator = propDef.getNonConstructorMutator();
        // 08-Sep-2016, tatu: issues like [databind#1342] suggest something fishy
        //   going on; add sanity checks to try to pin down actual problem...
        //   Possibly passing creator parameter?
        if (mutator == null) {
            ctxt.reportBadPropertyDefinition(beanDesc, propDef, "No non-constructor mutator available");
        }
        JavaType type = resolveMemberAndTypeAnnotations(ctxt, mutator, propType0);
        // Does the Method specify the deserializer to use? If so, let's use it.
        TypeDeserializer typeDeser = type.getTypeHandler();
        SettableBeanProperty prop;
        if (mutator instanceof AnnotatedMethod) {
            prop = new MethodProperty(propDef, type, typeDeser,
                    beanDesc.getClassAnnotations(), (AnnotatedMethod) mutator);
        } else {
            // 08-Sep-2016, tatu: wonder if we should verify it is `AnnotatedField` to be safe?
            prop = new FieldProperty(propDef, type, typeDeser,
                    beanDesc.getClassAnnotations(), (AnnotatedField) mutator);
        }
        JsonDeserializer<?> deser = findDeserializerFromAnnotation(ctxt, mutator);
        if (deser == null) {
            deser = type.getValueHandler();
        }
        if (deser != null) {
            deser = ctxt.handlePrimaryContextualization(deser, prop, type);
            prop = prop.withValueDeserializer(deser);
        }
        // need to retain name of managed forward references:
        AnnotationIntrospector.ReferenceProperty ref = propDef.findReferenceType();
        if (ref != null && ref.isManagedReference()) {
            prop.setManagedReferenceName(ref.getName());
        }
        ObjectIdInfo objectIdInfo = propDef.findObjectIdInfo();
        if (objectIdInfo != null){
            prop.setObjectIdInfo(objectIdInfo);
        }
        return prop;
    }

    /**
     * Method that will construct a regular bean property setter using
     * the given setter method.
     */
    protected SettableBeanProperty constructSetterlessProperty(DeserializationContext ctxt,
            BeanDescription beanDesc, BeanPropertyDefinition propDef)
        throws JsonMappingException
    {
        final AnnotatedMethod getter = propDef.getGetter();
        JavaType type = resolveMemberAndTypeAnnotations(ctxt, getter, getter.getType());
        TypeDeserializer typeDeser = type.getTypeHandler();
        SettableBeanProperty prop = new SetterlessProperty(propDef, type, typeDeser,
                beanDesc.getClassAnnotations(), getter);
        JsonDeserializer<?> deser = findDeserializerFromAnnotation(ctxt, getter);
        if (deser == null) {
            deser = type.getValueHandler();
        }
        if (deser != null) {
            deser = ctxt.handlePrimaryContextualization(deser, prop, type);
            prop = prop.withValueDeserializer(deser);
        }
        return prop;
    }

    /*
    /**********************************************************
    /* Helper methods for Bean deserializer, other
    /**********************************************************
     */

    /**
     * Helper method used to skip processing for types that we know
     * can not be (i.e. are never consider to be) beans: 
     * things like primitives, Arrays, Enums, and proxy types.
     *<p>
     * Note that usually we shouldn't really be getting these sort of
     * types anyway; but better safe than sorry.
     */
    protected boolean isPotentialBeanType(Class<?> type)
    {
        String typeStr = ClassUtil.canBeABeanType(type);
        if (typeStr != null) {
            throw new IllegalArgumentException("Can not deserialize Class "+type.getName()+" (of type "+typeStr+") as a Bean");
        }
        if (ClassUtil.isProxyType(type)) {
            throw new IllegalArgumentException("Can not deserialize Proxy class "+type.getName()+" as a Bean");
        }
        /* also: can't deserialize some local classes: static are ok; in-method not;
         * other non-static inner classes are ok
         */
        typeStr = ClassUtil.isLocalType(type, true);
        if (typeStr != null) {
            throw new IllegalArgumentException("Can not deserialize Class "+type.getName()+" (of type "+typeStr+") as a Bean");
        }
        return true;
    }

    /**
     * Helper method that will check whether given raw type is marked as always ignorable
     * (for purpose of ignoring properties with type)
     */
    protected boolean isIgnorableType(DeserializationConfig config, BeanPropertyDefinition propDef,
            Class<?> type, Map<Class<?>,Boolean> ignoredTypes)
    {
        Boolean status = ignoredTypes.get(type);
        if (status != null) {
            return status.booleanValue();
        }
        // 22-Oct-2016, tatu: Slight check to skip primitives, String
        if ((type == String.class) || type.isPrimitive()) {
            status = Boolean.FALSE;
        } else {
            // 21-Apr-2016, tatu: For 2.8, can specify config overrides
            status = config.getConfigOverride(type).getIsIgnoredType();
            if (status == null) {
                BeanDescription desc = config.introspectClassAnnotations(type);
                status = config.getAnnotationIntrospector().isIgnorableType(desc.getClassInfo());
                // We default to 'false', i.e. not ignorable
                if (status == null) {
                    status = Boolean.FALSE;
                }
            }
        }
        ignoredTypes.put(type, status);
        return status.booleanValue();
    }
}<|MERGE_RESOLUTION|>--- conflicted
+++ resolved
@@ -142,13 +142,9 @@
         // First: need a BeanDescription for builder class
         JavaType builderType = ctxt.constructType(builderClass);
         BeanDescription builderDesc = ctxt.getConfig().introspectForBuilder(builderType);
-<<<<<<< HEAD
-    	    return buildBuilderBasedDeserializer(ctxt, valueType, builderDesc);
-=======
         return buildBuilderBasedDeserializer(ctxt, valueType, builderDesc);
->>>>>>> cc478a2b
-    }
-    
+    }
+
     /**
      * Method called by {@link BeanDeserializerFactory} to see if there might be a standard
      * deserializer registered for given type.
