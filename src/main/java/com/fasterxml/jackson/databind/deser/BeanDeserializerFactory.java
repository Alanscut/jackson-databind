package com.fasterxml.jackson.databind.deser;

import java.util.*;

import com.fasterxml.jackson.annotation.*;

import com.fasterxml.jackson.databind.*;
import com.fasterxml.jackson.databind.annotation.JsonPOJOBuilder;
import com.fasterxml.jackson.databind.cfg.DeserializerFactoryConfig;
import com.fasterxml.jackson.databind.deser.impl.*;
import com.fasterxml.jackson.databind.deser.std.ThrowableDeserializer;
import com.fasterxml.jackson.databind.introspect.*;
import com.fasterxml.jackson.databind.jsontype.TypeDeserializer;
import com.fasterxml.jackson.databind.util.ClassUtil;
import com.fasterxml.jackson.databind.util.SimpleBeanPropertyDefinition;

/**
 * Concrete deserializer factory class that adds full Bean deserializer
 * construction logic using class introspection.
 * Note that factories specifically do not implement any form of caching:
 * aside from configuration they are stateless; caching is implemented
 * by other components.
 *<p>
 * Instances of this class are fully immutable as all configuration is
 * done by using "fluent factories" (methods that construct new factory
 * instances with different configuration, instead of modifying instance).
 */
public class BeanDeserializerFactory
    extends BasicDeserializerFactory
    implements java.io.Serializable // since 2.1
{
    private static final long serialVersionUID = 1;

    /**
     * Signature of <b>Throwable.initCause</b> method.
     */
    private final static Class<?>[] INIT_CAUSE_PARAMS = new Class<?>[] { Throwable.class };

    /*
    /**********************************************************
    /* Life-cycle
    /**********************************************************
     */
    
    /**
     * Globally shareable thread-safe instance which has no additional custom deserializers
     * registered
     */
    public final static BeanDeserializerFactory instance = new BeanDeserializerFactory(
            new DeserializerFactoryConfig());

    public BeanDeserializerFactory(DeserializerFactoryConfig config) {
        super(config);
    }
    
    /**
     * Method used by module registration functionality, to construct a new bean
     * deserializer factory
     * with different configuration settings.
     */
    @Override
    public DeserializerFactory withConfig(DeserializerFactoryConfig config)
    {
        if (_factoryConfig == config) {
            return this;
        }
        /* 22-Nov-2010, tatu: Handling of subtypes is tricky if we do immutable-with-copy-ctor;
         *    and we pretty much have to here either choose between losing subtype instance
         *    when registering additional deserializers, or losing deserializers.
         *    Instead, let's actually just throw an error if this method is called when subtype
         *    has not properly overridden this method; this to indicate problem as soon as possible.
         */
        ClassUtil.verifyMustOverride(BeanDeserializerFactory.class, this, "withConfig");
        return new BeanDeserializerFactory(config);
    }
    
    /*
    /**********************************************************
    /* DeserializerFactory API implementation
    /**********************************************************
     */

    /**
     * Method that {@link DeserializerCache}s call to create a new
     * deserializer for types other than Collections, Maps, arrays and
     * enums.
     */
    @Override
    public JsonDeserializer<Object> createBeanDeserializer(DeserializationContext ctxt,
            JavaType type, BeanDescription beanDesc)
        throws JsonMappingException
    {
        final DeserializationConfig config = ctxt.getConfig();
        // We may also have custom overrides:
        JsonDeserializer<Object> custom = _findCustomBeanDeserializer(type, config, beanDesc);
        if (custom != null) {
            return custom;
        }
        /* One more thing to check: do we have an exception type
         * (Throwable or its sub-classes)? If so, need slightly
         * different handling.
         */
        if (type.isThrowable()) {
            return buildThrowableDeserializer(ctxt, type, beanDesc);
        }
        /* Or, for abstract types, may have alternate means for resolution
         * (defaulting, materialization)
         */
        // 29-Nov-2015, tatu: Also, filter out calls to primitive types, they are
        //    not something we could materialize anything for
        if (type.isAbstract() && !type.isPrimitive() && !type.isEnumType()) {
            // Let's make it possible to materialize abstract types.
            JavaType concreteType = materializeAbstractType(ctxt, type, beanDesc);
            if (concreteType != null) {
                /* important: introspect actual implementation (abstract class or
                 * interface doesn't have constructors, for one)
                 */
                beanDesc = config.introspect(concreteType);
                return buildBeanDeserializer(ctxt, concreteType, beanDesc);
            }
        }
        // Otherwise, may want to check handlers for standard types, from superclass:
        @SuppressWarnings("unchecked")
        JsonDeserializer<Object> deser = (JsonDeserializer<Object>) findStdDeserializer(ctxt, type, beanDesc);
        if (deser != null) {
            return deser;
        }

        // Otherwise: could the class be a Bean class? If not, bail out
        if (!isPotentialBeanType(type.getRawClass())) {
            return null;
        }
        // Use generic bean introspection to build deserializer
        return buildBeanDeserializer(ctxt, type, beanDesc);
    }

    @Override
    public JsonDeserializer<Object> createBuilderBasedDeserializer(DeserializationContext ctxt,
            JavaType valueType, BeanDescription beanDesc, Class<?> builderClass)
                    throws JsonMappingException
    {
        // First: need a BeanDescription for builder class
        JavaType builderType = ctxt.constructType(builderClass);
        BeanDescription builderDesc = ctxt.getConfig().introspectForBuilder(builderType);
        return buildBuilderBasedDeserializer(ctxt, valueType, builderDesc);
    }

    /**
     * Method called by {@link BeanDeserializerFactory} to see if there might be a standard
     * deserializer registered for given type.
     */
    protected JsonDeserializer<?> findStdDeserializer(DeserializationContext ctxt,
            JavaType type, BeanDescription beanDesc)
        throws JsonMappingException
    {
        // note: we do NOT check for custom deserializers here, caller has already
        // done that
        JsonDeserializer<?> deser = findDefaultDeserializer(ctxt, type, beanDesc);
        // Also: better ensure these are post-processable?
        if (deser != null) {
            if (_factoryConfig.hasDeserializerModifiers()) {
                for (BeanDeserializerModifier mod : _factoryConfig.deserializerModifiers()) {
                    deser = mod.modifyDeserializer(ctxt.getConfig(), beanDesc, deser);
                }
            }
        }
        return deser;
    }
    
    protected JavaType materializeAbstractType(DeserializationContext ctxt,
            JavaType type, BeanDescription beanDesc)
        throws JsonMappingException
    {
        // May have multiple resolvers, call in precedence order until one returns non-null
        for (AbstractTypeResolver r : _factoryConfig.abstractTypeResolvers()) {
            JavaType concrete = r.resolveAbstractType(ctxt.getConfig(), beanDesc);
            if (concrete != null) {
                return concrete;
            }
        }
        return null;
    }

    /*
    /**********************************************************
    /* Public construction method beyond DeserializerFactory API:
    /* can be called from outside as well as overridden by
    /* sub-classes
    /**********************************************************
     */

    /**
     * Method that is to actually build a bean deserializer instance.
     * All basic sanity checks have been done to know that what we have
     * may be a valid bean type, and that there are no default simple
     * deserializers.
     */
    @SuppressWarnings("unchecked")
    public JsonDeserializer<Object> buildBeanDeserializer(DeserializationContext ctxt,
            JavaType type, BeanDescription beanDesc)
        throws JsonMappingException
    {
        // First: check what creators we can use, if any
        ValueInstantiator valueInstantiator;
        /* 04-Jun-2015, tatu: To work around [databind#636], need to catch the
         *    issue, defer; this seems like a reasonable good place for now.
         *   Note, however, that for non-Bean types (Collections, Maps) this
         *   probably won't work and needs to be added elsewhere.
         */
        try {
            valueInstantiator = findValueInstantiator(ctxt, beanDesc);
        } catch (NoClassDefFoundError error) {
            return new ErrorThrowingDeserializer(error);
        }
        BeanDeserializerBuilder builder = constructBeanDeserializerBuilder(ctxt, beanDesc);
        builder.setValueInstantiator(valueInstantiator);
         // And then setters for deserializing from JSON Object
        addBeanProps(ctxt, beanDesc, builder);
        addObjectIdReader(ctxt, beanDesc, builder);

        // managed/back reference fields/setters need special handling... first part
        addBackReferenceProperties(ctxt, beanDesc, builder);
        addInjectables(ctxt, beanDesc, builder);
        
        final DeserializationConfig config = ctxt.getConfig();
        if (_factoryConfig.hasDeserializerModifiers()) {
            for (BeanDeserializerModifier mod : _factoryConfig.deserializerModifiers()) {
                builder = mod.updateBuilder(config, beanDesc, builder);
            }
        }
        JsonDeserializer<?> deserializer;
        if (type.isAbstract() && !valueInstantiator.canInstantiate()) {
            deserializer = builder.buildAbstract();
        } else {
            deserializer = builder.build();
        }
        // may have modifier(s) that wants to modify or replace serializer we just built
        // (note that `resolve()` and `createContextual()` called later on)
        if (_factoryConfig.hasDeserializerModifiers()) {
            for (BeanDeserializerModifier mod : _factoryConfig.deserializerModifiers()) {
                deserializer = mod.modifyDeserializer(config, beanDesc, deserializer);
            }
        }
        return (JsonDeserializer<Object>) deserializer;
    }
    
    /**
     * Method for constructing a bean deserializer that uses specified
     * intermediate Builder for binding data, and construction of the
     * value instance.
     * Note that implementation is mostly copied from the regular
     * BeanDeserializer build method.
     */
    @SuppressWarnings("unchecked")
    protected JsonDeserializer<Object> buildBuilderBasedDeserializer(
    		DeserializationContext ctxt, JavaType valueType, BeanDescription builderDesc)
        throws JsonMappingException
    {
        // Creators, anyone? (to create builder itself)
        ValueInstantiator valueInstantiator = findValueInstantiator(ctxt, builderDesc);
        final DeserializationConfig config = ctxt.getConfig();
        BeanDeserializerBuilder builder = constructBeanDeserializerBuilder(ctxt, builderDesc);
        builder.setValueInstantiator(valueInstantiator);
         // And then "with methods" for deserializing from JSON Object
        addBeanProps(ctxt, builderDesc, builder);
        addObjectIdReader(ctxt, builderDesc, builder);
        
        // managed/back reference fields/setters need special handling... first part
        addBackReferenceProperties(ctxt, builderDesc, builder);
        addInjectables(ctxt, builderDesc, builder);

        JsonPOJOBuilder.Value builderConfig = builderDesc.findPOJOBuilderConfig();
        final String buildMethodName = (builderConfig == null) ?
                JsonPOJOBuilder.DEFAULT_BUILD_METHOD : builderConfig.buildMethodName;
        
        // and lastly, find build method to use:
        AnnotatedMethod buildMethod = builderDesc.findMethod(buildMethodName, null);
        if (buildMethod != null) { // note: can't yet throw error; may be given build method
            if (config.canOverrideAccessModifiers()) {
            	ClassUtil.checkAndFixAccess(buildMethod.getMember(), config.isEnabled(MapperFeature.OVERRIDE_PUBLIC_ACCESS_MODIFIERS));
            }
        }
        builder.setPOJOBuilder(buildMethod, builderConfig);
        // this may give us more information...
        if (_factoryConfig.hasDeserializerModifiers()) {
            for (BeanDeserializerModifier mod : _factoryConfig.deserializerModifiers()) {
                builder = mod.updateBuilder(config, builderDesc, builder);
            }
        }
        JsonDeserializer<?> deserializer = builder.buildBuilderBased(
        		valueType, buildMethodName);

        // [JACKSON-440]: may have modifier(s) that wants to modify or replace serializer we just built:
        if (_factoryConfig.hasDeserializerModifiers()) {
            for (BeanDeserializerModifier mod : _factoryConfig.deserializerModifiers()) {
                deserializer = mod.modifyDeserializer(config, builderDesc, deserializer);
            }
        }
        return (JsonDeserializer<Object>) deserializer;
    }
    
    protected void addObjectIdReader(DeserializationContext ctxt,
            BeanDescription beanDesc, BeanDeserializerBuilder builder)
        throws JsonMappingException
    {
        ObjectIdInfo objectIdInfo = beanDesc.getObjectIdInfo();
        if (objectIdInfo == null) {
            return;
        }
        Class<?> implClass = objectIdInfo.getGeneratorType();
        JavaType idType;
        SettableBeanProperty idProp;
        ObjectIdGenerator<?> gen;

        ObjectIdResolver resolver = ctxt.objectIdResolverInstance(beanDesc.getClassInfo(), objectIdInfo);

        // Just one special case: Property-based generator is trickier
        if (implClass == ObjectIdGenerators.PropertyGenerator.class) { // most special one, needs extra work
            PropertyName propName = objectIdInfo.getPropertyName();
            idProp = builder.findProperty(propName);
            if (idProp == null) {
                throw new IllegalArgumentException("Invalid Object Id definition for "
                        +beanDesc.getBeanClass().getName()+": can not find property with name '"+propName+"'");
            }
            idType = idProp.getType();
            gen = new PropertyBasedObjectIdGenerator(objectIdInfo.getScope());
        } else {
            JavaType type = ctxt.constructType(implClass);
            idType = ctxt.getTypeFactory().findTypeParameters(type, ObjectIdGenerator.class)[0];
            idProp = null;
            gen = ctxt.objectIdGeneratorInstance(beanDesc.getClassInfo(), objectIdInfo);
        }
        // also: unlike with value deserializers, let's just resolve one we need here
        JsonDeserializer<?> deser = ctxt.findRootValueDeserializer(idType);
        builder.setObjectIdReader(ObjectIdReader.construct(idType,
                objectIdInfo.getPropertyName(), gen, deser, idProp, resolver));
    }
    
    @SuppressWarnings("unchecked")
    public JsonDeserializer<Object> buildThrowableDeserializer(DeserializationContext ctxt,
            JavaType type, BeanDescription beanDesc)
        throws JsonMappingException
    {
        final DeserializationConfig config = ctxt.getConfig();
        // first: construct like a regular bean deserializer...
        BeanDeserializerBuilder builder = constructBeanDeserializerBuilder(ctxt, beanDesc);
        builder.setValueInstantiator(findValueInstantiator(ctxt, beanDesc));

        addBeanProps(ctxt, beanDesc, builder);
        // (and assume there won't be any back references)

        // But then let's decorate things a bit
        /* To resolve [JACKSON-95], need to add "initCause" as setter
         * for exceptions (sub-classes of Throwable).
         */
        AnnotatedMethod am = beanDesc.findMethod("initCause", INIT_CAUSE_PARAMS);
        if (am != null) { // should never be null
            SimpleBeanPropertyDefinition propDef = SimpleBeanPropertyDefinition.construct(ctxt.getConfig(), am,
                    new PropertyName("cause"));
            SettableBeanProperty prop = constructSettableProperty(ctxt, beanDesc, propDef,
                    am.getParameterType(0));
            if (prop != null) {
                /* 21-Aug-2011, tatus: We may actually have found 'cause' property
                 *   to set... but let's replace it just in case,
                 *   otherwise can end up with odd errors.
                 */
                builder.addOrReplaceProperty(prop, true);
            }
        }

        // And also need to ignore "localizedMessage"
        builder.addIgnorable("localizedMessage");
        // Java 7 also added "getSuppressed", skip if we have such data:
        builder.addIgnorable("suppressed");
        /* As well as "message": it will be passed via constructor,
         * as there's no 'setMessage()' method
        */
        builder.addIgnorable("message");

        // update builder now that all information is in?
        if (_factoryConfig.hasDeserializerModifiers()) {
            for (BeanDeserializerModifier mod : _factoryConfig.deserializerModifiers()) {
                builder = mod.updateBuilder(config, beanDesc, builder);
            }
        }
        JsonDeserializer<?> deserializer = builder.build();
        
        /* At this point it ought to be a BeanDeserializer; if not, must assume
         * it's some other thing that can handle deserialization ok...
         */
        if (deserializer instanceof BeanDeserializer) {
            deserializer = new ThrowableDeserializer((BeanDeserializer) deserializer);
        }

        // may have modifier(s) that wants to modify or replace serializer we just built:
        if (_factoryConfig.hasDeserializerModifiers()) {
            for (BeanDeserializerModifier mod : _factoryConfig.deserializerModifiers()) {
                deserializer = mod.modifyDeserializer(config, beanDesc, deserializer);
            }
        }
        return (JsonDeserializer<Object>) deserializer;
    }

    /*
    /**********************************************************
    /* Helper methods for Bean deserializer construction,
    /* overridable by sub-classes
    /**********************************************************
     */

    /**
     * Overridable method that constructs a {@link BeanDeserializerBuilder}
     * which is used to accumulate information needed to create deserializer
     * instance.
     */
    protected BeanDeserializerBuilder constructBeanDeserializerBuilder(DeserializationContext ctxt,
            BeanDescription beanDesc) {
        return new BeanDeserializerBuilder(beanDesc, ctxt);
    }
    
    /**
     * Method called to figure out settable properties for the
     * bean deserializer to use.
     *<p>
     * Note: designed to be overridable, and effort is made to keep interface
     * similar between versions.
     */
    protected void addBeanProps(DeserializationContext ctxt,
            BeanDescription beanDesc, BeanDeserializerBuilder builder)
        throws JsonMappingException
    {
        final boolean isConcrete = !beanDesc.getType().isAbstract();
<<<<<<< HEAD

=======
        final SettableBeanProperty[] creatorProps = isConcrete
                ? builder.getValueInstantiator().getFromObjectArguments(ctxt.getConfig())
                : null;
        final boolean hasCreatorProps = (creatorProps != null);
        
>>>>>>> 04c33a5e
        // 01-May-2016, tatu: Which base type to use here gets tricky, since
        //   it may often make most sense to use general type for overrides,
        //   but what we have here may be more specific impl type. But for now
        //   just use it as is.
        JsonIgnoreProperties.Value ignorals = ctxt.getConfig()
                .getDefaultPropertyIgnorals(beanDesc.getBeanClass(),
                        beanDesc.getClassInfo());
        Set<String> ignored;

        if (ignorals != null) {
            boolean ignoreAny = ignorals.getIgnoreUnknown();
            builder.setIgnoreUnknownProperties(ignoreAny);
            // Or explicit/implicit definitions?
            ignored = ignorals.getIgnored();
            for (String propName : ignored) {
                builder.addIgnorable(propName);
            }
        } else {
            ignored = Collections.emptySet();
        }

        // Also, do we have a fallback "any" setter?
        AnnotatedMember anySetter = beanDesc.findAnySetterAccessor();
        if (anySetter != null) {
            builder.setAnySetter(constructAnySetter(ctxt, beanDesc, anySetter));
        } else {
            Collection<String> ignored2 = beanDesc.getIgnoredPropertyNames();
            if (ignored2 != null) {
                for (String propName : ignored2) {
                    // allow ignoral of similarly named JSON property, but do not force;
                    // latter means NOT adding this to 'ignored':
                    builder.addIgnorable(propName);
                }
            }
        }
        final boolean useGettersAsSetters = ctxt.isEnabled(MapperFeature.USE_GETTERS_AS_SETTERS)
                && ctxt.isEnabled(MapperFeature.AUTO_DETECT_GETTERS);

        // Ok: let's then filter out property definitions
        List<BeanPropertyDefinition> propDefs = filterBeanProps(ctxt,
                beanDesc, builder, beanDesc.findProperties(), ignored);

        // After which we can let custom code change the set
        if (_factoryConfig.hasDeserializerModifiers()) {
            for (BeanDeserializerModifier mod : _factoryConfig.deserializerModifiers()) {
                propDefs = mod.updateProperties(ctxt.getConfig(), beanDesc, propDefs);
            }
        }

        // At which point we still have all kinds of properties; not all with mutators:
        for (BeanPropertyDefinition propDef : propDefs) {
            SettableBeanProperty prop = null;
            
            /* 18-Oct-2013, tatu: Although constructor parameters have highest precedence,
             *   we need to do linkage (as per [databind#318]), and so need to start with
             *   other types, and only then create constructor parameter, if any.
             */
            if (propDef.hasSetter()) {
                AnnotatedMethod setter = propDef.getSetter();
                JavaType propertyType = setter.getParameterType(0);
                prop = constructSettableProperty(ctxt, beanDesc, propDef, propertyType);
            } else if (propDef.hasField()) {
                AnnotatedField field = propDef.getField();
                JavaType propertyType = field.getType();
                prop = constructSettableProperty(ctxt, beanDesc, propDef, propertyType);
            } else {
                // NOTE: specifically getter, since field was already checked above
                AnnotatedMethod getter = propDef.getGetter();
                if (getter != null) {
                    if (useGettersAsSetters && _isSetterlessType(getter.getRawType())) {
                        prop = constructSetterlessProperty(ctxt, beanDesc, propDef);
                    } else if (!propDef.hasConstructorParameter()) {
                        PropertyMetadata md = propDef.getMetadata();
                        // 25-Oct-2016, tatu: If merging enabled, might not need setter.
                        //   We can not quite support this with creator parameters; in theory
                        //   possibly, but right not not due to complexities of routing, so
                        //   just prevent
                        if (md.getMergeInfo() != null) {
                            prop = constructSetterlessProperty(ctxt, beanDesc, propDef);
                        }
                    }
                }
            }

            // 25-Sep-2014, tatu: No point in finding constructor parameters for abstract types
            //   (since they are never used anyway)
            if (hasCreatorProps && propDef.hasConstructorParameter()) {
                /* If property is passed via constructor parameter, we must
                 * handle things in special way. Not sure what is the most optimal way...
                 * for now, let's just call a (new) method in builder, which does nothing.
                 */
                // but let's call a method just to allow custom builders to be aware...
                final String name = propDef.getName();
                CreatorProperty cprop = null;
                if (creatorProps != null) {
                    for (SettableBeanProperty cp : creatorProps) {
                        if (name.equals(cp.getName()) && (cp instanceof CreatorProperty)) {
                            cprop = (CreatorProperty) cp;
                            break;
                        }
                    }
                }
                if (cprop == null) {
<<<<<<< HEAD
                    ctxt.reportBadTypeDefinition(beanDesc,
                            "Could not find creator property with name '%s' (in class %s)",
                            name, ClassUtil.classNameOf(beanDesc.getBeanClass()));
=======
                    List<String> n = new ArrayList<>();
                    for (SettableBeanProperty cp : creatorProps) {
                        n.add(cp.getName());
                    }
                    ctxt.reportBadPropertyDefinition(beanDesc, propDef,
                            "Could not find creator property with name '%s' (known Creator properties: %s)",
                            name, n);
>>>>>>> 04c33a5e
                    continue;
                }
                if (prop != null) {
                    cprop.setFallbackSetter(prop);
                }
                Class<?>[] views = propDef.findViews();
                if (views == null) {
                    views = beanDesc.findDefaultViews();
                }
                cprop.setViews(views);
                builder.addCreatorProperty(cprop);
                continue;
            }
            if (prop != null) {
                // one more thing before adding to builder: copy any metadata
                Class<?>[] views = propDef.findViews();
                if (views == null) {
                    views = beanDesc.findDefaultViews();
                }
                prop.setViews(views);
                builder.addProperty(prop);
            }
        }
    }

    private boolean _isSetterlessType(Class<?> rawType) {
        // May also need to consider getters
        // for Map/Collection properties; but with lowest precedence
        // should only consider Collections and Maps, for now?
        return Collection.class.isAssignableFrom(rawType)
                || Map.class.isAssignableFrom(rawType);
    }

    /**
     * Helper method called to filter out explicit ignored properties,
     * as well as properties that have "ignorable types".
     * Note that this will not remove properties that have no
     * setters.
     */
    protected List<BeanPropertyDefinition> filterBeanProps(DeserializationContext ctxt,
            BeanDescription beanDesc, BeanDeserializerBuilder builder,
            List<BeanPropertyDefinition> propDefsIn,
            Set<String> ignored)
        throws JsonMappingException
    {
        ArrayList<BeanPropertyDefinition> result = new ArrayList<BeanPropertyDefinition>(
                Math.max(4, propDefsIn.size()));
        HashMap<Class<?>,Boolean> ignoredTypes = new HashMap<Class<?>,Boolean>();
        // These are all valid setters, but we do need to introspect bit more
        for (BeanPropertyDefinition property : propDefsIn) {
            String name = property.getName();
            if (ignored.contains(name)) { // explicit ignoral using @JsonIgnoreProperties needs to block entries
                continue;
            }
            if (!property.hasConstructorParameter()) { // never skip constructor params
                Class<?> rawPropertyType = property.getRawPrimaryType();
                // Some types are declared as ignorable as well
                if ((rawPropertyType != null)
                        && isIgnorableType(ctxt.getConfig(), property, rawPropertyType, ignoredTypes)) {
                    // important: make ignorable, to avoid errors if value is actually seen
                    builder.addIgnorable(name);
                    continue;
                }
            }
            result.add(property);
        }
        return result;
    }

    /**
     * Method that will find if bean has any managed- or back-reference properties,
     * and if so add them to bean, to be linked during resolution phase.
     *
     * @since 2.9
     */
    protected void addBackReferenceProperties(DeserializationContext ctxt,
            BeanDescription beanDesc, BeanDeserializerBuilder builder)
        throws JsonMappingException
    {
        // and then back references, not necessarily found as regular properties
        List<BeanPropertyDefinition> refProps = beanDesc.findBackReferences();
        if (refProps != null) {
            for (BeanPropertyDefinition refProp : refProps) {
                /*
                AnnotatedMember m = refProp.getMutator();
                JavaType type;
                if (m instanceof AnnotatedMethod) {
                    type = ((AnnotatedMethod) m).getParameterType(0);
                } else {
                    type = m.getType();
                    // 30-Mar-2017, tatu: Unfortunately it is not yet possible to make back-refs
                    //    work through constructors; but let's at least indicate the issue for now
                    if (m instanceof AnnotatedParameter) {
                        ctxt.reportBadTypeDefinition(beanDesc,
"Can not bind back reference using Creator parameter (reference '%s', parameter index #%d)",
name, ((AnnotatedParameter) m).getIndex());
                    }
                }
                */
                String refName = refProp.findReferenceName();
                builder.addBackReferenceProperty(refName, constructSettableProperty(ctxt,
                        beanDesc, refProp, refProp.getPrimaryType()));
            }
        }
    }

    @Deprecated // since 2.9 (rename)
    protected void addReferenceProperties(DeserializationContext ctxt,
            BeanDescription beanDesc, BeanDeserializerBuilder builder)
        throws JsonMappingException
    {
        addBackReferenceProperties(ctxt, beanDesc, builder);
    }

    /**
     * Method called locate all members used for value injection (if any),
     * constructor {@link com.fasterxml.jackson.databind.deser.impl.ValueInjector} instances, and add them to builder.
     */
    protected void addInjectables(DeserializationContext ctxt,
            BeanDescription beanDesc, BeanDeserializerBuilder builder)
        throws JsonMappingException
    {
        Map<Object, AnnotatedMember> raw = beanDesc.findInjectables();
        if (raw != null) {
            for (Map.Entry<Object, AnnotatedMember> entry : raw.entrySet()) {
                AnnotatedMember m = entry.getValue();
                builder.addInjectable(PropertyName.construct(m.getName()),
                        m.getType(),
                        beanDesc.getClassAnnotations(), m, entry.getKey());
            }
        }
    }

    /**
     * Method called to construct fallback {@link SettableAnyProperty}
     * for handling unknown bean properties, given a method that
     * has been designated as such setter.
     * 
     * @param mutator Either 2-argument method (setter, with key and value), or Field
     *     that contains Map; either way accessor used for passing "any values"
     */
    @SuppressWarnings("unchecked")
    protected SettableAnyProperty constructAnySetter(DeserializationContext ctxt,
            BeanDescription beanDesc, AnnotatedMember mutator)
        throws JsonMappingException
    {
        //find the java type based on the annotated setter method or setter field 
        BeanProperty prop;
        JavaType keyType;
        JavaType valueType;

        if (mutator instanceof AnnotatedMethod) {
            // we know it's a 2-arg method, second arg is the value
            AnnotatedMethod am = (AnnotatedMethod) mutator;
            keyType = am.getParameterType(0);
            valueType = am.getParameterType(1);
            valueType = resolveMemberAndTypeAnnotations(ctxt, mutator, valueType);
            prop = new BeanProperty.Std(PropertyName.construct(mutator.getName()),
                    valueType, null, mutator,
                    PropertyMetadata.STD_OPTIONAL);

        } else if (mutator instanceof AnnotatedField) {
            AnnotatedField af = (AnnotatedField) mutator;
            // get the type from the content type of the map object
            JavaType mapType = af.getType();
            mapType = resolveMemberAndTypeAnnotations(ctxt, mutator, mapType);
            keyType = mapType.getKeyType();
            valueType = mapType.getContentType();
            prop = new BeanProperty.Std(PropertyName.construct(mutator.getName()),
                    mapType, null, mutator, PropertyMetadata.STD_OPTIONAL);
        } else {
            return ctxt.reportBadDefinition(beanDesc.getType(), String.format(
                    "Unrecognized mutator type for any setter: %s", mutator.getClass()));
        }
        // First: see if there are explicitly specified 
        // and then possible direct deserializer override on accessor
        KeyDeserializer keyDeser = findKeyDeserializerFromAnnotation(ctxt, mutator);
        if (keyDeser == null) {
            keyDeser = keyType.getValueHandler();
        }
        if (keyDeser == null) {
            keyDeser = ctxt.findKeyDeserializer(keyType, prop);
        } else {
            if (keyDeser instanceof ContextualKeyDeserializer) {
                keyDeser = ((ContextualKeyDeserializer) keyDeser)
                        .createContextual(ctxt, prop);
            }
        }
        JsonDeserializer<Object> deser = findContentDeserializerFromAnnotation(ctxt, mutator);
        if (deser == null) {
            deser = valueType.getValueHandler();
        }
        if (deser != null) {
            // As per [databind#462] need to ensure we contextualize deserializer before passing it on
            deser = (JsonDeserializer<Object>) ctxt.handlePrimaryContextualization(deser, prop, valueType);
        }
        TypeDeserializer typeDeser = valueType.getTypeHandler();
        return new SettableAnyProperty(prop, mutator, valueType,
                keyDeser, deser, typeDeser);
    }

    /**
     * Method that will construct a regular bean property setter using
     * the given setter method.
     *
     * @return Property constructed, if any; or null to indicate that
     *   there should be no property based on given definitions.
     */
    protected SettableBeanProperty constructSettableProperty(DeserializationContext ctxt,
            BeanDescription beanDesc, BeanPropertyDefinition propDef,
            JavaType propType0)
        throws JsonMappingException
    {
        // need to ensure method is callable (for non-public)
        AnnotatedMember mutator = propDef.getNonConstructorMutator();
        // 08-Sep-2016, tatu: issues like [databind#1342] suggest something fishy
        //   going on; add sanity checks to try to pin down actual problem...
        //   Possibly passing creator parameter?
        if (mutator == null) {
            ctxt.reportBadPropertyDefinition(beanDesc, propDef, "No non-constructor mutator available");
        }
        JavaType type = resolveMemberAndTypeAnnotations(ctxt, mutator, propType0);
        // Does the Method specify the deserializer to use? If so, let's use it.
        TypeDeserializer typeDeser = type.getTypeHandler();
        SettableBeanProperty prop;
        if (mutator instanceof AnnotatedMethod) {
            prop = new MethodProperty(propDef, type, typeDeser,
                    beanDesc.getClassAnnotations(), (AnnotatedMethod) mutator);
        } else {
            // 08-Sep-2016, tatu: wonder if we should verify it is `AnnotatedField` to be safe?
            prop = new FieldProperty(propDef, type, typeDeser,
                    beanDesc.getClassAnnotations(), (AnnotatedField) mutator);
        }
        JsonDeserializer<?> deser = findDeserializerFromAnnotation(ctxt, mutator);
        if (deser == null) {
            deser = type.getValueHandler();
        }
        if (deser != null) {
            deser = ctxt.handlePrimaryContextualization(deser, prop, type);
            prop = prop.withValueDeserializer(deser);
        }
        // need to retain name of managed forward references:
        AnnotationIntrospector.ReferenceProperty ref = propDef.findReferenceType();
        if (ref != null && ref.isManagedReference()) {
            prop.setManagedReferenceName(ref.getName());
        }
        ObjectIdInfo objectIdInfo = propDef.findObjectIdInfo();
        if (objectIdInfo != null){
            prop.setObjectIdInfo(objectIdInfo);
        }
        return prop;
    }

    /**
     * Method that will construct a regular bean property setter using
     * the given setter method.
     */
    protected SettableBeanProperty constructSetterlessProperty(DeserializationContext ctxt,
            BeanDescription beanDesc, BeanPropertyDefinition propDef)
        throws JsonMappingException
    {
        final AnnotatedMethod getter = propDef.getGetter();
        JavaType type = resolveMemberAndTypeAnnotations(ctxt, getter, getter.getType());
        TypeDeserializer typeDeser = type.getTypeHandler();
        SettableBeanProperty prop = new SetterlessProperty(propDef, type, typeDeser,
                beanDesc.getClassAnnotations(), getter);
        JsonDeserializer<?> deser = findDeserializerFromAnnotation(ctxt, getter);
        if (deser == null) {
            deser = type.getValueHandler();
        }
        if (deser != null) {
            deser = ctxt.handlePrimaryContextualization(deser, prop, type);
            prop = prop.withValueDeserializer(deser);
        }
        return prop;
    }

    /*
    /**********************************************************
    /* Helper methods for Bean deserializer, other
    /**********************************************************
     */

    /**
     * Helper method used to skip processing for types that we know
     * can not be (i.e. are never consider to be) beans: 
     * things like primitives, Arrays, Enums, and proxy types.
     *<p>
     * Note that usually we shouldn't really be getting these sort of
     * types anyway; but better safe than sorry.
     */
    protected boolean isPotentialBeanType(Class<?> type)
    {
        String typeStr = ClassUtil.canBeABeanType(type);
        if (typeStr != null) {
            throw new IllegalArgumentException("Can not deserialize Class "+type.getName()+" (of type "+typeStr+") as a Bean");
        }
        if (ClassUtil.isProxyType(type)) {
            throw new IllegalArgumentException("Can not deserialize Proxy class "+type.getName()+" as a Bean");
        }
        /* also: can't deserialize some local classes: static are ok; in-method not;
         * other non-static inner classes are ok
         */
        typeStr = ClassUtil.isLocalType(type, true);
        if (typeStr != null) {
            throw new IllegalArgumentException("Can not deserialize Class "+type.getName()+" (of type "+typeStr+") as a Bean");
        }
        return true;
    }

    /**
     * Helper method that will check whether given raw type is marked as always ignorable
     * (for purpose of ignoring properties with type)
     */
    protected boolean isIgnorableType(DeserializationConfig config, BeanPropertyDefinition propDef,
            Class<?> type, Map<Class<?>,Boolean> ignoredTypes)
    {
        Boolean status = ignoredTypes.get(type);
        if (status != null) {
            return status.booleanValue();
        }
        // 22-Oct-2016, tatu: Slight check to skip primitives, String
        if ((type == String.class) || type.isPrimitive()) {
            status = Boolean.FALSE;
        } else {
            // 21-Apr-2016, tatu: For 2.8, can specify config overrides
            status = config.getConfigOverride(type).getIsIgnoredType();
            if (status == null) {
                BeanDescription desc = config.introspectClassAnnotations(type);
                status = config.getAnnotationIntrospector().isIgnorableType(desc.getClassInfo());
                // We default to 'false', i.e. not ignorable
                if (status == null) {
                    status = Boolean.FALSE;
                }
            }
        }
        ignoredTypes.put(type, status);
        return status.booleanValue();
    }
}<|MERGE_RESOLUTION|>--- conflicted
+++ resolved
@@ -430,15 +430,11 @@
         throws JsonMappingException
     {
         final boolean isConcrete = !beanDesc.getType().isAbstract();
-<<<<<<< HEAD
-
-=======
         final SettableBeanProperty[] creatorProps = isConcrete
                 ? builder.getValueInstantiator().getFromObjectArguments(ctxt.getConfig())
                 : null;
         final boolean hasCreatorProps = (creatorProps != null);
-        
->>>>>>> 04c33a5e
+
         // 01-May-2016, tatu: Which base type to use here gets tricky, since
         //   it may often make most sense to use general type for overrides,
         //   but what we have here may be more specific impl type. But for now
@@ -542,11 +538,6 @@
                     }
                 }
                 if (cprop == null) {
-<<<<<<< HEAD
-                    ctxt.reportBadTypeDefinition(beanDesc,
-                            "Could not find creator property with name '%s' (in class %s)",
-                            name, ClassUtil.classNameOf(beanDesc.getBeanClass()));
-=======
                     List<String> n = new ArrayList<>();
                     for (SettableBeanProperty cp : creatorProps) {
                         n.add(cp.getName());
@@ -554,7 +545,6 @@
                     ctxt.reportBadPropertyDefinition(beanDesc, propDef,
                             "Could not find creator property with name '%s' (known Creator properties: %s)",
                             name, n);
->>>>>>> 04c33a5e
                     continue;
                 }
                 if (prop != null) {
