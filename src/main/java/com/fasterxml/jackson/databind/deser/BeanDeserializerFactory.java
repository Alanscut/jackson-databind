package com.fasterxml.jackson.databind.deser;

import java.util.*;

import com.fasterxml.jackson.annotation.*;
import com.fasterxml.jackson.databind.*;
import com.fasterxml.jackson.databind.annotation.JsonPOJOBuilder;
import com.fasterxml.jackson.databind.cfg.DeserializerFactoryConfig;
import com.fasterxml.jackson.databind.deser.impl.*;
import com.fasterxml.jackson.databind.deser.std.ThrowableDeserializer;
import com.fasterxml.jackson.databind.exc.InvalidDefinitionException;
import com.fasterxml.jackson.databind.introspect.*;
import com.fasterxml.jackson.databind.jsontype.TypeDeserializer;
import com.fasterxml.jackson.databind.jsontype.impl.SubTypeValidator;
import com.fasterxml.jackson.databind.util.ClassUtil;
import com.fasterxml.jackson.databind.util.SimpleBeanPropertyDefinition;

/**
 * Concrete deserializer factory class that adds full Bean deserializer
 * construction logic using class introspection.
 * Note that factories specifically do not implement any form of caching:
 * aside from configuration they are stateless; caching is implemented
 * by other components.
 *<p>
 * Instances of this class are fully immutable as all configuration is
 * done by using "fluent factories" (methods that construct new factory
 * instances with different configuration, instead of modifying instance).
 */
public class BeanDeserializerFactory
    extends BasicDeserializerFactory
    implements java.io.Serializable // since 2.1
{
    private static final long serialVersionUID = 1;

    /**
     * Signature of <b>Throwable.initCause</b> method.
     */
    private final static Class<?>[] INIT_CAUSE_PARAMS = new Class<?>[] { Throwable.class };

    /*
    /**********************************************************
    /* Life-cycle
    /**********************************************************
     */
    
    /**
     * Globally shareable thread-safe instance which has no additional custom deserializers
     * registered
     */
    public final static BeanDeserializerFactory instance = new BeanDeserializerFactory(
            new DeserializerFactoryConfig());

    public BeanDeserializerFactory(DeserializerFactoryConfig config) {
        super(config);
    }
    
    /**
     * Method used by module registration functionality, to construct a new bean
     * deserializer factory
     * with different configuration settings.
     */
    @Override
    public DeserializerFactory withConfig(DeserializerFactoryConfig config)
    {
        if (_factoryConfig == config) {
            return this;
        }
        /* 22-Nov-2010, tatu: Handling of subtypes is tricky if we do immutable-with-copy-ctor;
         *    and we pretty much have to here either choose between losing subtype instance
         *    when registering additional deserializers, or losing deserializers.
         *    Instead, let's actually just throw an error if this method is called when subtype
         *    has not properly overridden this method; this to indicate problem as soon as possible.
         */
        ClassUtil.verifyMustOverride(BeanDeserializerFactory.class, this, "withConfig");
        return new BeanDeserializerFactory(config);
    }
    
    /*
    /**********************************************************
    /* DeserializerFactory API implementation
    /**********************************************************
     */

    /**
     * Method that {@link DeserializerCache}s call to create a new
     * deserializer for types other than Collections, Maps, arrays and
     * enums.
     */
    @Override
    public JsonDeserializer<Object> createBeanDeserializer(DeserializationContext ctxt,
            JavaType type, BeanDescription beanDesc)
        throws JsonMappingException
    {
        final DeserializationConfig config = ctxt.getConfig();
        // We may also have custom overrides:
        JsonDeserializer<Object> custom = _findCustomBeanDeserializer(type, config, beanDesc);
        if (custom != null) {
            return custom;
        }
        /* One more thing to check: do we have an exception type
         * (Throwable or its sub-classes)? If so, need slightly
         * different handling.
         */
        if (type.isThrowable()) {
            return buildThrowableDeserializer(ctxt, type, beanDesc);
        }
        // Or, for abstract types, may have alternate means for resolution
        // (defaulting, materialization)

        // 29-Nov-2015, tatu: Also, filter out calls to primitive types, they are
        //    not something we could materialize anything for
        if (type.isAbstract() && !type.isPrimitive() && !type.isEnumType()) {
            // Let's make it possible to materialize abstract types.
            JavaType concreteType = materializeAbstractType(ctxt, type, beanDesc);
            if (concreteType != null) {
                /* important: introspect actual implementation (abstract class or
                 * interface doesn't have constructors, for one)
                 */
                beanDesc = config.introspect(concreteType);
                return buildBeanDeserializer(ctxt, concreteType, beanDesc);
            }
        }
        // Otherwise, may want to check handlers for standard types, from superclass:
        @SuppressWarnings("unchecked")
        JsonDeserializer<Object> deser = (JsonDeserializer<Object>) findStdDeserializer(ctxt, type, beanDesc);
        if (deser != null) {
            return deser;
        }

        // Otherwise: could the class be a Bean class? If not, bail out
        if (!isPotentialBeanType(type.getRawClass())) {
            return null;
        }
        // For checks like [databind#1599]
        _validateSubType(ctxt, type, beanDesc);
        // Use generic bean introspection to build deserializer
        return buildBeanDeserializer(ctxt, type, beanDesc);
    }

    @Override
    public JsonDeserializer<Object> createBuilderBasedDeserializer(DeserializationContext ctxt,
            JavaType valueType, BeanDescription beanDesc, Class<?> builderClass)
                    throws JsonMappingException
    {
        // First: need a BeanDescription for builder class
        JavaType builderType = ctxt.constructType(builderClass);
        BeanDescription builderDesc = ctxt.getConfig().introspectForBuilder(builderType);
        return buildBuilderBasedDeserializer(ctxt, valueType, builderDesc);
    }

    /**
     * Method called by {@link BeanDeserializerFactory} to see if there might be a standard
     * deserializer registered for given type.
     */
    protected JsonDeserializer<?> findStdDeserializer(DeserializationContext ctxt,
            JavaType type, BeanDescription beanDesc)
        throws JsonMappingException
    {
        // note: we do NOT check for custom deserializers here, caller has already
        // done that
        JsonDeserializer<?> deser = findDefaultDeserializer(ctxt, type, beanDesc);
        // Also: better ensure these are post-processable?
        if (deser != null) {
            if (_factoryConfig.hasDeserializerModifiers()) {
                for (BeanDeserializerModifier mod : _factoryConfig.deserializerModifiers()) {
                    deser = mod.modifyDeserializer(ctxt.getConfig(), beanDesc, deser);
                }
            }
        }
        return deser;
    }
    
    protected JavaType materializeAbstractType(DeserializationContext ctxt,
            JavaType type, BeanDescription beanDesc)
        throws JsonMappingException
    {
        // May have multiple resolvers, call in precedence order until one returns non-null
        for (AbstractTypeResolver r : _factoryConfig.abstractTypeResolvers()) {
            JavaType concrete = r.resolveAbstractType(ctxt.getConfig(), beanDesc);
            if (concrete != null) {
                return concrete;
            }
        }
        return null;
    }

    /*
    /**********************************************************
    /* Public construction method beyond DeserializerFactory API:
    /* can be called from outside as well as overridden by
    /* sub-classes
    /**********************************************************
     */

    /**
     * Method that is to actually build a bean deserializer instance.
     * All basic sanity checks have been done to know that what we have
     * may be a valid bean type, and that there are no default simple
     * deserializers.
     */
    @SuppressWarnings("unchecked")
    public JsonDeserializer<Object> buildBeanDeserializer(DeserializationContext ctxt,
            JavaType type, BeanDescription beanDesc)
        throws JsonMappingException
    {
        // First: check what creators we can use, if any
        ValueInstantiator valueInstantiator;
        /* 04-Jun-2015, tatu: To work around [databind#636], need to catch the
         *    issue, defer; this seems like a reasonable good place for now.
         *   Note, however, that for non-Bean types (Collections, Maps) this
         *   probably won't work and needs to be added elsewhere.
         */
        try {
            valueInstantiator = findValueInstantiator(ctxt, beanDesc);
        } catch (NoClassDefFoundError error) {
            return new ErrorThrowingDeserializer(error);
        } catch (IllegalArgumentException e) {
            // 05-Apr-2017, tatu: Although it might appear cleaner to require collector
            //   to throw proper exception, it doesn't actually have reference to this
            //   instance so...
            throw InvalidDefinitionException.from(ctxt.getParser(), e.getMessage(),
                    beanDesc, null);
        }
        BeanDeserializerBuilder builder = constructBeanDeserializerBuilder(ctxt, beanDesc);
        builder.setValueInstantiator(valueInstantiator);
         // And then setters for deserializing from JSON Object
        addBeanProps(ctxt, beanDesc, builder);
        addObjectIdReader(ctxt, beanDesc, builder);

        // managed/back reference fields/setters need special handling... first part
        addBackReferenceProperties(ctxt, beanDesc, builder);
        addInjectables(ctxt, beanDesc, builder);
        
        final DeserializationConfig config = ctxt.getConfig();
        if (_factoryConfig.hasDeserializerModifiers()) {
            for (BeanDeserializerModifier mod : _factoryConfig.deserializerModifiers()) {
                builder = mod.updateBuilder(config, beanDesc, builder);
            }
        }
        JsonDeserializer<?> deserializer;

        if (type.isAbstract() && !valueInstantiator.canInstantiate()) {
            deserializer = builder.buildAbstract();
        } else {
            deserializer = builder.build();
        }
        // may have modifier(s) that wants to modify or replace serializer we just built
        // (note that `resolve()` and `createContextual()` called later on)
        if (_factoryConfig.hasDeserializerModifiers()) {
            for (BeanDeserializerModifier mod : _factoryConfig.deserializerModifiers()) {
                deserializer = mod.modifyDeserializer(config, beanDesc, deserializer);
            }
        }
        return (JsonDeserializer<Object>) deserializer;
    }
    
    /**
     * Method for constructing a bean deserializer that uses specified
     * intermediate Builder for binding data, and construction of the
     * value instance.
     * Note that implementation is mostly copied from the regular
     * BeanDeserializer build method.
     */
    @SuppressWarnings("unchecked")
    protected JsonDeserializer<Object> buildBuilderBasedDeserializer(
    		DeserializationContext ctxt, JavaType valueType, BeanDescription builderDesc)
        throws JsonMappingException
    {
        // Creators, anyone? (to create builder itself)
        ValueInstantiator valueInstantiator;
        try {
            valueInstantiator = findValueInstantiator(ctxt, builderDesc);
        } catch (NoClassDefFoundError error) {
            return new ErrorThrowingDeserializer(error);
        } catch (IllegalArgumentException e) {
            // 05-Apr-2017, tatu: Although it might appear cleaner to require collector
            //   to throw proper exception, it doesn't actually have reference to this
            //   instance so...
            throw InvalidDefinitionException.from(ctxt.getParser(), e.getMessage(),
                    builderDesc, null);
        }
        final DeserializationConfig config = ctxt.getConfig();
        BeanDeserializerBuilder builder = constructBeanDeserializerBuilder(ctxt, builderDesc);
        builder.setValueInstantiator(valueInstantiator);
         // And then "with methods" for deserializing from JSON Object
        addBeanProps(ctxt, builderDesc, builder);
        addObjectIdReader(ctxt, builderDesc, builder);
        
        // managed/back reference fields/setters need special handling... first part
        addBackReferenceProperties(ctxt, builderDesc, builder);
        addInjectables(ctxt, builderDesc, builder);

        JsonPOJOBuilder.Value builderConfig = builderDesc.findPOJOBuilderConfig();
        final String buildMethodName = (builderConfig == null) ?
                JsonPOJOBuilder.DEFAULT_BUILD_METHOD : builderConfig.buildMethodName;
        
        // and lastly, find build method to use:
        AnnotatedMethod buildMethod = builderDesc.findMethod(buildMethodName, null);
        if (buildMethod != null) { // note: can't yet throw error; may be given build method
            if (config.canOverrideAccessModifiers()) {
            	ClassUtil.checkAndFixAccess(buildMethod.getMember(), config.isEnabled(MapperFeature.OVERRIDE_PUBLIC_ACCESS_MODIFIERS));
            }
        }
        builder.setPOJOBuilder(buildMethod, builderConfig);
        // this may give us more information...
        if (_factoryConfig.hasDeserializerModifiers()) {
            for (BeanDeserializerModifier mod : _factoryConfig.deserializerModifiers()) {
                builder = mod.updateBuilder(config, builderDesc, builder);
            }
        }
        JsonDeserializer<?> deserializer = builder.buildBuilderBased(
        		valueType, buildMethodName);

        // [JACKSON-440]: may have modifier(s) that wants to modify or replace serializer we just built:
        if (_factoryConfig.hasDeserializerModifiers()) {
            for (BeanDeserializerModifier mod : _factoryConfig.deserializerModifiers()) {
                deserializer = mod.modifyDeserializer(config, builderDesc, deserializer);
            }
        }
        return (JsonDeserializer<Object>) deserializer;
    }
    
    protected void addObjectIdReader(DeserializationContext ctxt,
            BeanDescription beanDesc, BeanDeserializerBuilder builder)
        throws JsonMappingException
    {
        ObjectIdInfo objectIdInfo = beanDesc.getObjectIdInfo();
        if (objectIdInfo == null) {
            return;
        }
        Class<?> implClass = objectIdInfo.getGeneratorType();
        JavaType idType;
        SettableBeanProperty idProp;
        ObjectIdGenerator<?> gen;

        ObjectIdResolver resolver = ctxt.objectIdResolverInstance(beanDesc.getClassInfo(), objectIdInfo);

        // Just one special case: Property-based generator is trickier
        if (implClass == ObjectIdGenerators.PropertyGenerator.class) { // most special one, needs extra work
            PropertyName propName = objectIdInfo.getPropertyName();
            idProp = builder.findProperty(propName);
            if (idProp == null) {
                throw new IllegalArgumentException("Invalid Object Id definition for "
                        +beanDesc.getBeanClass().getName()+": cannot find property with name '"+propName+"'");
            }
            idType = idProp.getType();
            gen = new PropertyBasedObjectIdGenerator(objectIdInfo.getScope());
        } else {
            JavaType type = ctxt.constructType(implClass);
            idType = ctxt.getTypeFactory().findTypeParameters(type, ObjectIdGenerator.class)[0];
            idProp = null;
            gen = ctxt.objectIdGeneratorInstance(beanDesc.getClassInfo(), objectIdInfo);
        }
        // also: unlike with value deserializers, let's just resolve one we need here
        JsonDeserializer<?> deser = ctxt.findRootValueDeserializer(idType);
        builder.setObjectIdReader(ObjectIdReader.construct(idType,
                objectIdInfo.getPropertyName(), gen, deser, idProp, resolver));
    }
    
    @SuppressWarnings("unchecked")
    public JsonDeserializer<Object> buildThrowableDeserializer(DeserializationContext ctxt,
            JavaType type, BeanDescription beanDesc)
        throws JsonMappingException
    {
        final DeserializationConfig config = ctxt.getConfig();
        // first: construct like a regular bean deserializer...
        BeanDeserializerBuilder builder = constructBeanDeserializerBuilder(ctxt, beanDesc);
        builder.setValueInstantiator(findValueInstantiator(ctxt, beanDesc));

        addBeanProps(ctxt, beanDesc, builder);
        // (and assume there won't be any back references)

        // But then let's decorate things a bit
        // Need to add "initCause" as setter for exceptions (sub-classes of Throwable).
        AnnotatedMethod am = beanDesc.findMethod("initCause", INIT_CAUSE_PARAMS);
        if (am != null) { // should never be null
            SimpleBeanPropertyDefinition propDef = SimpleBeanPropertyDefinition.construct(ctxt.getConfig(), am,
                    new PropertyName("cause"));
            SettableBeanProperty prop = constructSettableProperty(ctxt, beanDesc, propDef,
                    am.getParameterType(0));
            if (prop != null) {
<<<<<<< HEAD
                // 21-Aug-2011, tatus: We may actually have found 'cause' property to set...
                //    but let's replace it just in case, otherwise can end up with odd errors.
=======
                // 21-Aug-2011, tatus: We may actually have found 'cause' property
                //   to set... but let's replace it just in case, otherwise can end up with odd errors.
>>>>>>> ae75527a
                builder.addOrReplaceProperty(prop, true);
            }
        }

        // And also need to ignore "localizedMessage"
        builder.addIgnorable("localizedMessage");
        // Java 7 also added "getSuppressed", skip if we have such data:
        builder.addIgnorable("suppressed");
<<<<<<< HEAD
        // As well as "message": it will be passed via constructor as there's no 'setMessage()' method
        builder.addIgnorable("message");
=======
        // As well as "message": it will be passed via constructor,
        // as there's no 'setMessage()' method
        // 23-Jan-2018, tatu: ... although there MAY be Creator Property... which is problematic
//        builder.addIgnorable("message");
>>>>>>> ae75527a

        // update builder now that all information is in?
        if (_factoryConfig.hasDeserializerModifiers()) {
            for (BeanDeserializerModifier mod : _factoryConfig.deserializerModifiers()) {
                builder = mod.updateBuilder(config, beanDesc, builder);
            }
        }
        JsonDeserializer<?> deserializer = builder.build();
        
        /* At this point it ought to be a BeanDeserializer; if not, must assume
         * it's some other thing that can handle deserialization ok...
         */
        if (deserializer instanceof BeanDeserializer) {
            deserializer = new ThrowableDeserializer((BeanDeserializer) deserializer);
        }

        // may have modifier(s) that wants to modify or replace serializer we just built:
        if (_factoryConfig.hasDeserializerModifiers()) {
            for (BeanDeserializerModifier mod : _factoryConfig.deserializerModifiers()) {
                deserializer = mod.modifyDeserializer(config, beanDesc, deserializer);
            }
        }
        return (JsonDeserializer<Object>) deserializer;
    }

    /*
    /**********************************************************
    /* Helper methods for Bean deserializer construction,
    /* overridable by sub-classes
    /**********************************************************
     */

    /**
     * Overridable method that constructs a {@link BeanDeserializerBuilder}
     * which is used to accumulate information needed to create deserializer
     * instance.
     */
    protected BeanDeserializerBuilder constructBeanDeserializerBuilder(DeserializationContext ctxt,
            BeanDescription beanDesc) {
        return new BeanDeserializerBuilder(beanDesc, ctxt);
    }
    
    /**
     * Method called to figure out settable properties for the
     * bean deserializer to use.
     *<p>
     * Note: designed to be overridable, and effort is made to keep interface
     * similar between versions.
     */
    protected void addBeanProps(DeserializationContext ctxt,
            BeanDescription beanDesc, BeanDeserializerBuilder builder)
        throws JsonMappingException
    {
        final boolean isConcrete = !beanDesc.getType().isAbstract();
        final SettableBeanProperty[] creatorProps = isConcrete
                ? builder.getValueInstantiator().getFromObjectArguments(ctxt.getConfig())
                : null;
        final boolean hasCreatorProps = (creatorProps != null);

        // 01-May-2016, tatu: Which base type to use here gets tricky, since
        //   it may often make most sense to use general type for overrides,
        //   but what we have here may be more specific impl type. But for now
        //   just use it as is.
        JsonIgnoreProperties.Value ignorals = ctxt.getConfig()
                .getDefaultPropertyIgnorals(beanDesc.getBeanClass(),
                        beanDesc.getClassInfo());
        Set<String> ignored;
        if (ignorals != null) {
            boolean ignoreAny = ignorals.getIgnoreUnknown();
            builder.setIgnoreUnknownProperties(ignoreAny);
            // Or explicit/implicit definitions?
            ignored = ignorals.findIgnoredForDeserialization();
            for (String propName : ignored) {
                builder.addIgnorable(propName);
            }
        } else {
            ignored = Collections.emptySet();
        }

        // Also, do we have a fallback "any" setter?
        AnnotatedMember anySetter = beanDesc.findAnySetterAccessor();
        if (anySetter != null) {
            builder.setAnySetter(constructAnySetter(ctxt, beanDesc, anySetter));
        } else {
            // 23-Jan-2018, tatu: although [databind#1805] would suggest we should block
            //   properties regardless, for now only consider unless there's any setter...
            Collection<String> ignored2 = beanDesc.getIgnoredPropertyNames();
            if (ignored2 != null) {
                for (String propName : ignored2) {
                    // allow ignoral of similarly named JSON property, but do not force;
                    // latter means NOT adding this to 'ignored':
                    builder.addIgnorable(propName);
                }
            }
        }
        final boolean useGettersAsSetters = ctxt.isEnabled(MapperFeature.USE_GETTERS_AS_SETTERS);
        // 24-Sep-2017, tatu: Legacy setting removed from 3.x, not sure if other visibility checks
        //    should be checked?
        // && ctxt.isEnabled(MapperFeature.AUTO_DETECT_GETTERS);

        // Ok: let's then filter out property definitions
        List<BeanPropertyDefinition> propDefs = filterBeanProps(ctxt,
                beanDesc, builder, beanDesc.findProperties(), ignored);
        // After which we can let custom code change the set
        if (_factoryConfig.hasDeserializerModifiers()) {
            for (BeanDeserializerModifier mod : _factoryConfig.deserializerModifiers()) {
                propDefs = mod.updateProperties(ctxt.getConfig(), beanDesc, propDefs);
            }
        }

        // At which point we still have all kinds of properties; not all with mutators:
        for (BeanPropertyDefinition propDef : propDefs) {
            SettableBeanProperty prop = null;
            
            // 18-Oct-2013, tatu: Although constructor parameters have highest precedence,
            //   we need to do linkage (as per [databind#318]), and so need to start with
            //   other types, and only then create constructor parameter, if any.
            if (propDef.hasSetter()) {
                AnnotatedMethod setter = propDef.getSetter();
                JavaType propertyType = setter.getParameterType(0);
                prop = constructSettableProperty(ctxt, beanDesc, propDef, propertyType);
            } else if (propDef.hasField()) {
                AnnotatedField field = propDef.getField();
                JavaType propertyType = field.getType();
                prop = constructSettableProperty(ctxt, beanDesc, propDef, propertyType);
            } else {
                // NOTE: specifically getter, since field was already checked above
                AnnotatedMethod getter = propDef.getGetter();
                if (getter != null) {
                    if (useGettersAsSetters && _isSetterlessType(getter.getRawType())) {
                        // 23-Jan-2018, tatu: As per [databind#1805], need to ensure we don't
                        //   accidentally sneak in getter-as-setter for `READ_ONLY` properties
                        if (builder.hasIgnorable(propDef.getName())) {
                            ;
                        } else {
                            prop = constructSetterlessProperty(ctxt, beanDesc, propDef);
                        }
                    } else if (!propDef.hasConstructorParameter()) {
                        PropertyMetadata md = propDef.getMetadata();
                        // 25-Oct-2016, tatu: If merging enabled, might not need setter.
                        //   We cannot quite support this with creator parameters; in theory
                        //   possibly, but right not not due to complexities of routing, so
                        //   just prevent
                        if (md.getMergeInfo() != null) {
                            prop = constructSetterlessProperty(ctxt, beanDesc, propDef);
                        }
                    }
                }
            }

            // 25-Sep-2014, tatu: No point in finding constructor parameters for abstract types
            //   (since they are never used anyway)
            if (hasCreatorProps && propDef.hasConstructorParameter()) {
                /* If property is passed via constructor parameter, we must
                 * handle things in special way. Not sure what is the most optimal way...
                 * for now, let's just call a (new) method in builder, which does nothing.
                 */
                // but let's call a method just to allow custom builders to be aware...
                final String name = propDef.getName();
                CreatorProperty cprop = null;
                if (creatorProps != null) {
                    for (SettableBeanProperty cp : creatorProps) {
                        if (name.equals(cp.getName()) && (cp instanceof CreatorProperty)) {
                            cprop = (CreatorProperty) cp;
                            break;
                        }
                    }
                }
                if (cprop == null) {
                    List<String> n = new ArrayList<>();
                    for (SettableBeanProperty cp : creatorProps) {
                        n.add(cp.getName());
                    }
                    ctxt.reportBadPropertyDefinition(beanDesc, propDef,
                            "Could not find creator property with name '%s' (known Creator properties: %s)",
                            name, n);
                    continue;
                }
                if (prop != null) {
                    cprop.setFallbackSetter(prop);
                }
                Class<?>[] views = propDef.findViews();
                if (views == null) {
                    views = beanDesc.findDefaultViews();
                }
                cprop.setViews(views);
                builder.addCreatorProperty(cprop);
                continue;
            }
            if (prop != null) {
                // one more thing before adding to builder: copy any metadata
                Class<?>[] views = propDef.findViews();
                if (views == null) {
                    views = beanDesc.findDefaultViews();
                }
                prop.setViews(views);
                builder.addProperty(prop);
            }
        }
    }

    private boolean _isSetterlessType(Class<?> rawType) {
        // May also need to consider getters
        // for Map/Collection properties; but with lowest precedence
        // should only consider Collections and Maps, for now?
        return Collection.class.isAssignableFrom(rawType)
                || Map.class.isAssignableFrom(rawType);
    }

    /**
     * Helper method called to filter out explicit ignored properties,
     * as well as properties that have "ignorable types".
     * Note that this will not remove properties that have no
     * setters.
     */
    protected List<BeanPropertyDefinition> filterBeanProps(DeserializationContext ctxt,
            BeanDescription beanDesc, BeanDeserializerBuilder builder,
            List<BeanPropertyDefinition> propDefsIn,
            Set<String> ignored)
        throws JsonMappingException
    {
        ArrayList<BeanPropertyDefinition> result = new ArrayList<BeanPropertyDefinition>(
                Math.max(4, propDefsIn.size()));
        HashMap<Class<?>,Boolean> ignoredTypes = new HashMap<Class<?>,Boolean>();
        // These are all valid setters, but we do need to introspect bit more
        for (BeanPropertyDefinition property : propDefsIn) {
            String name = property.getName();
            if (ignored.contains(name)) { // explicit ignoral using @JsonIgnoreProperties needs to block entries
                continue;
            }
            if (!property.hasConstructorParameter()) { // never skip constructor params
                Class<?> rawPropertyType = property.getRawPrimaryType();
                // Some types are declared as ignorable as well
                if ((rawPropertyType != null)
                        && isIgnorableType(ctxt.getConfig(), property, rawPropertyType, ignoredTypes)) {
                    // important: make ignorable, to avoid errors if value is actually seen
                    builder.addIgnorable(name);
                    continue;
                }
            }
            result.add(property);
        }
        return result;
    }

    /**
     * Method that will find if bean has any managed- or back-reference properties,
     * and if so add them to bean, to be linked during resolution phase.
     *
     * @since 2.9
     */
    protected void addBackReferenceProperties(DeserializationContext ctxt,
            BeanDescription beanDesc, BeanDeserializerBuilder builder)
        throws JsonMappingException
    {
        // and then back references, not necessarily found as regular properties
        List<BeanPropertyDefinition> refProps = beanDesc.findBackReferences();
        if (refProps != null) {
            for (BeanPropertyDefinition refProp : refProps) {
                /*
                AnnotatedMember m = refProp.getMutator();
                JavaType type;
                if (m instanceof AnnotatedMethod) {
                    type = ((AnnotatedMethod) m).getParameterType(0);
                } else {
                    type = m.getType();
                    // 30-Mar-2017, tatu: Unfortunately it is not yet possible to make back-refs
                    //    work through constructors; but let's at least indicate the issue for now
                    if (m instanceof AnnotatedParameter) {
                        ctxt.reportBadTypeDefinition(beanDesc,
"Cannot bind back reference using Creator parameter (reference '%s', parameter index #%d)",
name, ((AnnotatedParameter) m).getIndex());
                    }
                }
                */
                String refName = refProp.findReferenceName();
                builder.addBackReferenceProperty(refName, constructSettableProperty(ctxt,
                        beanDesc, refProp, refProp.getPrimaryType()));
            }
        }
    }

    /**
     * Method called locate all members used for value injection (if any),
     * constructor {@link com.fasterxml.jackson.databind.deser.impl.ValueInjector} instances, and add them to builder.
     */
    protected void addInjectables(DeserializationContext ctxt,
            BeanDescription beanDesc, BeanDeserializerBuilder builder)
        throws JsonMappingException
    {
        Map<Object, AnnotatedMember> raw = beanDesc.findInjectables();
        if (raw != null) {
            for (Map.Entry<Object, AnnotatedMember> entry : raw.entrySet()) {
                AnnotatedMember m = entry.getValue();
                builder.addInjectable(PropertyName.construct(m.getName()),
                        m.getType(),
                        beanDesc.getClassAnnotations(), m, entry.getKey());
            }
        }
    }

    /**
     * Method called to construct fallback {@link SettableAnyProperty}
     * for handling unknown bean properties, given a method that
     * has been designated as such setter.
     * 
     * @param mutator Either 2-argument method (setter, with key and value), or Field
     *     that contains Map; either way accessor used for passing "any values"
     */
    @SuppressWarnings("unchecked")
    protected SettableAnyProperty constructAnySetter(DeserializationContext ctxt,
            BeanDescription beanDesc, AnnotatedMember mutator)
        throws JsonMappingException
    {
        //find the java type based on the annotated setter method or setter field 
        BeanProperty prop;
        JavaType keyType;
        JavaType valueType;

        if (mutator instanceof AnnotatedMethod) {
            // we know it's a 2-arg method, second arg is the value
            AnnotatedMethod am = (AnnotatedMethod) mutator;
            keyType = am.getParameterType(0);
            valueType = am.getParameterType(1);
            valueType = resolveMemberAndTypeAnnotations(ctxt, mutator, valueType);
            prop = new BeanProperty.Std(PropertyName.construct(mutator.getName()),
                    valueType, null, mutator,
                    PropertyMetadata.STD_OPTIONAL);

        } else if (mutator instanceof AnnotatedField) {
            AnnotatedField af = (AnnotatedField) mutator;
            // get the type from the content type of the map object
            JavaType mapType = af.getType();
            mapType = resolveMemberAndTypeAnnotations(ctxt, mutator, mapType);
            keyType = mapType.getKeyType();
            valueType = mapType.getContentType();
            prop = new BeanProperty.Std(PropertyName.construct(mutator.getName()),
                    mapType, null, mutator, PropertyMetadata.STD_OPTIONAL);
        } else {
            return ctxt.reportBadDefinition(beanDesc.getType(), String.format(
                    "Unrecognized mutator type for any setter: %s", mutator.getClass()));
        }
        // First: see if there are explicitly specified 
        // and then possible direct deserializer override on accessor
        KeyDeserializer keyDeser = findKeyDeserializerFromAnnotation(ctxt, mutator);
        if (keyDeser == null) {
            keyDeser = keyType.getValueHandler();
        }
        if (keyDeser == null) {
            keyDeser = ctxt.findKeyDeserializer(keyType, prop);
        } else {
            if (keyDeser instanceof ContextualKeyDeserializer) {
                keyDeser = ((ContextualKeyDeserializer) keyDeser)
                        .createContextual(ctxt, prop);
            }
        }
        JsonDeserializer<Object> deser = findContentDeserializerFromAnnotation(ctxt, mutator);
        if (deser == null) {
            deser = valueType.getValueHandler();
        }
        if (deser != null) {
            // As per [databind#462] need to ensure we contextualize deserializer before passing it on
            deser = (JsonDeserializer<Object>) ctxt.handlePrimaryContextualization(deser, prop, valueType);
        }
        TypeDeserializer typeDeser = valueType.getTypeHandler();
        return new SettableAnyProperty(prop, mutator, valueType,
                keyDeser, deser, typeDeser);
    }

    /**
     * Method that will construct a regular bean property setter using
     * the given setter method.
     *
     * @return Property constructed, if any; or null to indicate that
     *   there should be no property based on given definitions.
     */
    protected SettableBeanProperty constructSettableProperty(DeserializationContext ctxt,
            BeanDescription beanDesc, BeanPropertyDefinition propDef,
            JavaType propType0)
        throws JsonMappingException
    {
        // need to ensure method is callable (for non-public)
        AnnotatedMember mutator = propDef.getNonConstructorMutator();
        // 08-Sep-2016, tatu: issues like [databind#1342] suggest something fishy
        //   going on; add sanity checks to try to pin down actual problem...
        //   Possibly passing creator parameter?
        if (mutator == null) {
            ctxt.reportBadPropertyDefinition(beanDesc, propDef, "No non-constructor mutator available");
        }
        JavaType type = resolveMemberAndTypeAnnotations(ctxt, mutator, propType0);
        // Does the Method specify the deserializer to use? If so, let's use it.
        TypeDeserializer typeDeser = type.getTypeHandler();
        SettableBeanProperty prop;
        if (mutator instanceof AnnotatedMethod) {
            prop = new MethodProperty(propDef, type, typeDeser,
                    beanDesc.getClassAnnotations(), (AnnotatedMethod) mutator);
        } else {
            // 08-Sep-2016, tatu: wonder if we should verify it is `AnnotatedField` to be safe?
            prop = new FieldProperty(propDef, type, typeDeser,
                    beanDesc.getClassAnnotations(), (AnnotatedField) mutator);
        }
        JsonDeserializer<?> deser = findDeserializerFromAnnotation(ctxt, mutator);
        if (deser == null) {
            deser = type.getValueHandler();
        }
        if (deser != null) {
            deser = ctxt.handlePrimaryContextualization(deser, prop, type);
            prop = prop.withValueDeserializer(deser);
        }
        // need to retain name of managed forward references:
        AnnotationIntrospector.ReferenceProperty ref = propDef.findReferenceType();
        if (ref != null && ref.isManagedReference()) {
            prop.setManagedReferenceName(ref.getName());
        }
        ObjectIdInfo objectIdInfo = propDef.findObjectIdInfo();
        if (objectIdInfo != null){
            prop.setObjectIdInfo(objectIdInfo);
        }
        return prop;
    }

    /**
     * Method that will construct a regular bean property setter using
     * the given setter method.
     */
    protected SettableBeanProperty constructSetterlessProperty(DeserializationContext ctxt,
            BeanDescription beanDesc, BeanPropertyDefinition propDef)
        throws JsonMappingException
    {
        final AnnotatedMethod getter = propDef.getGetter();
        JavaType type = resolveMemberAndTypeAnnotations(ctxt, getter, getter.getType());
        TypeDeserializer typeDeser = type.getTypeHandler();
        SettableBeanProperty prop = new SetterlessProperty(propDef, type, typeDeser,
                beanDesc.getClassAnnotations(), getter);
        JsonDeserializer<?> deser = findDeserializerFromAnnotation(ctxt, getter);
        if (deser == null) {
            deser = type.getValueHandler();
        }
        if (deser != null) {
            deser = ctxt.handlePrimaryContextualization(deser, prop, type);
            prop = prop.withValueDeserializer(deser);
        }
        return prop;
    }

    /*
    /**********************************************************
    /* Helper methods for Bean deserializer, other
    /**********************************************************
     */

    /**
     * Helper method used to skip processing for types that we know
     * cannot be (i.e. are never consider to be) beans: 
     * things like primitives, Arrays, Enums, and proxy types.
     *<p>
     * Note that usually we shouldn't really be getting these sort of
     * types anyway; but better safe than sorry.
     */
    protected boolean isPotentialBeanType(Class<?> type)
    {
        String typeStr = ClassUtil.canBeABeanType(type);
        if (typeStr != null) {
            throw new IllegalArgumentException("Cannot deserialize Class "+type.getName()+" (of type "+typeStr+") as a Bean");
        }
        if (ClassUtil.isProxyType(type)) {
            throw new IllegalArgumentException("Cannot deserialize Proxy class "+type.getName()+" as a Bean");
        }
        /* also: can't deserialize some local classes: static are ok; in-method not;
         * other non-static inner classes are ok
         */
        typeStr = ClassUtil.isLocalType(type, true);
        if (typeStr != null) {
            throw new IllegalArgumentException("Cannot deserialize Class "+type.getName()+" (of type "+typeStr+") as a Bean");
        }
        return true;
    }

    /**
     * Helper method that will check whether given raw type is marked as always ignorable
     * (for purpose of ignoring properties with type)
     */
    protected boolean isIgnorableType(DeserializationConfig config, BeanPropertyDefinition propDef,
            Class<?> type, Map<Class<?>,Boolean> ignoredTypes)
    {
        Boolean status = ignoredTypes.get(type);
        if (status != null) {
            return status.booleanValue();
        }
        // 22-Oct-2016, tatu: Slight check to skip primitives, String
        if ((type == String.class) || type.isPrimitive()) {
            status = Boolean.FALSE;
        } else {
            // 21-Apr-2016, tatu: For 2.8, can specify config overrides
            status = config.getConfigOverride(type).getIsIgnoredType();
            if (status == null) {
                BeanDescription desc = config.introspectClassAnnotations(type);
                status = config.getAnnotationIntrospector().isIgnorableType(desc.getClassInfo());
                // We default to 'false', i.e. not ignorable
                if (status == null) {
                    status = Boolean.FALSE;
                }
            }
        }
        ignoredTypes.put(type, status);
        return status.booleanValue();
    }

    /**
     * @since 2.8.11
     */
    protected void _validateSubType(DeserializationContext ctxt, JavaType type,
            BeanDescription beanDesc)
        throws JsonMappingException
    {
        SubTypeValidator.instance().validateSubType(ctxt, type, beanDesc);
    }
}<|MERGE_RESOLUTION|>--- conflicted
+++ resolved
@@ -379,13 +379,8 @@
             SettableBeanProperty prop = constructSettableProperty(ctxt, beanDesc, propDef,
                     am.getParameterType(0));
             if (prop != null) {
-<<<<<<< HEAD
                 // 21-Aug-2011, tatus: We may actually have found 'cause' property to set...
                 //    but let's replace it just in case, otherwise can end up with odd errors.
-=======
-                // 21-Aug-2011, tatus: We may actually have found 'cause' property
-                //   to set... but let's replace it just in case, otherwise can end up with odd errors.
->>>>>>> ae75527a
                 builder.addOrReplaceProperty(prop, true);
             }
         }
@@ -394,15 +389,10 @@
         builder.addIgnorable("localizedMessage");
         // Java 7 also added "getSuppressed", skip if we have such data:
         builder.addIgnorable("suppressed");
-<<<<<<< HEAD
-        // As well as "message": it will be passed via constructor as there's no 'setMessage()' method
-        builder.addIgnorable("message");
-=======
         // As well as "message": it will be passed via constructor,
         // as there's no 'setMessage()' method
         // 23-Jan-2018, tatu: ... although there MAY be Creator Property... which is problematic
 //        builder.addIgnorable("message");
->>>>>>> ae75527a
 
         // update builder now that all information is in?
         if (_factoryConfig.hasDeserializerModifiers()) {
