package com.fasterxml.jackson.databind.deser;

import java.util.*;

import com.fasterxml.jackson.annotation.*;
import com.fasterxml.jackson.databind.*;
import com.fasterxml.jackson.databind.annotation.JsonPOJOBuilder;
import com.fasterxml.jackson.databind.cfg.DeserializerFactoryConfig;
import com.fasterxml.jackson.databind.deser.impl.*;
import com.fasterxml.jackson.databind.deser.std.ThrowableDeserializer;
import com.fasterxml.jackson.databind.exc.InvalidDefinitionException;
import com.fasterxml.jackson.databind.introspect.*;
import com.fasterxml.jackson.databind.jsontype.TypeDeserializer;
import com.fasterxml.jackson.databind.util.ClassUtil;
import com.fasterxml.jackson.databind.util.SimpleBeanPropertyDefinition;

/**
 * Concrete deserializer factory class that adds full Bean deserializer
 * construction logic using class introspection.
 * Note that factories specifically do not implement any form of caching:
 * aside from configuration they are stateless; caching is implemented
 * by other components.
 *<p>
 * Instances of this class are fully immutable as all configuration is
 * done by using "fluent factories" (methods that construct new factory
 * instances with different configuration, instead of modifying instance).
 */
public class BeanDeserializerFactory
    extends BasicDeserializerFactory
    implements java.io.Serializable // since 2.1
{
    private static final long serialVersionUID = 1;

    /**
     * Signature of <b>Throwable.initCause</b> method.
     */
    private final static Class<?>[] INIT_CAUSE_PARAMS = new Class<?>[] { Throwable.class };

<<<<<<< HEAD
=======
    private final static Class<?>[] NO_VIEWS = new Class<?>[0];

    /**
     * Set of well-known "nasty classes", deserialization of which is considered dangerous
     * and should (and is) prevented by default.
     *
     * @since 2.8.9
     */
    protected final static Set<String> DEFAULT_NO_DESER_CLASS_NAMES;
    static {
        Set<String> s = new HashSet<>();
        // Courtesy of [https://github.com/kantega/notsoserial]:
        // (and wrt [databind#1599]
        s.add("org.apache.commons.collections.functors.InvokerTransformer");
        s.add("org.apache.commons.collections.functors.InstantiateTransformer");
        s.add("org.apache.commons.collections4.functors.InvokerTransformer");
        s.add("org.apache.commons.collections4.functors.InstantiateTransformer");
        s.add("org.codehaus.groovy.runtime.ConvertedClosure");
        s.add("org.codehaus.groovy.runtime.MethodClosure");
        s.add("org.springframework.beans.factory.ObjectFactory");
        s.add("com.sun.org.apache.xalan.internal.xsltc.trax.TemplatesImpl");
        DEFAULT_NO_DESER_CLASS_NAMES = Collections.unmodifiableSet(s);
    }

    /**
     * Set of class names of types that are never to be deserialized.
     *
     * @since 2.8.9
     */
    protected Set<String> _cfgIllegalClassNames = DEFAULT_NO_DESER_CLASS_NAMES;

>>>>>>> 60d459ce
    /*
    /**********************************************************
    /* Life-cycle
    /**********************************************************
     */
    
    /**
     * Globally shareable thread-safe instance which has no additional custom deserializers
     * registered
     */
    public final static BeanDeserializerFactory instance = new BeanDeserializerFactory(
            new DeserializerFactoryConfig());

    public BeanDeserializerFactory(DeserializerFactoryConfig config) {
        super(config);
    }
    
    /**
     * Method used by module registration functionality, to construct a new bean
     * deserializer factory
     * with different configuration settings.
     */
    @Override
    public DeserializerFactory withConfig(DeserializerFactoryConfig config)
    {
        if (_factoryConfig == config) {
            return this;
        }
        /* 22-Nov-2010, tatu: Handling of subtypes is tricky if we do immutable-with-copy-ctor;
         *    and we pretty much have to here either choose between losing subtype instance
         *    when registering additional deserializers, or losing deserializers.
         *    Instead, let's actually just throw an error if this method is called when subtype
         *    has not properly overridden this method; this to indicate problem as soon as possible.
         */
        ClassUtil.verifyMustOverride(BeanDeserializerFactory.class, this, "withConfig");
        return new BeanDeserializerFactory(config);
    }
    
    /*
    /**********************************************************
    /* DeserializerFactory API implementation
    /**********************************************************
     */

    /**
     * Method that {@link DeserializerCache}s call to create a new
     * deserializer for types other than Collections, Maps, arrays and
     * enums.
     */
    @Override
    public JsonDeserializer<Object> createBeanDeserializer(DeserializationContext ctxt,
            JavaType type, BeanDescription beanDesc)
        throws JsonMappingException
    {
        final DeserializationConfig config = ctxt.getConfig();
        // We may also have custom overrides:
        JsonDeserializer<Object> custom = _findCustomBeanDeserializer(type, config, beanDesc);
        if (custom != null) {
            return custom;
        }
        /* One more thing to check: do we have an exception type
         * (Throwable or its sub-classes)? If so, need slightly
         * different handling.
         */
        if (type.isThrowable()) {
            return buildThrowableDeserializer(ctxt, type, beanDesc);
        }
        /* Or, for abstract types, may have alternate means for resolution
         * (defaulting, materialization)
         */
        // 29-Nov-2015, tatu: Also, filter out calls to primitive types, they are
        //    not something we could materialize anything for
        if (type.isAbstract() && !type.isPrimitive() && !type.isEnumType()) {
            // Let's make it possible to materialize abstract types.
            JavaType concreteType = materializeAbstractType(ctxt, type, beanDesc);
            if (concreteType != null) {
                /* important: introspect actual implementation (abstract class or
                 * interface doesn't have constructors, for one)
                 */
                beanDesc = config.introspect(concreteType);
                return buildBeanDeserializer(ctxt, concreteType, beanDesc);
            }
        }
        // Otherwise, may want to check handlers for standard types, from superclass:
        @SuppressWarnings("unchecked")
        JsonDeserializer<Object> deser = (JsonDeserializer<Object>) findStdDeserializer(ctxt, type, beanDesc);
        if (deser != null) {
            return deser;
        }

        // Otherwise: could the class be a Bean class? If not, bail out
        if (!isPotentialBeanType(type.getRawClass())) {
            return null;
        }
        // For checks like [databind#1599]
        checkIllegalTypes(ctxt, type, beanDesc);
        // Use generic bean introspection to build deserializer
        return buildBeanDeserializer(ctxt, type, beanDesc);
    }

    @Override
    public JsonDeserializer<Object> createBuilderBasedDeserializer(DeserializationContext ctxt,
            JavaType valueType, BeanDescription beanDesc, Class<?> builderClass)
                    throws JsonMappingException
    {
        // First: need a BeanDescription for builder class
        JavaType builderType = ctxt.constructType(builderClass);
        BeanDescription builderDesc = ctxt.getConfig().introspectForBuilder(builderType);
        return buildBuilderBasedDeserializer(ctxt, valueType, builderDesc);
    }

    /**
     * Method called by {@link BeanDeserializerFactory} to see if there might be a standard
     * deserializer registered for given type.
     */
    protected JsonDeserializer<?> findStdDeserializer(DeserializationContext ctxt,
            JavaType type, BeanDescription beanDesc)
        throws JsonMappingException
    {
        // note: we do NOT check for custom deserializers here, caller has already
        // done that
        JsonDeserializer<?> deser = findDefaultDeserializer(ctxt, type, beanDesc);
        // Also: better ensure these are post-processable?
        if (deser != null) {
            if (_factoryConfig.hasDeserializerModifiers()) {
                for (BeanDeserializerModifier mod : _factoryConfig.deserializerModifiers()) {
                    deser = mod.modifyDeserializer(ctxt.getConfig(), beanDesc, deser);
                }
            }
        }
        return deser;
    }
    
    protected JavaType materializeAbstractType(DeserializationContext ctxt,
            JavaType type, BeanDescription beanDesc)
        throws JsonMappingException
    {
        // May have multiple resolvers, call in precedence order until one returns non-null
        for (AbstractTypeResolver r : _factoryConfig.abstractTypeResolvers()) {
            JavaType concrete = r.resolveAbstractType(ctxt.getConfig(), beanDesc);
            if (concrete != null) {
                return concrete;
            }
        }
        return null;
    }

    /*
    /**********************************************************
    /* Public construction method beyond DeserializerFactory API:
    /* can be called from outside as well as overridden by
    /* sub-classes
    /**********************************************************
     */

    /**
     * Method that is to actually build a bean deserializer instance.
     * All basic sanity checks have been done to know that what we have
     * may be a valid bean type, and that there are no default simple
     * deserializers.
     */
    @SuppressWarnings("unchecked")
    public JsonDeserializer<Object> buildBeanDeserializer(DeserializationContext ctxt,
            JavaType type, BeanDescription beanDesc)
        throws JsonMappingException
    {
        // First: check what creators we can use, if any
        ValueInstantiator valueInstantiator;
        /* 04-Jun-2015, tatu: To work around [databind#636], need to catch the
         *    issue, defer; this seems like a reasonable good place for now.
         *   Note, however, that for non-Bean types (Collections, Maps) this
         *   probably won't work and needs to be added elsewhere.
         */
        try {
            valueInstantiator = findValueInstantiator(ctxt, beanDesc);
        } catch (NoClassDefFoundError error) {
            return new ErrorThrowingDeserializer(error);
        } catch (IllegalArgumentException e) {
            // 05-Apr-2017, tatu: Although it might appear cleaner to require collector
            //   to throw proper exception, it doesn't actually have reference to this
            //   instance so...
            throw InvalidDefinitionException.from(ctxt.getParser(), e.getMessage(),
                    beanDesc, null);
        }
        BeanDeserializerBuilder builder = constructBeanDeserializerBuilder(ctxt, beanDesc);
        builder.setValueInstantiator(valueInstantiator);
         // And then setters for deserializing from JSON Object
        addBeanProps(ctxt, beanDesc, builder);
        addObjectIdReader(ctxt, beanDesc, builder);

        // managed/back reference fields/setters need special handling... first part
        addBackReferenceProperties(ctxt, beanDesc, builder);
        addInjectables(ctxt, beanDesc, builder);
        
        final DeserializationConfig config = ctxt.getConfig();
        if (_factoryConfig.hasDeserializerModifiers()) {
            for (BeanDeserializerModifier mod : _factoryConfig.deserializerModifiers()) {
                builder = mod.updateBuilder(config, beanDesc, builder);
            }
        }
        JsonDeserializer<?> deserializer;
        if (type.isAbstract() && !valueInstantiator.canInstantiate()) {
            deserializer = builder.buildAbstract();
        } else {
            deserializer = builder.build();
        }
        // may have modifier(s) that wants to modify or replace serializer we just built
        // (note that `resolve()` and `createContextual()` called later on)
        if (_factoryConfig.hasDeserializerModifiers()) {
            for (BeanDeserializerModifier mod : _factoryConfig.deserializerModifiers()) {
                deserializer = mod.modifyDeserializer(config, beanDesc, deserializer);
            }
        }
        return (JsonDeserializer<Object>) deserializer;
    }
    
    /**
     * Method for constructing a bean deserializer that uses specified
     * intermediate Builder for binding data, and construction of the
     * value instance.
     * Note that implementation is mostly copied from the regular
     * BeanDeserializer build method.
     */
    @SuppressWarnings("unchecked")
    protected JsonDeserializer<Object> buildBuilderBasedDeserializer(
    		DeserializationContext ctxt, JavaType valueType, BeanDescription builderDesc)
        throws JsonMappingException
    {
        // Creators, anyone? (to create builder itself)
        ValueInstantiator valueInstantiator;
        try {
            valueInstantiator = findValueInstantiator(ctxt, builderDesc);
        } catch (NoClassDefFoundError error) {
            return new ErrorThrowingDeserializer(error);
        } catch (IllegalArgumentException e) {
            // 05-Apr-2017, tatu: Although it might appear cleaner to require collector
            //   to throw proper exception, it doesn't actually have reference to this
            //   instance so...
            throw InvalidDefinitionException.from(ctxt.getParser(), e.getMessage(),
                    builderDesc, null);
        }
        final DeserializationConfig config = ctxt.getConfig();
        BeanDeserializerBuilder builder = constructBeanDeserializerBuilder(ctxt, builderDesc);
        builder.setValueInstantiator(valueInstantiator);
         // And then "with methods" for deserializing from JSON Object
        addBeanProps(ctxt, builderDesc, builder);
        addObjectIdReader(ctxt, builderDesc, builder);
        
        // managed/back reference fields/setters need special handling... first part
        addBackReferenceProperties(ctxt, builderDesc, builder);
        addInjectables(ctxt, builderDesc, builder);

        JsonPOJOBuilder.Value builderConfig = builderDesc.findPOJOBuilderConfig();
        final String buildMethodName = (builderConfig == null) ?
                JsonPOJOBuilder.DEFAULT_BUILD_METHOD : builderConfig.buildMethodName;
        
        // and lastly, find build method to use:
        AnnotatedMethod buildMethod = builderDesc.findMethod(buildMethodName, null);
        if (buildMethod != null) { // note: can't yet throw error; may be given build method
            if (config.canOverrideAccessModifiers()) {
            	ClassUtil.checkAndFixAccess(buildMethod.getMember(), config.isEnabled(MapperFeature.OVERRIDE_PUBLIC_ACCESS_MODIFIERS));
            }
        }
        builder.setPOJOBuilder(buildMethod, builderConfig);
        // this may give us more information...
        if (_factoryConfig.hasDeserializerModifiers()) {
            for (BeanDeserializerModifier mod : _factoryConfig.deserializerModifiers()) {
                builder = mod.updateBuilder(config, builderDesc, builder);
            }
        }
        JsonDeserializer<?> deserializer = builder.buildBuilderBased(
        		valueType, buildMethodName);

        // [JACKSON-440]: may have modifier(s) that wants to modify or replace serializer we just built:
        if (_factoryConfig.hasDeserializerModifiers()) {
            for (BeanDeserializerModifier mod : _factoryConfig.deserializerModifiers()) {
                deserializer = mod.modifyDeserializer(config, builderDesc, deserializer);
            }
        }
        return (JsonDeserializer<Object>) deserializer;
    }
    
    protected void addObjectIdReader(DeserializationContext ctxt,
            BeanDescription beanDesc, BeanDeserializerBuilder builder)
        throws JsonMappingException
    {
        ObjectIdInfo objectIdInfo = beanDesc.getObjectIdInfo();
        if (objectIdInfo == null) {
            return;
        }
        Class<?> implClass = objectIdInfo.getGeneratorType();
        JavaType idType;
        SettableBeanProperty idProp;
        ObjectIdGenerator<?> gen;

        ObjectIdResolver resolver = ctxt.objectIdResolverInstance(beanDesc.getClassInfo(), objectIdInfo);

        // Just one special case: Property-based generator is trickier
        if (implClass == ObjectIdGenerators.PropertyGenerator.class) { // most special one, needs extra work
            PropertyName propName = objectIdInfo.getPropertyName();
            idProp = builder.findProperty(propName);
            if (idProp == null) {
                throw new IllegalArgumentException("Invalid Object Id definition for "
                        +beanDesc.getBeanClass().getName()+": can not find property with name '"+propName+"'");
            }
            idType = idProp.getType();
            gen = new PropertyBasedObjectIdGenerator(objectIdInfo.getScope());
        } else {
            JavaType type = ctxt.constructType(implClass);
            idType = ctxt.getTypeFactory().findTypeParameters(type, ObjectIdGenerator.class)[0];
            idProp = null;
            gen = ctxt.objectIdGeneratorInstance(beanDesc.getClassInfo(), objectIdInfo);
        }
        // also: unlike with value deserializers, let's just resolve one we need here
        JsonDeserializer<?> deser = ctxt.findRootValueDeserializer(idType);
        builder.setObjectIdReader(ObjectIdReader.construct(idType,
                objectIdInfo.getPropertyName(), gen, deser, idProp, resolver));
    }
    
    @SuppressWarnings("unchecked")
    public JsonDeserializer<Object> buildThrowableDeserializer(DeserializationContext ctxt,
            JavaType type, BeanDescription beanDesc)
        throws JsonMappingException
    {
        final DeserializationConfig config = ctxt.getConfig();
        // first: construct like a regular bean deserializer...
        BeanDeserializerBuilder builder = constructBeanDeserializerBuilder(ctxt, beanDesc);
        builder.setValueInstantiator(findValueInstantiator(ctxt, beanDesc));

        addBeanProps(ctxt, beanDesc, builder);
        // (and assume there won't be any back references)

        // But then let's decorate things a bit
        /* To resolve [JACKSON-95], need to add "initCause" as setter
         * for exceptions (sub-classes of Throwable).
         */
        AnnotatedMethod am = beanDesc.findMethod("initCause", INIT_CAUSE_PARAMS);
        if (am != null) { // should never be null
            SimpleBeanPropertyDefinition propDef = SimpleBeanPropertyDefinition.construct(ctxt.getConfig(), am,
                    new PropertyName("cause"));
            SettableBeanProperty prop = constructSettableProperty(ctxt, beanDesc, propDef,
                    am.getParameterType(0));
            if (prop != null) {
                /* 21-Aug-2011, tatus: We may actually have found 'cause' property
                 *   to set... but let's replace it just in case,
                 *   otherwise can end up with odd errors.
                 */
                builder.addOrReplaceProperty(prop, true);
            }
        }

        // And also need to ignore "localizedMessage"
        builder.addIgnorable("localizedMessage");
        // Java 7 also added "getSuppressed", skip if we have such data:
        builder.addIgnorable("suppressed");
        /* As well as "message": it will be passed via constructor,
         * as there's no 'setMessage()' method
        */
        builder.addIgnorable("message");

        // update builder now that all information is in?
        if (_factoryConfig.hasDeserializerModifiers()) {
            for (BeanDeserializerModifier mod : _factoryConfig.deserializerModifiers()) {
                builder = mod.updateBuilder(config, beanDesc, builder);
            }
        }
        JsonDeserializer<?> deserializer = builder.build();
        
        /* At this point it ought to be a BeanDeserializer; if not, must assume
         * it's some other thing that can handle deserialization ok...
         */
        if (deserializer instanceof BeanDeserializer) {
            deserializer = new ThrowableDeserializer((BeanDeserializer) deserializer);
        }

        // may have modifier(s) that wants to modify or replace serializer we just built:
        if (_factoryConfig.hasDeserializerModifiers()) {
            for (BeanDeserializerModifier mod : _factoryConfig.deserializerModifiers()) {
                deserializer = mod.modifyDeserializer(config, beanDesc, deserializer);
            }
        }
        return (JsonDeserializer<Object>) deserializer;
    }

    /*
    /**********************************************************
    /* Helper methods for Bean deserializer construction,
    /* overridable by sub-classes
    /**********************************************************
     */

    /**
     * Overridable method that constructs a {@link BeanDeserializerBuilder}
     * which is used to accumulate information needed to create deserializer
     * instance.
     */
    protected BeanDeserializerBuilder constructBeanDeserializerBuilder(DeserializationContext ctxt,
            BeanDescription beanDesc) {
        return new BeanDeserializerBuilder(beanDesc, ctxt);
    }
    
    /**
     * Method called to figure out settable properties for the
     * bean deserializer to use.
     *<p>
     * Note: designed to be overridable, and effort is made to keep interface
     * similar between versions.
     */
    protected void addBeanProps(DeserializationContext ctxt,
            BeanDescription beanDesc, BeanDeserializerBuilder builder)
        throws JsonMappingException
    {
        final boolean isConcrete = !beanDesc.getType().isAbstract();
        final SettableBeanProperty[] creatorProps = isConcrete
                ? builder.getValueInstantiator().getFromObjectArguments(ctxt.getConfig())
                : null;
        final boolean hasCreatorProps = (creatorProps != null);

        // 01-May-2016, tatu: Which base type to use here gets tricky, since
        //   it may often make most sense to use general type for overrides,
        //   but what we have here may be more specific impl type. But for now
        //   just use it as is.
        JsonIgnoreProperties.Value ignorals = ctxt.getConfig()
                .getDefaultPropertyIgnorals(beanDesc.getBeanClass(),
                        beanDesc.getClassInfo());
        Set<String> ignored;

        if (ignorals != null) {
            boolean ignoreAny = ignorals.getIgnoreUnknown();
            builder.setIgnoreUnknownProperties(ignoreAny);
            // Or explicit/implicit definitions?
            ignored = ignorals.getIgnored();
            for (String propName : ignored) {
                builder.addIgnorable(propName);
            }
        } else {
            ignored = Collections.emptySet();
        }

        // Also, do we have a fallback "any" setter?
        AnnotatedMember anySetter = beanDesc.findAnySetterAccessor();
        if (anySetter != null) {
            builder.setAnySetter(constructAnySetter(ctxt, beanDesc, anySetter));
        } else {
            Collection<String> ignored2 = beanDesc.getIgnoredPropertyNames();
            if (ignored2 != null) {
                for (String propName : ignored2) {
                    // allow ignoral of similarly named JSON property, but do not force;
                    // latter means NOT adding this to 'ignored':
                    builder.addIgnorable(propName);
                }
            }
        }
        final boolean useGettersAsSetters = ctxt.isEnabled(MapperFeature.USE_GETTERS_AS_SETTERS)
                && ctxt.isEnabled(MapperFeature.AUTO_DETECT_GETTERS);

        // Ok: let's then filter out property definitions
        List<BeanPropertyDefinition> propDefs = filterBeanProps(ctxt,
                beanDesc, builder, beanDesc.findProperties(), ignored);

        // After which we can let custom code change the set
        if (_factoryConfig.hasDeserializerModifiers()) {
            for (BeanDeserializerModifier mod : _factoryConfig.deserializerModifiers()) {
                propDefs = mod.updateProperties(ctxt.getConfig(), beanDesc, propDefs);
            }
        }

        // At which point we still have all kinds of properties; not all with mutators:
        for (BeanPropertyDefinition propDef : propDefs) {
            SettableBeanProperty prop = null;
            
            /* 18-Oct-2013, tatu: Although constructor parameters have highest precedence,
             *   we need to do linkage (as per [databind#318]), and so need to start with
             *   other types, and only then create constructor parameter, if any.
             */
            if (propDef.hasSetter()) {
                AnnotatedMethod setter = propDef.getSetter();
                JavaType propertyType = setter.getParameterType(0);
                prop = constructSettableProperty(ctxt, beanDesc, propDef, propertyType);
            } else if (propDef.hasField()) {
                AnnotatedField field = propDef.getField();
                JavaType propertyType = field.getType();
                prop = constructSettableProperty(ctxt, beanDesc, propDef, propertyType);
            } else {
                // NOTE: specifically getter, since field was already checked above
                AnnotatedMethod getter = propDef.getGetter();
                if (getter != null) {
                    if (useGettersAsSetters && _isSetterlessType(getter.getRawType())) {
                        prop = constructSetterlessProperty(ctxt, beanDesc, propDef);
                    } else if (!propDef.hasConstructorParameter()) {
                        PropertyMetadata md = propDef.getMetadata();
                        // 25-Oct-2016, tatu: If merging enabled, might not need setter.
                        //   We can not quite support this with creator parameters; in theory
                        //   possibly, but right not not due to complexities of routing, so
                        //   just prevent
                        if (md.getMergeInfo() != null) {
                            prop = constructSetterlessProperty(ctxt, beanDesc, propDef);
                        }
                    }
                }
            }

            // 25-Sep-2014, tatu: No point in finding constructor parameters for abstract types
            //   (since they are never used anyway)
            if (hasCreatorProps && propDef.hasConstructorParameter()) {
                /* If property is passed via constructor parameter, we must
                 * handle things in special way. Not sure what is the most optimal way...
                 * for now, let's just call a (new) method in builder, which does nothing.
                 */
                // but let's call a method just to allow custom builders to be aware...
                final String name = propDef.getName();
                CreatorProperty cprop = null;
                if (creatorProps != null) {
                    for (SettableBeanProperty cp : creatorProps) {
                        if (name.equals(cp.getName()) && (cp instanceof CreatorProperty)) {
                            cprop = (CreatorProperty) cp;
                            break;
                        }
                    }
                }
                if (cprop == null) {
                    List<String> n = new ArrayList<>();
                    for (SettableBeanProperty cp : creatorProps) {
                        n.add(cp.getName());
                    }
                    ctxt.reportBadPropertyDefinition(beanDesc, propDef,
                            "Could not find creator property with name '%s' (known Creator properties: %s)",
                            name, n);
                    continue;
                }
                if (prop != null) {
                    cprop.setFallbackSetter(prop);
                }
                Class<?>[] views = propDef.findViews();
                if (views == null) {
                    views = beanDesc.findDefaultViews();
                }
                cprop.setViews(views);
                builder.addCreatorProperty(cprop);
                continue;
            }
            if (prop != null) {
                // one more thing before adding to builder: copy any metadata
                Class<?>[] views = propDef.findViews();
                if (views == null) {
                    views = beanDesc.findDefaultViews();
                }
                prop.setViews(views);
                builder.addProperty(prop);
            }
        }
    }

    private boolean _isSetterlessType(Class<?> rawType) {
        // May also need to consider getters
        // for Map/Collection properties; but with lowest precedence
        // should only consider Collections and Maps, for now?
        return Collection.class.isAssignableFrom(rawType)
                || Map.class.isAssignableFrom(rawType);
    }

    /**
     * Helper method called to filter out explicit ignored properties,
     * as well as properties that have "ignorable types".
     * Note that this will not remove properties that have no
     * setters.
     */
    protected List<BeanPropertyDefinition> filterBeanProps(DeserializationContext ctxt,
            BeanDescription beanDesc, BeanDeserializerBuilder builder,
            List<BeanPropertyDefinition> propDefsIn,
            Set<String> ignored)
        throws JsonMappingException
    {
        ArrayList<BeanPropertyDefinition> result = new ArrayList<BeanPropertyDefinition>(
                Math.max(4, propDefsIn.size()));
        HashMap<Class<?>,Boolean> ignoredTypes = new HashMap<Class<?>,Boolean>();
        // These are all valid setters, but we do need to introspect bit more
        for (BeanPropertyDefinition property : propDefsIn) {
            String name = property.getName();
            if (ignored.contains(name)) { // explicit ignoral using @JsonIgnoreProperties needs to block entries
                continue;
            }
            if (!property.hasConstructorParameter()) { // never skip constructor params
                Class<?> rawPropertyType = property.getRawPrimaryType();
                // Some types are declared as ignorable as well
                if ((rawPropertyType != null)
                        && isIgnorableType(ctxt.getConfig(), property, rawPropertyType, ignoredTypes)) {
                    // important: make ignorable, to avoid errors if value is actually seen
                    builder.addIgnorable(name);
                    continue;
                }
            }
            result.add(property);
        }
        return result;
    }

    /**
     * Method that will find if bean has any managed- or back-reference properties,
     * and if so add them to bean, to be linked during resolution phase.
     *
     * @since 2.9
     */
    protected void addBackReferenceProperties(DeserializationContext ctxt,
            BeanDescription beanDesc, BeanDeserializerBuilder builder)
        throws JsonMappingException
    {
        // and then back references, not necessarily found as regular properties
        List<BeanPropertyDefinition> refProps = beanDesc.findBackReferences();
        if (refProps != null) {
            for (BeanPropertyDefinition refProp : refProps) {
                /*
                AnnotatedMember m = refProp.getMutator();
                JavaType type;
                if (m instanceof AnnotatedMethod) {
                    type = ((AnnotatedMethod) m).getParameterType(0);
                } else {
                    type = m.getType();
                    // 30-Mar-2017, tatu: Unfortunately it is not yet possible to make back-refs
                    //    work through constructors; but let's at least indicate the issue for now
                    if (m instanceof AnnotatedParameter) {
                        ctxt.reportBadTypeDefinition(beanDesc,
"Can not bind back reference using Creator parameter (reference '%s', parameter index #%d)",
name, ((AnnotatedParameter) m).getIndex());
                    }
                }
                */
                String refName = refProp.findReferenceName();
                builder.addBackReferenceProperty(refName, constructSettableProperty(ctxt,
                        beanDesc, refProp, refProp.getPrimaryType()));
            }
        }
    }

    @Deprecated // since 2.9 (rename)
    protected void addReferenceProperties(DeserializationContext ctxt,
            BeanDescription beanDesc, BeanDeserializerBuilder builder)
        throws JsonMappingException
    {
        addBackReferenceProperties(ctxt, beanDesc, builder);
    }

    /**
     * Method called locate all members used for value injection (if any),
     * constructor {@link com.fasterxml.jackson.databind.deser.impl.ValueInjector} instances, and add them to builder.
     */
    protected void addInjectables(DeserializationContext ctxt,
            BeanDescription beanDesc, BeanDeserializerBuilder builder)
        throws JsonMappingException
    {
        Map<Object, AnnotatedMember> raw = beanDesc.findInjectables();
        if (raw != null) {
            for (Map.Entry<Object, AnnotatedMember> entry : raw.entrySet()) {
                AnnotatedMember m = entry.getValue();
                builder.addInjectable(PropertyName.construct(m.getName()),
                        m.getType(),
                        beanDesc.getClassAnnotations(), m, entry.getKey());
            }
        }
    }

    /**
     * Method called to construct fallback {@link SettableAnyProperty}
     * for handling unknown bean properties, given a method that
     * has been designated as such setter.
     * 
     * @param mutator Either 2-argument method (setter, with key and value), or Field
     *     that contains Map; either way accessor used for passing "any values"
     */
    @SuppressWarnings("unchecked")
    protected SettableAnyProperty constructAnySetter(DeserializationContext ctxt,
            BeanDescription beanDesc, AnnotatedMember mutator)
        throws JsonMappingException
    {
        //find the java type based on the annotated setter method or setter field 
        BeanProperty prop;
        JavaType keyType;
        JavaType valueType;

        if (mutator instanceof AnnotatedMethod) {
            // we know it's a 2-arg method, second arg is the value
            AnnotatedMethod am = (AnnotatedMethod) mutator;
            keyType = am.getParameterType(0);
            valueType = am.getParameterType(1);
            valueType = resolveMemberAndTypeAnnotations(ctxt, mutator, valueType);
            prop = new BeanProperty.Std(PropertyName.construct(mutator.getName()),
                    valueType, null, mutator,
                    PropertyMetadata.STD_OPTIONAL);

        } else if (mutator instanceof AnnotatedField) {
            AnnotatedField af = (AnnotatedField) mutator;
            // get the type from the content type of the map object
            JavaType mapType = af.getType();
            mapType = resolveMemberAndTypeAnnotations(ctxt, mutator, mapType);
            keyType = mapType.getKeyType();
            valueType = mapType.getContentType();
            prop = new BeanProperty.Std(PropertyName.construct(mutator.getName()),
                    mapType, null, mutator, PropertyMetadata.STD_OPTIONAL);
        } else {
            return ctxt.reportBadDefinition(beanDesc.getType(), String.format(
                    "Unrecognized mutator type for any setter: %s", mutator.getClass()));
        }
        // First: see if there are explicitly specified 
        // and then possible direct deserializer override on accessor
        KeyDeserializer keyDeser = findKeyDeserializerFromAnnotation(ctxt, mutator);
        if (keyDeser == null) {
            keyDeser = keyType.getValueHandler();
        }
        if (keyDeser == null) {
            keyDeser = ctxt.findKeyDeserializer(keyType, prop);
        } else {
            if (keyDeser instanceof ContextualKeyDeserializer) {
                keyDeser = ((ContextualKeyDeserializer) keyDeser)
                        .createContextual(ctxt, prop);
            }
        }
        JsonDeserializer<Object> deser = findContentDeserializerFromAnnotation(ctxt, mutator);
        if (deser == null) {
            deser = valueType.getValueHandler();
        }
        if (deser != null) {
            // As per [databind#462] need to ensure we contextualize deserializer before passing it on
            deser = (JsonDeserializer<Object>) ctxt.handlePrimaryContextualization(deser, prop, valueType);
        }
        TypeDeserializer typeDeser = valueType.getTypeHandler();
        return new SettableAnyProperty(prop, mutator, valueType,
                keyDeser, deser, typeDeser);
    }

    /**
     * Method that will construct a regular bean property setter using
     * the given setter method.
     *
     * @return Property constructed, if any; or null to indicate that
     *   there should be no property based on given definitions.
     */
    protected SettableBeanProperty constructSettableProperty(DeserializationContext ctxt,
            BeanDescription beanDesc, BeanPropertyDefinition propDef,
            JavaType propType0)
        throws JsonMappingException
    {
        // need to ensure method is callable (for non-public)
        AnnotatedMember mutator = propDef.getNonConstructorMutator();
        // 08-Sep-2016, tatu: issues like [databind#1342] suggest something fishy
        //   going on; add sanity checks to try to pin down actual problem...
        //   Possibly passing creator parameter?
        if (mutator == null) {
            ctxt.reportBadPropertyDefinition(beanDesc, propDef, "No non-constructor mutator available");
        }
        JavaType type = resolveMemberAndTypeAnnotations(ctxt, mutator, propType0);
        // Does the Method specify the deserializer to use? If so, let's use it.
        TypeDeserializer typeDeser = type.getTypeHandler();
        SettableBeanProperty prop;
        if (mutator instanceof AnnotatedMethod) {
            prop = new MethodProperty(propDef, type, typeDeser,
                    beanDesc.getClassAnnotations(), (AnnotatedMethod) mutator);
        } else {
            // 08-Sep-2016, tatu: wonder if we should verify it is `AnnotatedField` to be safe?
            prop = new FieldProperty(propDef, type, typeDeser,
                    beanDesc.getClassAnnotations(), (AnnotatedField) mutator);
        }
        JsonDeserializer<?> deser = findDeserializerFromAnnotation(ctxt, mutator);
        if (deser == null) {
            deser = type.getValueHandler();
        }
        if (deser != null) {
            deser = ctxt.handlePrimaryContextualization(deser, prop, type);
            prop = prop.withValueDeserializer(deser);
        }
        // need to retain name of managed forward references:
        AnnotationIntrospector.ReferenceProperty ref = propDef.findReferenceType();
        if (ref != null && ref.isManagedReference()) {
            prop.setManagedReferenceName(ref.getName());
        }
        ObjectIdInfo objectIdInfo = propDef.findObjectIdInfo();
        if (objectIdInfo != null){
            prop.setObjectIdInfo(objectIdInfo);
        }
        return prop;
    }

    /**
     * Method that will construct a regular bean property setter using
     * the given setter method.
     */
    protected SettableBeanProperty constructSetterlessProperty(DeserializationContext ctxt,
            BeanDescription beanDesc, BeanPropertyDefinition propDef)
        throws JsonMappingException
    {
        final AnnotatedMethod getter = propDef.getGetter();
        JavaType type = resolveMemberAndTypeAnnotations(ctxt, getter, getter.getType());
        TypeDeserializer typeDeser = type.getTypeHandler();
        SettableBeanProperty prop = new SetterlessProperty(propDef, type, typeDeser,
                beanDesc.getClassAnnotations(), getter);
        JsonDeserializer<?> deser = findDeserializerFromAnnotation(ctxt, getter);
        if (deser == null) {
            deser = type.getValueHandler();
        }
        if (deser != null) {
            deser = ctxt.handlePrimaryContextualization(deser, prop, type);
            prop = prop.withValueDeserializer(deser);
        }
        return prop;
    }

    /*
    /**********************************************************
    /* Helper methods for Bean deserializer, other
    /**********************************************************
     */

    /**
     * Helper method used to skip processing for types that we know
     * can not be (i.e. are never consider to be) beans: 
     * things like primitives, Arrays, Enums, and proxy types.
     *<p>
     * Note that usually we shouldn't really be getting these sort of
     * types anyway; but better safe than sorry.
     */
    protected boolean isPotentialBeanType(Class<?> type)
    {
        String typeStr = ClassUtil.canBeABeanType(type);
        if (typeStr != null) {
            throw new IllegalArgumentException("Can not deserialize Class "+type.getName()+" (of type "+typeStr+") as a Bean");
        }
        if (ClassUtil.isProxyType(type)) {
            throw new IllegalArgumentException("Can not deserialize Proxy class "+type.getName()+" as a Bean");
        }
        /* also: can't deserialize some local classes: static are ok; in-method not;
         * other non-static inner classes are ok
         */
        typeStr = ClassUtil.isLocalType(type, true);
        if (typeStr != null) {
            throw new IllegalArgumentException("Can not deserialize Class "+type.getName()+" (of type "+typeStr+") as a Bean");
        }
        return true;
    }

    /**
     * Helper method that will check whether given raw type is marked as always ignorable
     * (for purpose of ignoring properties with type)
     */
    protected boolean isIgnorableType(DeserializationConfig config, BeanPropertyDefinition propDef,
            Class<?> type, Map<Class<?>,Boolean> ignoredTypes)
    {
        Boolean status = ignoredTypes.get(type);
        if (status != null) {
            return status.booleanValue();
        }
        // 22-Oct-2016, tatu: Slight check to skip primitives, String
        if ((type == String.class) || type.isPrimitive()) {
            status = Boolean.FALSE;
        } else {
            // 21-Apr-2016, tatu: For 2.8, can specify config overrides
            status = config.getConfigOverride(type).getIsIgnoredType();
            if (status == null) {
                BeanDescription desc = config.introspectClassAnnotations(type);
                status = config.getAnnotationIntrospector().isIgnorableType(desc.getClassInfo());
                // We default to 'false', i.e. not ignorable
                if (status == null) {
                    status = Boolean.FALSE;
                }
            }
        }
        ignoredTypes.put(type, status);
        return status.booleanValue();
    }

    /**
     * @since 2.8.9
     */
    protected void checkIllegalTypes(DeserializationContext ctxt, JavaType type,
            BeanDescription beanDesc)
        throws JsonMappingException
    {
        // There are certain nasty classes that could cause problems, mostly
        // via default typing -- catch them here.
        String full = type.getRawClass().getName();

        if (_cfgIllegalClassNames.contains(full)) {
            ctxt.reportBadTypeDefinition(beanDesc,
                    "Illegal type (%s) to deserialize: prevented for security reasons", full);
        }
    }
}<|MERGE_RESOLUTION|>--- conflicted
+++ resolved
@@ -36,10 +36,6 @@
      */
     private final static Class<?>[] INIT_CAUSE_PARAMS = new Class<?>[] { Throwable.class };
 
-<<<<<<< HEAD
-=======
-    private final static Class<?>[] NO_VIEWS = new Class<?>[0];
-
     /**
      * Set of well-known "nasty classes", deserialization of which is considered dangerous
      * and should (and is) prevented by default.
@@ -69,7 +65,6 @@
      */
     protected Set<String> _cfgIllegalClassNames = DEFAULT_NO_DESER_CLASS_NAMES;
 
->>>>>>> 60d459ce
     /*
     /**********************************************************
     /* Life-cycle
