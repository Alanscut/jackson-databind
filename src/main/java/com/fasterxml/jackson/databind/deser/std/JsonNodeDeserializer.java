--- conflicted
+++ resolved
@@ -223,11 +223,7 @@
             JsonNode value;
             JsonToken t = p.nextToken();
             if (t == null) {
-<<<<<<< HEAD
-                throw new JsonParseException(p, "end-of-input while reading object.");
-=======
                 throw ctxt.mappingException("Unexpected end-of-input when binding data into ObjectNode");
->>>>>>> 7bc0fc4e
             }
             switch (t.id()) {
             case JsonTokenId.ID_START_OBJECT:
