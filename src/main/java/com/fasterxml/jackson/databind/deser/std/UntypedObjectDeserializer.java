--- conflicted
+++ resolved
@@ -119,13 +119,9 @@
     protected JsonDeserializer<Object> _findCustomDeser(DeserializationContext ctxt, JavaType type)
         throws JsonMappingException
     {
-<<<<<<< HEAD
         // Since we are calling from `resolve`, we should NOT try to contextualize yet;
         // contextualization will only occur at a later point
         JsonDeserializer<?> deser = ctxt.findNonContextualValueDeserializer(type);
-=======
-        JsonDeserializer<?> deser = ctxt.findRootValueDeserializer(type);
->>>>>>> 7d4201c6
         if (ClassUtil.isJacksonStdImpl(deser)) {
             return null;
         }
@@ -163,16 +159,13 @@
     /**********************************************************
      */
 
-<<<<<<< HEAD
     /* 07-Nov-2014, tatu: When investigating [databind#604], realized that it makes
      *   sense to also mark this is cachable, since lookup not exactly free, and
      *   since it's not uncommon to "read anything"
      */
     @Override
     public boolean isCachable() { return true; }
-    
-=======
->>>>>>> 7d4201c6
+
     @Override
     public Object deserialize(JsonParser jp, DeserializationContext ctxt) throws IOException
     {
