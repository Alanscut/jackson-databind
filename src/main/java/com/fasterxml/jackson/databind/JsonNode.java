--- conflicted
+++ resolved
@@ -97,10 +97,6 @@
     }
 
     @Override
-<<<<<<< HEAD
-    public final boolean isArray() {
-        return getNodeType() == JsonNodeType.ARRAY;
-=======
     public boolean isMissingNode() {
         return false;
     }
@@ -108,7 +104,6 @@
     @Override
     public boolean isArray() {
         return false;
->>>>>>> a43d23d3
     }
 
     @Override
