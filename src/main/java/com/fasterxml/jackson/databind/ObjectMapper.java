package com.fasterxml.jackson.databind;

import java.io.*;
import java.lang.reflect.Type;
import java.net.URL;
import java.text.DateFormat;
import java.util.Collection;
import java.util.concurrent.ConcurrentHashMap;
import java.util.concurrent.atomic.AtomicReference;

import com.fasterxml.jackson.core.*;
import com.fasterxml.jackson.core.io.CharacterEscapes;
import com.fasterxml.jackson.core.io.SegmentedStringWriter;
import com.fasterxml.jackson.core.json.JsonFactory;
import com.fasterxml.jackson.core.type.ResolvedType;
import com.fasterxml.jackson.core.type.TypeReference;
import com.fasterxml.jackson.core.util.*;

import com.fasterxml.jackson.databind.cfg.*;
import com.fasterxml.jackson.databind.deser.*;
import com.fasterxml.jackson.databind.exc.MismatchedInputException;
import com.fasterxml.jackson.databind.introspect.*;
import com.fasterxml.jackson.databind.jsonFormatVisitors.JsonFormatVisitorWrapper;
import com.fasterxml.jackson.databind.jsontype.SubtypeResolver;
import com.fasterxml.jackson.databind.node.*;
import com.fasterxml.jackson.databind.ser.*;
import com.fasterxml.jackson.databind.type.*;
import com.fasterxml.jackson.databind.util.ClassUtil;
import com.fasterxml.jackson.databind.util.RootNameLookup;
import com.fasterxml.jackson.databind.util.TokenBuffer;

/**
 * ObjectMapper provides functionality for reading and writing JSON,
 * either to and from basic POJOs (Plain Old Java Objects), or to and from
 * a general-purpose JSON Tree Model ({@link JsonNode}), as well as
 * related functionality for performing conversions.
 * In addition to directly reading and writing JSON (and with different underlying
 * {@link TokenStreamFactory} configuration, other formats), it is also the
 * mechanism for creating {@link ObjectReader}s and {@link ObjectWriter}s which
 * offer more advancing reading/writing functionality.
 *<p>
 * Construction of mapper instances proceeds either via no-arguments constructor
 * (producing instance with default configuration); or through one of two build
 * methods.
 * First build method is the static <code>builder()</code> on exact type
 * and second {@link #rebuild()} method method on an existing mapper.
 * Former starts with default configuration (same as one that no-arguments constructor
 * created mapper has), and latter starts with configuration of the mapper it is called
 * on.
 * In both cases, after configuration (including addition of {@link Module}s) is complete,
 * instance is created by calling {@link MapperBuilder#build()} method.
 *<p>
 * Mapper (and {@link ObjectReader}s, {@link ObjectWriter}s it constructs) will
 * use instances of {@link JsonParser} and {@link JsonGenerator}
 * for implementing actual reading/writing of JSON.
 * Note that although most read and write methods are exposed through this class,
 * some of the functionality is only exposed via {@link ObjectReader} and
 * {@link ObjectWriter}: specifically, reading/writing of longer sequences of
 * values is only available through {@link ObjectReader#readValues(InputStream)}
 * and {@link ObjectWriter#writeValues(OutputStream)}.
 *<p>
Simplest usage is of form:
<pre>
  final ObjectMapper mapper = new ObjectMapper(); // can use static singleton, inject: just make sure to reuse!
  MyValue value = new MyValue();
  // ... and configure
  File newState = new File("my-stuff.json");
  mapper.writeValue(newState, value); // writes JSON serialization of MyValue instance
  // or, read
  MyValue older = mapper.readValue(new File("my-older-stuff.json"), MyValue.class);

  // Or if you prefer JSON Tree representation:
  JsonNode root = mapper.readTree(newState);
  // and find values by, for example, using a {@link com.fasterxml.jackson.core.JsonPointer} expression:
  int age = root.at("/personal/age").getValueAsInt(); 
</pre>
 *<p> 
 * Mapper instances are fully thread-safe as of Jackson 3.0.
 *<p>
 * Note on caching: root-level deserializers are always cached, and accessed
 * using full (generics-aware) type information. This is different from
 * caching of referenced types, which is more limited and is done only
 * for a subset of all deserializer types. The main reason for difference
 * is that at root-level there is no incoming reference (and hence no
 * referencing property, no referral information or annotations to
 * produce differing deserializers), and that the performance impact
 * greatest at root level (since it'll essentially cache the full
 * graph of deserializers involved).
 */
public class ObjectMapper
    implements Versioned,
        java.io.Serializable
{
    private static final long serialVersionUID = 3L;

    /*
    /**********************************************************************
    /* Helper classes, enums
    /**********************************************************************
     */

    /**
     * Base implementation for "Vanilla" {@link ObjectMapper}, only defined to support
     * backwards-compatibility with some of 2.x usage patterns.
     */
    private static class PrivateBuilder extends MapperBuilder<ObjectMapper, PrivateBuilder>
    {
        public PrivateBuilder(TokenStreamFactory tsf) {
            super(tsf);
        }

        @Override
        public ObjectMapper build() {
            return new ObjectMapper(this);
        }

        @Override
        protected MapperBuilderState _saveState() {
            return new StateImpl(this);
        }

        public PrivateBuilder(MapperBuilderState state) {
            super(state);
        }

     // We also need actual instance of state as base class can not implement logic
     // for reinstating mapper (via mapper builder) from state.
        static class StateImpl extends MapperBuilderState {
            private static final long serialVersionUID = 3L;

            public StateImpl(PrivateBuilder b) {
                super(b);
            }

            @Override
            protected Object readResolve() {
                return new PrivateBuilder(this).build();
            }
        }
    }

    /*
    /**********************************************************************
    /* Internal constants, singletons
    /**********************************************************************
     */
    
    // Quick little shortcut, to avoid having to use global TypeFactory instance...
    // 19-Oct-2015, tatu: Not sure if this is really safe to do; let's at least allow
    //   some amount of introspection
    private final static JavaType JSON_NODE_TYPE =
            SimpleType.constructUnsafe(JsonNode.class);
//            TypeFactory.defaultInstance().constructType(JsonNode.class);

    /*
    /**********************************************************************
    /* Configuration settings, shared
    /**********************************************************************
     */

    /**
     * Factory used to create {@link JsonParser} and {@link JsonGenerator}
     * instances as necessary.
     */
    protected final TokenStreamFactory _streamFactory;

    /**
     * Specific factory used for creating {@link JavaType} instances;
     * needed to allow modules to add more custom type handling
     * (mostly to support types of non-Java JVM languages)
     */
    protected final TypeFactory _typeFactory;

    /**
     * Provider for values to inject in deserialized POJOs.
     */
    protected final InjectableValues _injectableValues;

    /*
    /**********************************************************************
    /* Configuration settings, serialization
    /**********************************************************************
     */

    /**
     * Factory used for constructing per-call {@link SerializerProvider}s.
     *<p>
     * Note: while serializers are only exposed {@link SerializerProvider},
     * mappers and readers need to access additional API defined by
     * {@link DefaultSerializerProvider}
     */
    protected final SerializationContexts _serializationContexts;

    /**
     * Configuration object that defines basic global
     * settings for the serialization process
     */
    protected final SerializationConfig _serializationConfig;

    /*
    /**********************************************************************
    /* Configuration settings, deserialization
    /**********************************************************************
     */

    /**
     * Factory used for constructing per-call {@link DeserializationContext}s.
     */
    protected final DeserializationContexts _deserializationContexts;

    /**
     * Configuration object that defines basic global
     * settings for the serialization process
     */
    protected final DeserializationConfig _deserializationConfig;

    /*
    /**********************************************************************
    /* Caching
    /**********************************************************************
     */

    /* Note: handling of serializers and deserializers is not symmetric;
     * and as a result, only root-level deserializers can be cached here.
     * This is mostly because typing and resolution for deserializers is
     * fully static; whereas it is quite dynamic for serialization.
     */

    /**
     * We will use a separate main-level Map for keeping track
     * of root-level deserializers. This is where most successful
     * cache lookups get resolved.
     * Map will contain resolvers for all kinds of types, including
     * container types: this is different from the component cache
     * which will only cache bean deserializers.
     *<p>
     * Given that we don't expect much concurrency for additions
     * (should very quickly converge to zero after startup), let's
     * explicitly define a low concurrency setting.
     *<p>
     * These may are either "raw" deserializers (when
     * no type information is needed for base type), or type-wrapped
     * deserializers (if it is needed)
     */
    protected final ConcurrentHashMap<JavaType, JsonDeserializer<Object>> _rootDeserializers
        = new ConcurrentHashMap<JavaType, JsonDeserializer<Object>>(64, 0.6f, 2);

    /*
    /**********************************************************************
    /* Saved state to allow re-building
    /**********************************************************************
     */

    /**
     * Minimal state retained to allow both re-building (by
     * creating new builder) and JDK serialization of this mapper.
     *
     * @since 3.0
     */
    protected final MapperBuilderState _savedBuilderState;

    /*
    /**********************************************************************
    /* Life-cycle: legacy constructors
    /**********************************************************************
     */

    /**
     * Default constructor, which will construct the default JSON-handling
     * {@link TokenStreamFactory} as necessary and all other unmodified
     * default settings, and no additional registered modules.
     */
    public ObjectMapper() {
        this(new PrivateBuilder(new JsonFactory()));
    }

    /**
     * Constructs instance that uses specified {@link TokenStreamFactory}
     * for constructing necessary {@link JsonParser}s and/or
     * {@link JsonGenerator}s, but without registering additional modules.
     */
    public ObjectMapper(TokenStreamFactory streamFactory) {
        this(new PrivateBuilder(streamFactory));
    }

    /*
    /**********************************************************************
    /* Life-cycle: builder-style construction
    /**********************************************************************
     */

    /**
     * Constructor usually called either by {@link MapperBuilder#build} or
     * by sub-class constructor: will get all the settings through passed-in
     * builder, including registration of any modules added to builder.
     */
    protected ObjectMapper(MapperBuilder<?,?> builder)
    {
        // First things first: finalize building process. Saved state
        // consists of snapshots and is safe to keep references to; used
        // for rebuild()ing mapper instances

        _savedBuilderState = builder.saveStateApplyModules();

        // But we will ALSO need to take snapshot of anything builder has,
        // in case caller keeps on tweaking with builder. So rules are the
        // as with above call, or when creating new builder for rebuild()ing
        
        // General framework factories
        _streamFactory = builder.streamFactory();
        final ConfigOverrides configOverrides;
        {
            // bit tricky as we do NOT want to expose simple accessors (to a mutable thing)
            final AtomicReference<ConfigOverrides> ref = new AtomicReference<>();
            builder.withAllConfigOverrides(overrides -> ref.set(overrides));
            configOverrides = Snapshottable.takeSnapshot(ref.get());
        }

        // Handlers, introspection
        _typeFactory =  Snapshottable.takeSnapshot(builder.typeFactory());
        ClassIntrospector classIntr = builder.classIntrospector().forMapper(this);
        SubtypeResolver subtypeResolver =  Snapshottable.takeSnapshot(builder.subtypeResolver());
        MixInHandler mixIns = (MixInHandler) Snapshottable.takeSnapshot(builder.mixInHandler());
        // NOTE: TypeResolverProvider apparently ok without snapshot, hence config objects fetch
        // it directly from MapperBuilder, not passed by us.

        // Serialization factories
        _serializationContexts = builder.serializationContexts()
                .forMapper(this, _streamFactory, builder.serializerFactory());

        // Deserialization factories

        _deserializationContexts = builder.deserializationContexts()
                .forMapper(this, _streamFactory, builder.deserializerFactory());
        _injectableValues = Snapshottable.takeSnapshot(builder.injectableValues());

        // And then finalize serialization/deserialization Config containers

        RootNameLookup rootNames = new RootNameLookup();
        FilterProvider filterProvider = Snapshottable.takeSnapshot(builder.filterProvider());
        _deserializationConfig = builder.buildDeserializationConfig(configOverrides,
                mixIns, _typeFactory, classIntr, subtypeResolver,
                rootNames);
        _serializationConfig = builder.buildSerializationConfig(configOverrides,
                mixIns, _typeFactory, classIntr, subtypeResolver,
                rootNames, filterProvider);
    }

    /**
     * Method for creating a new {@link MapperBuilder} for constructing differently configured
     * {@link ObjectMapper} instance, starting with current configuration including base settings
     * and registered modules.
     *
     * @since 3.0
     */
    @SuppressWarnings("unchecked")
    public <M extends ObjectMapper, B extends MapperBuilder<M,B>> MapperBuilder<M,B> rebuild() {
        // 27-Feb-2018, tatu: since we still have problem with `ObjectMapper` being both API
        //    and implementation for JSON, need more checking here
        ClassUtil.verifyMustOverride(ObjectMapper.class, this, "rebuild");
        return (MapperBuilder<M,B>) new PrivateBuilder(_savedBuilderState);
    }

    /*
    /**********************************************************************
    /* Life-cycle: JDK serialization support
    /**********************************************************************
     */

    // Logic here is simple: instead of serializing mapper via its contents,
    // we have pre-packaged `MapperBuilderState` in a way that makes serialization
    // easier, and we go with that.
    // But note that return direction has to be supported, then, by that state object
    // and NOT anything in here.
    protected Object writeReplace() {
        return _savedBuilderState;
    }

    // Just as a sanity check verify there is no attempt at directly instantiating mapper here
    protected Object readResolve() {
        throw new IllegalStateException("Should never deserialize `"+getClass().getName()+"` directly");
    }

    /*
    /**********************************************************************
    /* Versioned impl
    /**********************************************************************
     */

    /**
     * Method that will return version information stored in and read from jar
     * that contains this class.
     */
    @Override
    public Version version() {
        return com.fasterxml.jackson.databind.cfg.PackageVersion.VERSION;
    }

    /*
    /**********************************************************************
    /* Configuration: main config object access
    /**********************************************************************
     */

    /**
     * Accessor for internal configuration object that contains settings for
     * serialization operations (<code>writeValue(...)</code> methods)
     *<br>
     * NOTE: Not to be used by application code; needed by some tests
     */
    public SerializationConfig serializationConfig() {
        return _serializationConfig;
    }

    /**
     * Accessor for internal configuration object that contains settings for
     * deserialization operations (<code>readValue(...)</code> methods)
     *<br>
     * NOTE: Not to be used by application code; needed by some tests
     */
    public DeserializationConfig deserializationConfig() {
        return _deserializationConfig;
    }

    /**
     * Method that can be used to get hold of {@link TokenStreamFactory} that this
     * mapper uses if it needs to construct {@link JsonParser}s
     * and/or {@link JsonGenerator}s.
     *<p>
     * WARNING: note that all {@link ObjectReader} and {@link ObjectWriter}
     * instances created by this mapper usually share the same configured
     * {@link TokenStreamFactory}, so changes to its configuration will "leak".
     * To avoid such observed changes you should always use "with()" and
     * "without()" method of {@link ObjectReader} and {@link ObjectWriter}
     * for changing {@link StreamReadFeature}
     * and {@link StreamWriteFeature}
     * settings to use on per-call basis.
     *
     * @return {@link TokenStreamFactory} that this mapper uses when it needs to
     *   construct Json parser and generators
     *
     * @since 3.0
     */
    public TokenStreamFactory tokenStreamFactory() { return _streamFactory; }

    /**
     * Method that can be used to get hold of {@link JsonNodeFactory}
     * that this mapper will use when directly constructing
     * root {@link JsonNode} instances for Trees.
     *<p>
     * Note: this is just a shortcut for calling
     *<pre>
     *   getDeserializationConfig().getNodeFactory()
     *</pre>
     */
    public JsonNodeFactory getNodeFactory() {
        return _deserializationConfig.getNodeFactory();
    }

    public InjectableValues getInjectableValues() {
        return _injectableValues;
    }

    /*
    /**********************************************************************
    /* Configuration, access to type factory, type resolution
    /**********************************************************************
     */

    /**
     * Accessor for getting currently configured {@link TypeFactory} instance.
     */
    public TypeFactory getTypeFactory() {
        return _typeFactory;
    }

    /**
     * Convenience method for constructing {@link JavaType} out of given
     * type (typically <code>java.lang.Class</code>), but without explicit
     * context.
     */
    public JavaType constructType(Type t) {
        return _typeFactory.constructType(t);
    }

    /*
    /**********************************************************************
    /* Configuration, accessing features
    /**********************************************************************
     */

    public boolean isEnabled(JsonFactory.Feature f) {
        return _streamFactory.isEnabled(f);
    }

    public boolean isEnabled(StreamReadFeature f) {
        return _deserializationConfig.isEnabled(f);
    }

    public boolean isEnabled(StreamWriteFeature f) {
        return _serializationConfig.isEnabled(f);
    }

    /**
     * Method for checking whether given {@link MapperFeature} is enabled.
     */
    public boolean isEnabled(MapperFeature f) {
        // ok to use either one, should be kept in sync
        return _serializationConfig.isEnabled(f);
    }

    /**
     * Method for checking whether given deserialization-specific
     * feature is enabled.
     */
    public boolean isEnabled(DeserializationFeature f) {
        return _deserializationConfig.isEnabled(f);
    }

    /**
     * Method for checking whether given serialization-specific
     * feature is enabled.
     */
    public boolean isEnabled(SerializationFeature f) {
        return _serializationConfig.isEnabled(f);
    }

    /*
    /**********************************************************************
    /* Configuration, accessing module information
    /**********************************************************************
     */

    /**
     * Method that may be used to find out {@link Module}s that were registered
     * when creating this mapper (if any).
     *
     * @since 3.0
     */
    public Collection<com.fasterxml.jackson.databind.Module> getRegisteredModules() {
        return _savedBuilderState.modules();
    }
    
    /*
    /**********************************************************************
    /* Public API: constructing Parsers that are properly linked
    /* to `ObjectReadContext`
    /**********************************************************************
     */

    /**
     * Factory method for constructing {@link JsonParser} that is properly
     * wired to allow callbacks for deserialization: basically
     * constructs a {@link ObjectReadContext} and then calls
     * {@link TokenStreamFactory#createParser(ObjectReadContext,java.io.File)}.
     *
     * @since 3.0
     */
    public JsonParser createParser(File src) throws IOException {
        DefaultDeserializationContext ctxt = createDeserializationContext();
        return ctxt.assignAndReturnParser(_streamFactory.createParser(ctxt, src));
    }

    /**
     * Factory method for constructing {@link JsonParser} that is properly
     * wired to allow callbacks for deserialization: basically
     * constructs a {@link ObjectReadContext} and then calls
     * {@link TokenStreamFactory#createParser(ObjectReadContext,java.net.URL)}.
     *
     * @since 3.0
     */
    public JsonParser createParser(URL src) throws IOException {
        DefaultDeserializationContext ctxt = createDeserializationContext();
        return ctxt.assignAndReturnParser(_streamFactory.createParser(ctxt, src));
    }

    /**
     * Factory method for constructing {@link JsonParser} that is properly
     * wired to allow callbacks for deserialization: basically
     * constructs a {@link ObjectReadContext} and then calls
     * {@link TokenStreamFactory#createParser(ObjectReadContext,InputStream)}.
     *
     * @since 3.0
     */
    public JsonParser createParser(InputStream in) throws IOException {
        DefaultDeserializationContext ctxt = createDeserializationContext();
        return ctxt.assignAndReturnParser(_streamFactory.createParser(ctxt, in));
    }

    /**
     * Factory method for constructing {@link JsonParser} that is properly
     * wired to allow callbacks for deserialization: basically
     * constructs a {@link ObjectReadContext} and then calls
     * {@link TokenStreamFactory#createParser(ObjectReadContext,Reader)}.
     *
     * @since 3.0
     */
    public JsonParser createParser(Reader r) throws IOException {
        DefaultDeserializationContext ctxt = createDeserializationContext();
        return ctxt.assignAndReturnParser(_streamFactory.createParser(ctxt, r));
    }

    /**
     * Factory method for constructing {@link JsonParser} that is properly
     * wired to allow callbacks for deserialization: basically
     * constructs a {@link ObjectReadContext} and then calls
     * {@link TokenStreamFactory#createParser(ObjectReadContext,byte[])}.
     *
     * @since 3.0
     */
    public JsonParser createParser(byte[] data) throws IOException {
        DefaultDeserializationContext ctxt = createDeserializationContext();
        return ctxt.assignAndReturnParser(_streamFactory.createParser(ctxt, data));
    }

    /**
     * Factory method for constructing {@link JsonParser} that is properly
     * wired to allow callbacks for deserialization: basically
     * constructs a {@link ObjectReadContext} and then calls
     * {@link TokenStreamFactory#createParser(ObjectReadContext,byte[],int,int)}.
     *
     * @since 3.0
     */
    public JsonParser createParser(byte[] data, int offset, int len) throws IOException {
        DefaultDeserializationContext ctxt = createDeserializationContext();
        return ctxt.assignAndReturnParser(_streamFactory.createParser(ctxt, data, offset, len));
    }

    /**
     * Factory method for constructing {@link JsonParser} that is properly
     * wired to allow callbacks for deserialization: basically
     * constructs a {@link ObjectReadContext} and then calls
     * {@link TokenStreamFactory#createParser(ObjectReadContext,String)}.
     *
     * @since 3.0
     */
    public JsonParser createParser(String content) throws IOException {
        DefaultDeserializationContext ctxt = createDeserializationContext();
        return ctxt.assignAndReturnParser(_streamFactory.createParser(ctxt, content));
    }

    /**
     * Factory method for constructing {@link JsonParser} that is properly
     * wired to allow callbacks for deserialization: basically
     * constructs a {@link ObjectReadContext} and then calls
     * {@link TokenStreamFactory#createParser(ObjectReadContext,char[])}.
     *
     * @since 3.0
     */
    public JsonParser createParser(char[] content) throws IOException {
        DefaultDeserializationContext ctxt = createDeserializationContext();
        return ctxt.assignAndReturnParser(_streamFactory.createParser(ctxt, content));
    }

    /**
     * Factory method for constructing {@link JsonParser} that is properly
     * wired to allow callbacks for deserialization: basically
     * constructs a {@link ObjectReadContext} and then calls
     * {@link TokenStreamFactory#createParser(ObjectReadContext,char[],int,int)}.
     *
     * @since 3.0
     */
    public JsonParser createParser(char[] content, int offset, int len) throws IOException {
        DefaultDeserializationContext ctxt = createDeserializationContext();
        return ctxt.assignAndReturnParser(_streamFactory.createParser(ctxt, content, offset, len));
    }

    /**
     * Factory method for constructing {@link JsonParser} that is properly
     * wired to allow callbacks for deserialization: basically
     * constructs a {@link ObjectReadContext} and then calls
     * {@link TokenStreamFactory#createParser(ObjectReadContext,DataInput)}.
     *
     * @since 3.0
     */
    public JsonParser createParser(DataInput content) throws IOException {
        DefaultDeserializationContext ctxt = createDeserializationContext();
        return ctxt.assignAndReturnParser(_streamFactory.createParser(ctxt, content));
    }

    /**
     * Factory method for constructing non-blocking {@link JsonParser} that is properly
     * wired to allow configuration access (and, if relevant for parser, callbacks):
     * essentially constructs a {@link ObjectReadContext} and then calls
     * {@link TokenStreamFactory#createParser(ObjectReadContext,DataInput)}.
     *
     * @since 3.0
     */
    public JsonParser createNonBlockingByteArrayParser() throws IOException {
        DefaultDeserializationContext ctxt = createDeserializationContext();
        return ctxt.assignAndReturnParser(_streamFactory.createNonBlockingByteArrayParser(ctxt));
    }

    /*
    /**********************************************************************
    /* Public API: constructing Generator that are properly linked
    /* to `ObjectWriteContext`
    /**********************************************************************
     */

    /**
     * Factory method for constructing {@link JsonGenerator} that is properly
     * wired to allow callbacks for serialization: basically
     * constructs a {@link ObjectWriteContext} and then calls
     * {@link TokenStreamFactory#createGenerator(ObjectWriteContext,OutputStream)}.
     *
     * @since 3.0
     */
    public JsonGenerator createGenerator(OutputStream out) throws IOException {
        return _streamFactory.createGenerator(_serializerProvider(), out);
    }

    /**
     * Factory method for constructing {@link JsonGenerator} that is properly
     * wired to allow callbacks for serialization: basically
     * constructs a {@link ObjectWriteContext} and then calls
     * {@link TokenStreamFactory#createGenerator(ObjectWriteContext,OutputStream,JsonEncoding)}.
     *
     * @since 3.0
     */
    public JsonGenerator createGenerator(OutputStream out, JsonEncoding enc) throws IOException {
        return _streamFactory.createGenerator(_serializerProvider(), out, enc);
    }

    /**
     * Factory method for constructing {@link JsonGenerator} that is properly
     * wired to allow callbacks for serialization: basically
     * constructs a {@link ObjectWriteContext} and then calls
     * {@link TokenStreamFactory#createGenerator(ObjectWriteContext,Writer)}.
     *
     * @since 3.0
     */
    public JsonGenerator createGenerator(Writer w) throws IOException {
        return _streamFactory.createGenerator(_serializerProvider(), w);
    }

    /**
     * Factory method for constructing {@link JsonGenerator} that is properly
     * wired to allow callbacks for serialization: basically
     * constructs a {@link ObjectWriteContext} and then calls
     * {@link TokenStreamFactory#createGenerator(ObjectWriteContext,File,JsonEncoding)}.
     *
     * @since 3.0
     */
    public JsonGenerator createGenerator(File f, JsonEncoding enc)
        throws IOException {
        return _streamFactory.createGenerator(_serializerProvider(), f, enc);
    }

    /**
     * Factory method for constructing {@link JsonGenerator} that is properly
     * wired to allow callbacks for serialization: basically
     * constructs a {@link ObjectWriteContext} and then calls
     * {@link TokenStreamFactory#createGenerator(ObjectWriteContext,DataOutput)}.
     *
     * @since 3.0
     */
    public JsonGenerator createGenerator(DataOutput out) throws IOException {
        return _streamFactory.createGenerator(_serializerProvider(), out);
    }

    /*
    /**********************************************************************
    /* Public API deserialization, main methods
    /**********************************************************************
     */

    /**
     * Method to deserialize JSON content into a non-container
     * type (it can be an array type, however): typically a bean, array
     * or a wrapper type (like {@link java.lang.Boolean}).
     *<p>
     * Note: this method should NOT be used if the result type is a
     * container ({@link java.util.Collection} or {@link java.util.Map}.
     * The reason is that due to type erasure, key and value types
     * cannot be introspected when using this method.
     * 
     * @throws IOException if a low-level I/O problem (unexpected end-of-input,
     *   network error) occurs (passed through as-is without additional wrapping -- note
     *   that this is one case where {@link DeserializationFeature#WRAP_EXCEPTIONS}
     *   does NOT result in wrapping of exception even if enabled)
     * @throws JsonParseException if underlying input contains invalid content
     *    of type {@link JsonParser} supports (JSON for default case)
     * @throws JsonMappingException if the input JSON structure does not match structure
     *   expected for result type (or has other mismatch issues)
     */
    @SuppressWarnings("unchecked")
    public <T> T readValue(JsonParser p, Class<T> valueType)
        throws IOException, JsonParseException, JsonMappingException
    {
        DeserializationContext ctxt = createDeserializationContext(p);
        return (T) _readValue(ctxt, p, _typeFactory.constructType(valueType));
    } 

    /**
     * Method to deserialize JSON content into a Java type, reference
     * to which is passed as argument. Type is passed using so-called
     * "super type token" (see )
     * and specifically needs to be used if the root type is a 
     * parameterized (generic) container type.
     * 
     * @throws IOException if a low-level I/O problem (unexpected end-of-input,
     *   network error) occurs (passed through as-is without additional wrapping -- note
     *   that this is one case where {@link DeserializationFeature#WRAP_EXCEPTIONS}
     *   does NOT result in wrapping of exception even if enabled)
     * @throws JsonParseException if underlying input contains invalid content
     *    of type {@link JsonParser} supports (JSON for default case)
     * @throws JsonMappingException if the input JSON structure does not match structure
     *   expected for result type (or has other mismatch issues)
     */
    @SuppressWarnings("unchecked")
    public <T> T readValue(JsonParser p, TypeReference<T> valueTypeRef)
        throws IOException, JsonParseException, JsonMappingException
    {
        DeserializationContext ctxt = createDeserializationContext(p);
        return (T) _readValue(ctxt, p, _typeFactory.constructType(valueTypeRef));
    }

    /**
     * Method to deserialize JSON content into a Java type, reference
     * to which is passed as argument. Type is passed using 
     * Jackson specific type; instance of which can be constructed using
     * {@link TypeFactory}.
     * 
     * @throws IOException if a low-level I/O problem (unexpected end-of-input,
     *   network error) occurs (passed through as-is without additional wrapping -- note
     *   that this is one case where {@link DeserializationFeature#WRAP_EXCEPTIONS}
     *   does NOT result in wrapping of exception even if enabled)
     * @throws JsonParseException if underlying input contains invalid content
     *    of type {@link JsonParser} supports (JSON for default case)
     * @throws JsonMappingException if the input JSON structure does not match structure
     *   expected for result type (or has other mismatch issues)
     */
    @SuppressWarnings("unchecked")
    public final <T> T readValue(JsonParser p, ResolvedType valueType)
        throws IOException, JsonParseException, JsonMappingException
    {
        DeserializationContext ctxt = createDeserializationContext(p);
        return (T) _readValue(ctxt, p, (JavaType) valueType);
    }

    /**
     * Type-safe overloaded method, basically alias for {@link #readValue(JsonParser, Class)}.
     * 
     * @throws IOException if a low-level I/O problem (unexpected end-of-input,
     *   network error) occurs (passed through as-is without additional wrapping -- note
     *   that this is one case where {@link DeserializationFeature#WRAP_EXCEPTIONS}
     *   does NOT result in wrapping of exception even if enabled)
     * @throws JsonParseException if underlying input contains invalid content
     *    of type {@link JsonParser} supports (JSON for default case)
     * @throws JsonMappingException if the input JSON structure does not match structure
     *   expected for result type (or has other mismatch issues)
     */
    @SuppressWarnings("unchecked")
    public <T> T readValue(JsonParser p, JavaType valueType)
        throws IOException, JsonParseException, JsonMappingException
    {
        DeserializationContext ctxt = createDeserializationContext(p);
        return (T) _readValue(ctxt, p, valueType);
    }

    /**
     * Method to deserialize JSON content as tree expressed
     * using set of {@link JsonNode} instances. Returns
     * root of the resulting tree (where root can consist
     * of just a single node if the current event is a
     * value event, not container).
     * 
     * @return a {@link JsonNode}, if valid JSON content found; null
     *   if input has no content to bind -- note, however, that if
     *   JSON <code>null</code> token is found, it will be represented
     *   as a non-null {@link JsonNode} (one that returns <code>true</code>
     *   for {@link JsonNode#isNull()}
     * 
     * @throws IOException if a low-level I/O problem (unexpected end-of-input,
     *   network error) occurs (passed through as-is without additional wrapping -- note
     *   that this is one case where {@link DeserializationFeature#WRAP_EXCEPTIONS}
     *   does NOT result in wrapping of exception even if enabled)
     * @throws JsonParseException if underlying input contains invalid content
     *    of type {@link JsonParser} supports (JSON for default case)
     */
    public <T extends TreeNode> T readTree(JsonParser p)
        throws IOException, JsonProcessingException
    {
        /* 02-Mar-2009, tatu: One twist; deserialization provider
         *   will map JSON null straight into Java null. But what
         *   we want to return is the "null node" instead.
         */
        /* 05-Aug-2011, tatu: Also, must check for EOF here before
         *   calling readValue(), since that'll choke on it otherwise
         */
        JsonToken t = p.currentToken();
        if (t == null) {
            t = p.nextToken();
            if (t == null) {
                return null;
            }
        }
        DeserializationContext ctxt = createDeserializationContext(p);
        JsonNode n = (JsonNode) _readValue(ctxt, p, JSON_NODE_TYPE);
        if (n == null) {
            n = getNodeFactory().nullNode();
        }
        @SuppressWarnings("unchecked")
        T result = (T) n;
        return result;
    }

    /**
     * Convenience method, equivalent in function to:
     *<pre>
     *   readerFor(valueType).readValues(p);
     *</pre>
     *<p>
     * Method for reading sequence of Objects from parser stream.
     * Sequence can be either root-level "unwrapped" sequence (without surrounding
     * JSON array), or a sequence contained in a JSON Array.
     * In either case {@link JsonParser} <b>MUST</b> point to the first token of
     * the first element, OR not point to any token (in which case it is advanced
     * to the next token). This means, specifically, that for wrapped sequences,
     * parser MUST NOT point to the surrounding <code>START_ARRAY</code> (one that
     * contains values to read) but rather to the token following it which is the first
     * token of the first value to read.
     *<p>
     * Note that {@link ObjectReader} has more complete set of variants.
     */
    public <T> MappingIterator<T> readValues(JsonParser p, JavaType valueType)
        throws IOException, JsonProcessingException
    {
        DeserializationContext ctxt = createDeserializationContext(p);
        JsonDeserializer<?> deser = _findRootDeserializer(ctxt, valueType);
        // false -> do NOT close JsonParser (since caller passed it)
        return new MappingIterator<T>(valueType, p, ctxt, deser,
                false, null);
    }

    /**
     * Convenience method, equivalent in function to:
     *<pre>
     *   readerFor(valueType).readValues(p);
     *</pre>
     *<p>
     * Type-safe overload of {@link #readValues(JsonParser, JavaType)}.
     */
    public <T> MappingIterator<T> readValues(JsonParser p, Class<T> valueType)
        throws IOException, JsonProcessingException
    {
        return readValues(p, _typeFactory.constructType(valueType));
    }

    /*
    /**********************************************************************
    /* Public API: deserialization
    /* (mapping from token stream to Java types)
    /**********************************************************************
     */

    /**
     * Method to deserialize JSON content as tree expressed
     * using set of {@link JsonNode} instances.
     * Returns root of the resulting tree (where root can consist
     * of just a single node if the current event is a
     * value event, not container).
     *<p>
     * If a low-level I/O problem (missing input, network error) occurs,
     * a {@link IOException} will be thrown.
     * If a parsing problem occurs (invalid JSON),
     * {@link JsonParseException} will be thrown.
     * If no content is found from input (end-of-input), Java
     * <code>null</code> will be returned.
     * 
     * @param in Input stream used to read JSON content
     *   for building the JSON tree.
     * 
     * @return a {@link JsonNode}, if valid JSON content found; null
     *   if input has no content to bind -- note, however, that if
     *   JSON <code>null</code> token is found, it will be represented
     *   as a non-null {@link JsonNode} (one that returns <code>true</code>
     *   for {@link JsonNode#isNull()}
     *   
     * @throws JsonParseException if underlying input contains invalid content
     *    of type {@link JsonParser} supports (JSON for default case)
     */
    public JsonNode readTree(InputStream in) throws IOException
    {
        DeserializationContext ctxt = createDeserializationContext();
        return _readTreeAndClose(ctxt, _streamFactory.createParser(ctxt, in));
    }

    /**
     * Method to deserialize JSON content as tree expressed
     * using set of {@link JsonNode} instances.
     * Returns root of the resulting tree (where root can consist
     * of just a single node if the current event is a
     * value event, not container).
     *<p>
     * If a low-level I/O problem (missing input, network error) occurs,
     * a {@link IOException} will be thrown.
     * If a parsing problem occurs (invalid JSON),
     * {@link JsonParseException} will be thrown.
     * If no content is found from input (end-of-input), Java
     * <code>null</code> will be returned.
     *
     * @param r Reader used to read JSON content
     *   for building the JSON tree.
     * 
     * @return a {@link JsonNode}, if valid JSON content found; null
     *   if input has no content to bind -- note, however, that if
     *   JSON <code>null</code> token is found, it will be represented
     *   as a non-null {@link JsonNode} (one that returns <code>true</code>
     *   for {@link JsonNode#isNull()}
     */
    public JsonNode readTree(Reader r) throws IOException {
        DeserializationContext ctxt = createDeserializationContext();
        return _readTreeAndClose(ctxt, _streamFactory.createParser(ctxt, r));
    }

    /**
     * Method to deserialize JSON content as tree expressed using set of {@link JsonNode} instances.
     * Returns root of the resulting tree (where root can consist of just a single node if the current
     * event is a value event, not container).
     *<p>
     * If a low-level I/O problem (missing input, network error) occurs,
     * a {@link IOException} will be thrown.
     * If a parsing problem occurs (invalid JSON),
     * {@link JsonParseException} will be thrown.
     * If no content is found from input (end-of-input), Java
     * <code>null</code> will be returned.
     *
     * @param content JSON content to parse to build the JSON tree.
     * 
     * @return a {@link JsonNode}, if valid JSON content found; null
     *   if input has no content to bind -- note, however, that if
     *   JSON <code>null</code> token is found, it will be represented
     *   as a non-null {@link JsonNode} (one that returns <code>true</code>
     *   for {@link JsonNode#isNull()}
     *
     * @throws JsonParseException if underlying input contains invalid content
     *    of type {@link JsonParser} supports (JSON for default case)
     */
    public JsonNode readTree(String content) throws IOException {
        DeserializationContext ctxt = createDeserializationContext();
        return _readTreeAndClose(ctxt, _streamFactory.createParser(ctxt, content));
    }

    /**
     * Method to deserialize JSON content as tree expressed using set of {@link JsonNode} instances.
     * Returns root of the resulting tree (where root can consist of just a single node if the current
     * event is a value event, not container).
     *
     * @param content JSON content to parse to build the JSON tree.
     * 
     * @return a {@link JsonNode}, if valid JSON content found; null
     *   if input has no content to bind -- note, however, that if
     *   JSON <code>null</code> token is found, it will be represented
     *   as a non-null {@link JsonNode} (one that returns <code>true</code>
     *   for {@link JsonNode#isNull()}
     *
     * @throws JsonParseException if underlying input contains invalid content
     *    of type {@link JsonParser} supports (JSON for default case)
     */
    public JsonNode readTree(byte[] content) throws IOException {
        DeserializationContext ctxt = createDeserializationContext();
        return _readTreeAndClose(ctxt, _streamFactory.createParser(ctxt, content));
    }
    
    /**
     * Method to deserialize JSON content as tree expressed using set of {@link JsonNode} instances.
     * Returns root of the resulting tree (where root can consist of just a single node if the current
     * event is a value event, not container).
     *
     * @param file File of which contents to parse as JSON for building a tree instance
     * 
     * @return a {@link JsonNode}, if valid JSON content found; null
     *   if input has no content to bind -- note, however, that if
     *   JSON <code>null</code> token is found, it will be represented
     *   as a non-null {@link JsonNode} (one that returns <code>true</code>
     *   for {@link JsonNode#isNull()}
     * 
     * @throws IOException if a low-level I/O problem (unexpected end-of-input,
     *   network error) occurs (passed through as-is without additional wrapping -- note
     *   that this is one case where {@link DeserializationFeature#WRAP_EXCEPTIONS}
     *   does NOT result in wrapping of exception even if enabled)
     * @throws JsonParseException if underlying input contains invalid content
     *    of type {@link JsonParser} supports (JSON for default case)
     */
    public JsonNode readTree(File file)
        throws IOException, JsonProcessingException
    {
        DeserializationContext ctxt = createDeserializationContext();
        return _readTreeAndClose(ctxt, _streamFactory.createParser(ctxt, file));
    }

    /**
     * Method to deserialize JSON content as tree expressed using set of {@link JsonNode} instances.
     * Returns root of the resulting tree (where root can consist of just a single node if the current
     * event is a value event, not container).
     *
     * @param source URL to use for fetching contents to parse as JSON for building a tree instance
     * 
     * @return a {@link JsonNode}, if valid JSON content found; null
     *   if input has no content to bind -- note, however, that if
     *   JSON <code>null</code> token is found, it will be represented
     *   as a non-null {@link JsonNode} (one that returns <code>true</code>
     *   for {@link JsonNode#isNull()}
     * 
     * @throws IOException if a low-level I/O problem (unexpected end-of-input,
     *   network error) occurs (passed through as-is without additional wrapping -- note
     *   that this is one case where {@link DeserializationFeature#WRAP_EXCEPTIONS}
     *   does NOT result in wrapping of exception even if enabled)
     * @throws JsonParseException if underlying input contains invalid content
     *    of type {@link JsonParser} supports (JSON for default case)
     */
    public JsonNode readTree(URL source) throws IOException {
        DeserializationContext ctxt = createDeserializationContext();
        return _readTreeAndClose(ctxt, _streamFactory.createParser(ctxt, source));
    }

    /*
    /**********************************************************************
    /* Public API serialization
    /* (mapping from Java types to token streams)
    /**********************************************************************
     */

    /**
     * Method that can be used to serialize any Java value as
     * JSON output, using provided {@link JsonGenerator}.
     */
    public void writeValue(JsonGenerator g, Object value)
        throws IOException, JsonGenerationException, JsonMappingException
    {
        SerializationConfig config = serializationConfig();
        // 04-Oct-2017, tatu: Generator should come properly configured and we should not
        //   change its state in any way, I think (at least with Jackson 3.0)
        /*
        if (config.isEnabled(SerializationFeature.INDENT_OUTPUT)) {
            if (g.getPrettyPrinter() == null) {
                g.setPrettyPrinter(config.constructDefaultPrettyPrinter());
            }
        }
        */
        if (config.isEnabled(SerializationFeature.CLOSE_CLOSEABLE) && (value instanceof Closeable)) {
            _writeCloseableValue(g, value, config);
        } else {
            _serializerProvider(config).serializeValue(g, value);
            if (config.isEnabled(SerializationFeature.FLUSH_AFTER_WRITE_VALUE)) {
                g.flush();
            }
        }
    }

    /*
    /**********************************************************************
    /* Public API: Tree Model support
    /**********************************************************************
     */

    public void writeTree(JsonGenerator g, TreeNode rootNode)
        throws IOException, JsonProcessingException
    {
        SerializationConfig config = serializationConfig();
        _serializerProvider(config).serializeValue(g, rootNode);
        if (config.isEnabled(SerializationFeature.FLUSH_AFTER_WRITE_VALUE)) {
            g.flush();
        }
    }
    
    /**
     * Method to serialize given JSON Tree, using generator
     * provided.
     */
    public void writeTree(JsonGenerator g, JsonNode rootNode)
        throws IOException, JsonProcessingException
    {
        SerializationConfig config = serializationConfig();
        _serializerProvider(config).serializeValue(g, rootNode);
        if (config.isEnabled(SerializationFeature.FLUSH_AFTER_WRITE_VALUE)) {
            g.flush();
        }
    }
    
    /**
     *<p>
     * Note: return type is co-variant, as basic ObjectCodec
     * abstraction cannot refer to concrete node types (as it's
     * part of core package, whereas impls are part of mapper
     * package)
     */
    public ObjectNode createObjectNode() {
        return _deserializationConfig.getNodeFactory().objectNode();
    }

    /**
     *<p>
     * Note: return type is co-variant, as basic ObjectCodec
     * abstraction cannot refer to concrete node types (as it's
     * part of core package, whereas impls are part of mapper
     * package)
     */
    public ArrayNode createArrayNode() {
        return _deserializationConfig.getNodeFactory().arrayNode();
    }

    /**
     * Method for constructing a {@link JsonParser} out of JSON tree
     * representation.
     * 
     * @param n Root node of the tree that resulting parser will read from
     */
    public JsonParser treeAsTokens(TreeNode n) {
        DeserializationContext ctxt = createDeserializationContext();
        return new TreeTraversingParser((JsonNode) n, ctxt);
    }

    /**
     * Convenience conversion method that will bind data given JSON tree
     * contains into specific value (usually bean) type.
     *<p>
     * Functionally equivalent to:
     *<pre>
     *   objectMapper.convertValue(n, valueClass);
     *</pre>
     */
    @SuppressWarnings("unchecked")
    public <T> T treeToValue(TreeNode n, Class<T> valueType)
        throws JsonProcessingException
    {
        try {
            // Simple cast when we just want to cast to, say, ObjectNode
            // ... one caveat; while everything is Object.class, let's not take shortcut
            if (valueType != Object.class && valueType.isAssignableFrom(n.getClass())) {
                return (T) n;
            }
            // 20-Apr-2016, tatu: Another thing: for VALUE_EMBEDDED_OBJECT, assume similar
            //    short-cut coercion
            if (n.asToken() == JsonToken.VALUE_EMBEDDED_OBJECT) {
                if (n instanceof POJONode) {
                    Object ob = ((POJONode) n).getPojo();
                    if ((ob == null) || valueType.isInstance(ob)) {
                        return (T) ob;
                    }
                }
            }
            return readValue(treeAsTokens(n), valueType);
        } catch (JsonProcessingException e) {
            throw e;
        } catch (IOException e) { // should not occur, no real i/o...
            throw new IllegalArgumentException(e.getMessage(), e);
        }
    }

    /**
     * Reverse of {@link #treeToValue}; given a value (usually bean), will
     * construct equivalent JSON Tree representation. Functionally similar
     * to serializing value into JSON and parsing JSON as tree, but
     * more efficient.
     *<p>
     * NOTE: while results are usually identical to that of serialization followed
     * by deserialization, this is not always the case. In some cases serialization
     * into intermediate representation will retain encapsulation of things like
     * raw value ({@link com.fasterxml.jackson.databind.util.RawValue}) or basic
     * node identity ({@link JsonNode}). If so, result is a valid tree, but values
     * are not re-constructed through actual JSON representation. So if transformation
     * requires actual materialization of JSON (or other data format that this mapper
     * produces), it will be necessary to do actual serialization.
     * 
     * @param <T> Actual node type; usually either basic {@link JsonNode} or
     *  {@link com.fasterxml.jackson.databind.node.ObjectNode}
     * @param fromValue Bean value to convert
     * @return Root node of the resulting JSON tree
     */
    @SuppressWarnings({ "unchecked", "resource" })
    public <T extends JsonNode> T valueToTree(Object fromValue)
        throws IllegalArgumentException
    {
        if (fromValue == null) {
            return null;
        }
        // 06-Oct-2017, tatu: `convertValue()` disables root value wrapping so
        //   do it here too
        SerializationConfig config = serializationConfig()
            .without(SerializationFeature.WRAP_ROOT_VALUE);
        DefaultSerializerProvider prov = _serializerProvider(config);
        TokenBuffer buf = TokenBuffer.forValueConversion(prov);
        // Would like to let buffer decide, but it won't have deser config to check so...
        if (isEnabled(DeserializationFeature.USE_BIG_DECIMAL_FOR_FLOATS)) {
            buf = buf.forceUseOfBigDecimal(true);
        }
        JsonNode result;
        try {
            // Equivalent to `writeValue()`, basically:
            prov.serializeValue(buf, fromValue);
            JsonParser p = buf.asParser();
            result = readTree(p);
            p.close();
        } catch (IOException e) { // should not occur, no real i/o...
            throw new IllegalArgumentException(e.getMessage(), e);
        }
        return (T) result;
    }

    /*
    /**********************************************************************
    /* Public API, deserialization (ext format to Java Objects)
    /**********************************************************************
     */

    /**
     * Method to deserialize JSON content from given file into given Java type.
     * 
     * @throws IOException if a low-level I/O problem (unexpected end-of-input,
     *   network error) occurs (passed through as-is without additional wrapping -- note
     *   that this is one case where {@link DeserializationFeature#WRAP_EXCEPTIONS}
     *   does NOT result in wrapping of exception even if enabled)
     * @throws JsonParseException if underlying input contains invalid content
     *    of type {@link JsonParser} supports (JSON for default case)
     * @throws JsonMappingException if the input JSON structure does not match structure
     *   expected for result type (or has other mismatch issues)
     */
    @SuppressWarnings("unchecked")
    public <T> T readValue(File src, Class<T> valueType) throws IOException
    {
        DefaultDeserializationContext ctxt = createDeserializationContext();
        return (T) _readMapAndClose(ctxt, _streamFactory.createParser(ctxt, src),
                _typeFactory.constructType(valueType));
    } 

    /**
     * Method to deserialize JSON content from given file into given Java type.
     * 
     * @throws IOException if a low-level I/O problem (unexpected end-of-input,
     *   network error) occurs (passed through as-is without additional wrapping -- note
     *   that this is one case where {@link DeserializationFeature#WRAP_EXCEPTIONS}
     *   does NOT result in wrapping of exception even if enabled)
     * @throws JsonParseException if underlying input contains invalid content
     *    of type {@link JsonParser} supports (JSON for default case)
     * @throws JsonMappingException if the input JSON structure does not match structure
     *   expected for result type (or has other mismatch issues)
     */
    @SuppressWarnings({ "unchecked" })
<<<<<<< HEAD
    public <T> T readValue(File src, TypeReference<T> valueTypeRef) throws IOException
=======
    public <T> T readValue(File src, TypeReference<T> valueTypeRef)
        throws IOException, JsonParseException, JsonMappingException
>>>>>>> eb310d02
    {
        DefaultDeserializationContext ctxt = createDeserializationContext();
        return (T) _readMapAndClose(ctxt, _streamFactory.createParser(ctxt, src),
                _typeFactory.constructType(valueTypeRef));
    } 

    /**
     * Method to deserialize JSON content from given file into given Java type.
     * 
     * @throws IOException if a low-level I/O problem (unexpected end-of-input,
     *   network error) occurs (passed through as-is without additional wrapping -- note
     *   that this is one case where {@link DeserializationFeature#WRAP_EXCEPTIONS}
     *   does NOT result in wrapping of exception even if enabled)
     * @throws JsonParseException if underlying input contains invalid content
     *    of type {@link JsonParser} supports (JSON for default case)
     * @throws JsonMappingException if the input JSON structure does not match structure
     *   expected for result type (or has other mismatch issues)
     */
    @SuppressWarnings("unchecked")
    public <T> T readValue(File src, JavaType valueType)
        throws IOException, JsonParseException, JsonMappingException
    {
        DefaultDeserializationContext ctxt = createDeserializationContext();
        return (T) _readMapAndClose(ctxt, _streamFactory.createParser(ctxt, src), valueType);
    }

    /**
     * Method to deserialize JSON content from given resource into given Java type.
     * 
     * @throws IOException if a low-level I/O problem (unexpected end-of-input,
     *   network error) occurs (passed through as-is without additional wrapping -- note
     *   that this is one case where {@link DeserializationFeature#WRAP_EXCEPTIONS}
     *   does NOT result in wrapping of exception even if enabled)
     * @throws JsonParseException if underlying input contains invalid content
     *    of type {@link JsonParser} supports (JSON for default case)
     * @throws JsonMappingException if the input JSON structure does not match structure
     *   expected for result type (or has other mismatch issues)
     */
    @SuppressWarnings("unchecked")
    public <T> T readValue(URL src, Class<T> valueType)
        throws IOException, JsonParseException, JsonMappingException
    {
        DefaultDeserializationContext ctxt = createDeserializationContext();
        return (T) _readMapAndClose(ctxt,
                _streamFactory.createParser(ctxt, src), _typeFactory.constructType(valueType));
    } 

    /**
     * Method to deserialize JSON content from given resource into given Java type.
     * 
     * @throws IOException if a low-level I/O problem (unexpected end-of-input,
     *   network error) occurs (passed through as-is without additional wrapping -- note
     *   that this is one case where {@link DeserializationFeature#WRAP_EXCEPTIONS}
     *   does NOT result in wrapping of exception even if enabled)
     * @throws JsonParseException if underlying input contains invalid content
     *    of type {@link JsonParser} supports (JSON for default case)
     * @throws JsonMappingException if the input JSON structure does not match structure
     *   expected for result type (or has other mismatch issues)
     */
    @SuppressWarnings({ "unchecked" })
<<<<<<< HEAD
    public <T> T readValue(URL src, TypeReference<T> valueTypeRef) throws IOException
=======
    public <T> T readValue(URL src, TypeReference<T> valueTypeRef)
        throws IOException, JsonParseException, JsonMappingException
>>>>>>> eb310d02
    {
        DefaultDeserializationContext ctxt = createDeserializationContext();
        return (T) _readMapAndClose(ctxt,
                _streamFactory.createParser(ctxt, src), _typeFactory.constructType(valueTypeRef));
    } 

    @SuppressWarnings("unchecked")
    public <T> T readValue(URL src, JavaType valueType) throws IOException
    {
        DefaultDeserializationContext ctxt = createDeserializationContext();
        return (T) _readMapAndClose(ctxt,
                _streamFactory.createParser(ctxt, src), valueType);
    } 

    /**
     * Method to deserialize JSON content from given JSON content String.
     * 
     * @throws IOException if a low-level I/O problem (unexpected end-of-input,
     *   network error) occurs (passed through as-is without additional wrapping -- note
     *   that this is one case where {@link DeserializationFeature#WRAP_EXCEPTIONS}
     *   does NOT result in wrapping of exception even if enabled)
     * @throws JsonParseException if underlying input contains invalid content
     *    of type {@link JsonParser} supports (JSON for default case)
     * @throws JsonMappingException if the input JSON structure does not match structure
     *   expected for result type (or has other mismatch issues)
     */
    @SuppressWarnings("unchecked")
    public <T> T readValue(String content, Class<T> valueType)
        throws IOException, JsonParseException, JsonMappingException
    {
        DefaultDeserializationContext ctxt = createDeserializationContext();
        return (T) _readMapAndClose(ctxt,
                _streamFactory.createParser(ctxt, content), _typeFactory.constructType(valueType));
    } 

    /**
     * Method to deserialize JSON content from given JSON content String.
     * 
     * @throws IOException if a low-level I/O problem (unexpected end-of-input,
     *   network error) occurs (passed through as-is without additional wrapping -- note
     *   that this is one case where {@link DeserializationFeature#WRAP_EXCEPTIONS}
     *   does NOT result in wrapping of exception even if enabled)
     * @throws JsonParseException if underlying input contains invalid content
     *    of type {@link JsonParser} supports (JSON for default case)
     * @throws JsonMappingException if the input JSON structure does not match structure
     *   expected for result type (or has other mismatch issues)
     */
    @SuppressWarnings({ "unchecked" })
<<<<<<< HEAD
    public <T> T readValue(String content, TypeReference<T> valueTypeRef) throws IOException
=======
    public <T> T readValue(String content, TypeReference<T> valueTypeRef)
        throws IOException, JsonParseException, JsonMappingException
>>>>>>> eb310d02
    {
        DefaultDeserializationContext ctxt = createDeserializationContext();
        return (T) _readMapAndClose(ctxt,
                _streamFactory.createParser(ctxt, content), _typeFactory.constructType(valueTypeRef));
    } 

    /**
     * Method to deserialize JSON content from given JSON content String.
     * 
     * @throws IOException if a low-level I/O problem (unexpected end-of-input,
     *   network error) occurs (passed through as-is without additional wrapping -- note
     *   that this is one case where {@link DeserializationFeature#WRAP_EXCEPTIONS}
     *   does NOT result in wrapping of exception even if enabled)
     * @throws JsonParseException if underlying input contains invalid content
     *    of type {@link JsonParser} supports (JSON for default case)
     * @throws JsonMappingException if the input JSON structure does not match structure
     *   expected for result type (or has other mismatch issues)
     */
    @SuppressWarnings("unchecked")
    public <T> T readValue(String content, JavaType valueType)
        throws IOException, JsonParseException, JsonMappingException
    {
        DefaultDeserializationContext ctxt = createDeserializationContext();
        return (T) _readMapAndClose(ctxt,
                _streamFactory.createParser(ctxt, content), valueType);
    }

    @SuppressWarnings("unchecked")
    public <T> T readValue(Reader src, Class<T> valueType)
        throws IOException, JsonParseException, JsonMappingException
    {
        DefaultDeserializationContext ctxt = createDeserializationContext();
        return (T) _readMapAndClose(ctxt,
                _streamFactory.createParser(ctxt, src), _typeFactory.constructType(valueType));
    }

    @SuppressWarnings({ "unchecked" })
    public <T> T readValue(Reader src, TypeReference<T> valueTypeRef)
        throws IOException, JsonParseException, JsonMappingException
    {
        DefaultDeserializationContext ctxt = createDeserializationContext();
        return (T) _readMapAndClose(ctxt,
                _streamFactory.createParser(ctxt, src), _typeFactory.constructType(valueTypeRef));
    }

    @SuppressWarnings("unchecked")
    public <T> T readValue(Reader src, JavaType valueType)
        throws IOException, JsonParseException, JsonMappingException
    {
        DefaultDeserializationContext ctxt = createDeserializationContext();
        return (T) _readMapAndClose(ctxt,
                _streamFactory.createParser(ctxt, src), valueType);
    }

    @SuppressWarnings("unchecked")
    public <T> T readValue(InputStream src, Class<T> valueType)
        throws IOException, JsonParseException, JsonMappingException
    {
        DefaultDeserializationContext ctxt = createDeserializationContext();
        return (T) _readMapAndClose(ctxt,
                _streamFactory.createParser(ctxt, src), _typeFactory.constructType(valueType));
    }

    @SuppressWarnings({ "unchecked" })
    public <T> T readValue(InputStream src, TypeReference<T> valueTypeRef)
        throws IOException, JsonParseException, JsonMappingException
    {
        DefaultDeserializationContext ctxt = createDeserializationContext();
        return (T) _readMapAndClose(ctxt,
                _streamFactory.createParser(ctxt, src), _typeFactory.constructType(valueTypeRef));
    }

    @SuppressWarnings("unchecked")
    public <T> T readValue(InputStream src, JavaType valueType)
        throws IOException, JsonParseException, JsonMappingException
    {
        DefaultDeserializationContext ctxt = createDeserializationContext();
        return (T) _readMapAndClose(ctxt,
                _streamFactory.createParser(ctxt, src), valueType);
    }

    @SuppressWarnings("unchecked")
    public <T> T readValue(byte[] src, Class<T> valueType)
        throws IOException, JsonParseException, JsonMappingException
    {
        DefaultDeserializationContext ctxt = createDeserializationContext();
        return (T) _readMapAndClose(ctxt,
                _streamFactory.createParser(ctxt, src), _typeFactory.constructType(valueType));
    }

    @SuppressWarnings("unchecked")
    public <T> T readValue(byte[] src, int offset, int len, Class<T> valueType)
        throws IOException, JsonParseException, JsonMappingException
    {
        DefaultDeserializationContext ctxt = createDeserializationContext();
        return (T) _readMapAndClose(ctxt,
                _streamFactory.createParser(ctxt, src, offset, len), _typeFactory.constructType(valueType));
    }

    @SuppressWarnings({ "unchecked" })
    public <T> T readValue(byte[] src, TypeReference<T> valueTypeRef)
        throws IOException, JsonParseException, JsonMappingException
    {
<<<<<<< HEAD
        DefaultDeserializationContext ctxt = createDeserializationContext();
        return (T) _readMapAndClose(ctxt,
                _streamFactory.createParser(ctxt, src), _typeFactory.constructType(valueTypeRef));
    }

    @SuppressWarnings({ "unchecked" })
    public <T> T readValue(byte[] src, int offset, int len, TypeReference<T> valueTypeRef)
=======
        return (T) _readMapAndClose(_jsonFactory.createParser(src), _typeFactory.constructType(valueTypeRef));
    } 
    
    @SuppressWarnings({ "unchecked" })
    public <T> T readValue(byte[] src, int offset, int len,
                           TypeReference<T> valueTypeRef)
>>>>>>> eb310d02
        throws IOException, JsonParseException, JsonMappingException
    {
        DefaultDeserializationContext ctxt = createDeserializationContext();
        return (T) _readMapAndClose(ctxt,
                _streamFactory.createParser(ctxt, src, offset, len), _typeFactory.constructType(valueTypeRef));
    }

    @SuppressWarnings("unchecked")
    public <T> T readValue(byte[] src, JavaType valueType)
        throws IOException, JsonParseException, JsonMappingException
    {
        DefaultDeserializationContext ctxt = createDeserializationContext();
        return (T) _readMapAndClose(ctxt,
                _streamFactory.createParser(ctxt, src), valueType);
    }

    @SuppressWarnings("unchecked")
    public <T> T readValue(byte[] src, int offset, int len,
                           JavaType valueType)
        throws IOException, JsonParseException, JsonMappingException
    {
        DefaultDeserializationContext ctxt = createDeserializationContext();
        return (T) _readMapAndClose(ctxt,
                _streamFactory.createParser(ctxt, src, offset, len), valueType);
    } 

    @SuppressWarnings("unchecked")
    public <T> T readValue(DataInput src, Class<T> valueType) throws IOException
    {
        DefaultDeserializationContext ctxt = createDeserializationContext();
        return (T) _readMapAndClose(ctxt,
                _streamFactory.createParser(ctxt, src), _typeFactory.constructType(valueType));
    }

    @SuppressWarnings("unchecked")
    public <T> T readValue(DataInput src, JavaType valueType) throws IOException
    {
        DefaultDeserializationContext ctxt = createDeserializationContext();
        return (T) _readMapAndClose(ctxt,
                _streamFactory.createParser(ctxt, src), valueType);
    }

    /*
    /**********************************************************************
    /* Public API: serialization (mapping from Java types to external format)
    /**********************************************************************
     */

    /**
     * Method that can be used to serialize any Java value as
     * JSON output, written to File provided.
     */
    public void writeValue(File resultFile, Object value)
        throws IOException, JsonGenerationException, JsonMappingException
    {
        DefaultSerializerProvider prov = _serializerProvider();
        _configAndWriteValue(prov,
                _streamFactory.createGenerator(prov, resultFile, JsonEncoding.UTF8), value);
    }

    /**
     * Method that can be used to serialize any Java value as
     * JSON output, using output stream provided (using encoding
     * {@link JsonEncoding#UTF8}).
     *<p>
     * Note: method does not close the underlying stream explicitly
     * here; however, {@link TokenStreamFactory} this mapper uses may choose
     * to close the stream depending on its settings (by default,
     * it will try to close it when {@link JsonGenerator} we construct
     * is closed).
     */
    public void writeValue(OutputStream out, Object value)
        throws IOException, JsonGenerationException, JsonMappingException
    {
        DefaultSerializerProvider prov = _serializerProvider();
        _configAndWriteValue(prov,
                _streamFactory.createGenerator(prov, out, JsonEncoding.UTF8), value);
    }

    public void writeValue(DataOutput out, Object value)
        throws IOException
    {
        DefaultSerializerProvider prov = _serializerProvider();
        _configAndWriteValue(prov,
                _streamFactory.createGenerator(prov, out), value);
    }

    /**
     * Method that can be used to serialize any Java value as
     * JSON output, using Writer provided.
     *<p>
     * Note: method does not close the underlying stream explicitly
     * here; however, {@link TokenStreamFactory} this mapper uses may choose
     * to close the stream depending on its settings (by default,
     * it will try to close it when {@link JsonGenerator} we construct
     * is closed).
     */
    public void writeValue(Writer w, Object value)
        throws IOException, JsonGenerationException, JsonMappingException
    {
        DefaultSerializerProvider prov = _serializerProvider();
        _configAndWriteValue(prov, _streamFactory.createGenerator(prov, w), value);
    }

    /**
     * Method that can be used to serialize any Java value as
     * a String. Functionally equivalent to calling
     * {@link #writeValue(Writer,Object)} with {@link java.io.StringWriter}
     * and constructing String, but more efficient.
     */
    @SuppressWarnings("resource")
    public String writeValueAsString(Object value)
        throws JsonProcessingException
    {
        // alas, we have to pull the recycler directly here...
        SegmentedStringWriter sw = new SegmentedStringWriter(_streamFactory._getBufferRecycler());
        DefaultSerializerProvider prov = _serializerProvider();
        try {
            _configAndWriteValue(prov, _streamFactory.createGenerator(prov, sw), value);
        } catch (JsonProcessingException e) {
            throw e;
        } catch (IOException e) { // shouldn't really happen, but is declared as possibility so:
            throw JsonMappingException.fromUnexpectedIOE(e);
        }
        return sw.getAndClear();
    }

    /**
     * Method that can be used to serialize any Java value as
     * a byte array. Functionally equivalent to calling
     * {@link #writeValue(Writer,Object)} with {@link java.io.ByteArrayOutputStream}
     * and getting bytes, but more efficient.
     * Encoding used will be UTF-8.
     */
    @SuppressWarnings("resource")
    public byte[] writeValueAsBytes(Object value)
        throws JsonProcessingException
    {
        DefaultSerializerProvider prov = _serializerProvider();
        ByteArrayBuilder bb = new ByteArrayBuilder(_streamFactory._getBufferRecycler());
        try {
            _configAndWriteValue(prov,
                    _streamFactory.createGenerator(prov, bb, JsonEncoding.UTF8), value);
        } catch (JsonProcessingException e) {
            throw e;
        } catch (IOException e) { // shouldn't really happen, but is declared as possibility so:
            throw JsonMappingException.fromUnexpectedIOE(e);
        }
        byte[] result = bb.toByteArray();
        bb.release();
        return result;
    }

    /**
     * Method called to configure the generator as necessary and then
     * call write functionality
     */
    protected final void _configAndWriteValue(DefaultSerializerProvider prov,
            JsonGenerator g, Object value)
        throws IOException
    {
        if (prov.isEnabled(SerializationFeature.CLOSE_CLOSEABLE) && (value instanceof Closeable)) {
            _configAndWriteCloseable(prov, g, value);
            return;
        }
        try {
            prov.serializeValue(g, value);
        } catch (Exception e) {
            ClassUtil.closeOnFailAndThrowAsIOE(g, e);
            return;
        }
        g.close();
    }

    /**
     * Helper method used when value to serialize is {@link Closeable} and its <code>close()</code>
     * method is to be called right after serialization has been called
     */
    private final void _configAndWriteCloseable(DefaultSerializerProvider prov,
            JsonGenerator g, Object value)
        throws IOException
    {
        Closeable toClose = (Closeable) value;
        try {
            prov.serializeValue(g, value);
            Closeable tmpToClose = toClose;
            toClose = null;
            tmpToClose.close();
        } catch (Exception e) {
            ClassUtil.closeOnFailAndThrowAsIOE(g, toClose, e);
            return;
        }
        g.close();
    }

    /**
     * Helper method used when value to serialize is {@link Closeable} and its <code>close()</code>
     * method is to be called right after serialization has been called
     */
    protected final void _writeCloseableValue(JsonGenerator g, Object value, SerializationConfig cfg)
        throws IOException
    {
        Closeable toClose = (Closeable) value;
        try {
            _serializerProvider(cfg).serializeValue(g, value);
            if (cfg.isEnabled(SerializationFeature.FLUSH_AFTER_WRITE_VALUE)) {
                g.flush();
            }
        } catch (Exception e) {
            ClassUtil.closeOnFailAndThrowAsIOE(null, toClose, e);
            return;
        }
        toClose.close();
    }

    /*
    /**********************************************************************
    /* Public API: constructing ObjectWriters
    /* for more advanced configuration
    /**********************************************************************
     */

    /**
     * Convenience method for constructing {@link ObjectWriter}
     * with default settings.
     */
    public ObjectWriter writer() {
        return _newWriter(serializationConfig());
    }

    /**
     * Factory method for constructing {@link ObjectWriter} with
     * specified feature enabled (compared to settings that this
     * mapper instance has).
     */
    public ObjectWriter writer(SerializationFeature feature) {
        return _newWriter(serializationConfig().with(feature));
    }

    /**
     * Factory method for constructing {@link ObjectWriter} with
     * specified features enabled (compared to settings that this
     * mapper instance has).
     */
    public ObjectWriter writer(SerializationFeature first,
            SerializationFeature... other) {
        return _newWriter(serializationConfig().with(first, other));
    }
    
    /**
     * Factory method for constructing {@link ObjectWriter} that will
     * serialize objects using specified {@link DateFormat}; or, if
     * null passed, using timestamp (64-bit number.
     */
    public ObjectWriter writer(DateFormat df) {
        return _newWriter(serializationConfig().with(df));
    }
    
    /**
     * Factory method for constructing {@link ObjectWriter} that will
     * serialize objects using specified JSON View (filter).
     */
    public ObjectWriter writerWithView(Class<?> serializationView) {
        return _newWriter(serializationConfig().withView(serializationView));
    }
    
    /**
     * Factory method for constructing {@link ObjectWriter} that will
     * serialize objects using specified root type, instead of actual
     * runtime type of value. Type must be a super-type of runtime type.
     *<p>
     * Main reason for using this method is performance, as writer is able
     * to pre-fetch serializer to use before write, and if writer is used
     * more than once this avoids addition per-value serializer lookups.
     */
    public ObjectWriter writerFor(Class<?> rootType) {
        return _newWriter(serializationConfig(),
                ((rootType == null) ? null :_typeFactory.constructType(rootType)),
                /*PrettyPrinter*/null);
    }

    /**
     * Factory method for constructing {@link ObjectWriter} that will
     * serialize objects using specified root type, instead of actual
     * runtime type of value. Type must be a super-type of runtime type.
     *<p>
     * Main reason for using this method is performance, as writer is able
     * to pre-fetch serializer to use before write, and if writer is used
     * more than once this avoids addition per-value serializer lookups.
     */
    public ObjectWriter writerFor(TypeReference<?> rootType) {
        return _newWriter(serializationConfig(),
                ((rootType == null) ? null : _typeFactory.constructType(rootType)),
                /*PrettyPrinter*/null);
    }

    /**
     * Factory method for constructing {@link ObjectWriter} that will
     * serialize objects using specified root type, instead of actual
     * runtime type of value. Type must be a super-type of runtime type.
     *<p>
     * Main reason for using this method is performance, as writer is able
     * to pre-fetch serializer to use before write, and if writer is used
     * more than once this avoids addition per-value serializer lookups.
     */
    public ObjectWriter writerFor(JavaType rootType) {
        return _newWriter(serializationConfig(), rootType, /*PrettyPrinter*/null);
    }

    /**
     * Factory method for constructing {@link ObjectWriter} that will
     * serialize objects using the default pretty printer for indentation
     */
    public ObjectWriter writerWithDefaultPrettyPrinter() {
        SerializationConfig config = serializationConfig();
        return _newWriter(config,
                /*root type*/ null, config.getDefaultPrettyPrinter());
    }
    
    /**
     * Factory method for constructing {@link ObjectWriter} that will
     * serialize objects using specified filter provider.
     */
    public ObjectWriter writer(FilterProvider filterProvider) {
        return _newWriter(serializationConfig().withFilters(filterProvider));
    }
    
    /**
     * Factory method for constructing {@link ObjectWriter} that will
     * pass specific schema object to {@link JsonGenerator} used for
     * writing content.
     * 
     * @param schema Schema to pass to generator
     */
    public ObjectWriter writer(FormatSchema schema) {
        _verifySchemaType(schema);
        return _newWriter(serializationConfig(), schema);
    }

    /**
     * Factory method for constructing {@link ObjectWriter} that will
     * use specified Base64 encoding variant for Base64-encoded binary data.
     */
    public ObjectWriter writer(Base64Variant defaultBase64) {
        return _newWriter(serializationConfig().with(defaultBase64));
    }

    /**
     * Factory method for constructing {@link ObjectReader} that will
     * use specified character escaping details for output.
     */
    public ObjectWriter writer(CharacterEscapes escapes) {
        return _newWriter(serializationConfig()).with(escapes);
    }

    /**
     * Factory method for constructing {@link ObjectWriter} that will
     * use specified default attributes.
     */
    public ObjectWriter writer(ContextAttributes attrs) {
        return _newWriter(serializationConfig().with(attrs));
    }

    /*
    /**********************************************************************
    /* Extended Public API: constructing ObjectReaders
    /* for more advanced configuration
    /**********************************************************************
     */

    /**
     * Factory method for constructing {@link ObjectReader} with
     * default settings. Note that the resulting instance is NOT usable as is,
     * without defining expected value type.
     */
    public ObjectReader reader() {
        return _newReader(deserializationConfig()).with(_injectableValues);
    }

    /**
     * Factory method for constructing {@link ObjectReader} with
     * specified feature enabled (compared to settings that this
     * mapper instance has).
     * Note that the resulting instance is NOT usable as is,
     * without defining expected value type.
     */
    public ObjectReader reader(DeserializationFeature feature) {
        return _newReader(deserializationConfig().with(feature));
    }

    /**
     * Factory method for constructing {@link ObjectReader} with
     * specified features enabled (compared to settings that this
     * mapper instance has).
     * Note that the resulting instance is NOT usable as is,
     * without defining expected value type.
     */
    public ObjectReader reader(DeserializationFeature first,
            DeserializationFeature... other) {
        return _newReader(deserializationConfig().with(first, other));
    }
    
    /**
     * Factory method for constructing {@link ObjectReader} that will
     * update given Object (usually Bean, but can be a Collection or Map
     * as well, but NOT an array) with JSON data. Deserialization occurs
     * normally except that the root-level value in JSON is not used for
     * instantiating a new object; instead give updateable object is used
     * as root.
     * Runtime type of value object is used for locating deserializer,
     * unless overridden by other factory methods of {@link ObjectReader}
     */
    public ObjectReader readerForUpdating(Object valueToUpdate) {
        JavaType t = _typeFactory.constructType(valueToUpdate.getClass());
        return _newReader(deserializationConfig(), t, valueToUpdate,
                null, _injectableValues);
    }

    /**
     * Factory method for constructing {@link ObjectReader} that will
     * read or update instances of specified type
     */
    public ObjectReader readerFor(JavaType type) {
        return _newReader(deserializationConfig(), type, null,
                null, _injectableValues);
    }

    /**
     * Factory method for constructing {@link ObjectReader} that will
     * read or update instances of specified type
     */
    public ObjectReader readerFor(Class<?> type) {
        return _newReader(deserializationConfig(), _typeFactory.constructType(type), null,
                null, _injectableValues);
    }

    /**
     * Factory method for constructing {@link ObjectReader} that will
     * read or update instances of specified type
     */
    public ObjectReader readerFor(TypeReference<?> type) {
        return _newReader(deserializationConfig(), _typeFactory.constructType(type), null,
                null, _injectableValues);
    }

    /**
     * Factory method for constructing {@link ObjectReader} that will
     * use specified {@link JsonNodeFactory} for constructing JSON trees.
     */
    public ObjectReader reader(JsonNodeFactory f) {
        return _newReader(deserializationConfig()).with(f);
    }

    /**
     * Factory method for constructing {@link ObjectReader} that will
     * pass specific schema object to {@link JsonParser} used for
     * reading content.
     * 
     * @param schema Schema to pass to parser
     */
    public ObjectReader reader(FormatSchema schema) {
        _verifySchemaType(schema);
        return _newReader(deserializationConfig(), null, null,
                schema, _injectableValues);
    }

    /**
     * Factory method for constructing {@link ObjectReader} that will
     * use specified injectable values.
     * 
     * @param injectableValues Injectable values to use
     */
    public ObjectReader reader(InjectableValues injectableValues) {
        return _newReader(deserializationConfig(), null, null,
                null, injectableValues);
    }

    /**
     * Factory method for constructing {@link ObjectReader} that will
     * deserialize objects using specified JSON View (filter).
     */
    public ObjectReader readerWithView(Class<?> view) {
        return _newReader(deserializationConfig().withView(view));
    }

    /**
     * Factory method for constructing {@link ObjectReader} that will
     * use specified Base64 encoding variant for Base64-encoded binary data.
     */
    public ObjectReader reader(Base64Variant defaultBase64) {
        return _newReader(deserializationConfig().with(defaultBase64));
    }

    /**
     * Factory method for constructing {@link ObjectReader} that will
     * use specified default attributes.
     */
    public ObjectReader reader(ContextAttributes attrs) {
        return _newReader(deserializationConfig().with(attrs));
    }

    /*
    /**********************************************************************
    /* Extended Public API: convenience type conversion
    /**********************************************************************
     */

    /**
     * Convenience method for doing two-step conversion from given value, into
     * instance of given value type, if (but only if!) conversion is needed.
     * If given value is already of requested type, value is returned as is.
     *<p>
     * This method is functionally similar to first
     * serializing given value into JSON, and then binding JSON data into value
     * of given type, but should be more efficient since full serialization does
     * not (need to) occur.
     * However, same converters (serializers, deserializers) will be used as for
     * data binding, meaning same object mapper configuration works.
     *<p>
     * Note that it is possible that in some cases behavior does differ from
     * full serialize-then-deserialize cycle: in most case differences are
     * unintentional (that is, flaws to fix) and should be reported.
     * It is not guaranteed, however, that the behavior is 100% the same:
     * the goal is just to allow efficient value conversions for structurally
     * compatible Objects, according to standard Jackson configuration.
     *<p>
     * Further note that this functionality is not designed to support "advanced" use
     * cases, such as conversion of polymorphic values, or cases where Object Identity
     * is used.
     *      
     * @throws IllegalArgumentException If conversion fails due to incompatible type;
     *    if so, root cause will contain underlying checked exception data binding
     *    functionality threw
     */
    @SuppressWarnings("unchecked")
    public <T> T convertValue(Object fromValue, Class<T> toValueType)
        throws IllegalArgumentException
    {
        return (T) _convert(fromValue, _typeFactory.constructType(toValueType));
    } 

    /**
     * See {@link #convertValue(Object, Class)}
     */
    @SuppressWarnings("unchecked")
    public <T> T convertValue(Object fromValue, TypeReference<T> toValueTypeRef)
        throws IllegalArgumentException
    {
        return (T) _convert(fromValue, _typeFactory.constructType(toValueTypeRef));
    } 

    /**
     * See {@link #convertValue(Object, Class)}
     */
    @SuppressWarnings("unchecked")
    public <T> T convertValue(Object fromValue, JavaType toValueType)
        throws IllegalArgumentException
    {
        return (T) _convert(fromValue, toValueType);
    } 

    /**
     * Actual conversion implementation: instead of using existing read
     * and write methods, much of code is inlined. Reason for this is
     * that we must avoid root value wrapping/unwrapping both for efficiency and
     * for correctness. If root value wrapping/unwrapping is actually desired,
     * caller must use explicit <code>writeValue</code> and
     * <code>readValue</code> methods.
     */
    @SuppressWarnings("resource")
    protected Object _convert(Object fromValue, JavaType toValueType)
        throws IllegalArgumentException
    {
        // [databind#1433] Do not shortcut null values.
        // This defaults primitives and fires deserializer getNullValue hooks.
        if (fromValue != null) {
            // also, as per [databind#11], consider case for simple cast
            // But with caveats: one is that while everything is Object.class, we don't
            // want to "optimize" that out; and the other is that we also do not want
            // to lose conversions of generic types.
            Class<?> targetType = toValueType.getRawClass();
            if (targetType != Object.class
                    && !toValueType.hasGenericTypes()
                    && targetType.isAssignableFrom(fromValue.getClass())) {
                return fromValue;
            }
        }

        // inlined 'writeValue' with minor changes:
        // first: disable wrapping when writing
        SerializationConfig config = serializationConfig()
                .without(SerializationFeature.WRAP_ROOT_VALUE);
        DefaultSerializerProvider prov = _serializerProvider(config);
        TokenBuffer buf = TokenBuffer.forValueConversion(prov);
        // Would like to let buffer decide, but it won't have deser config to check so...
        if (isEnabled(DeserializationFeature.USE_BIG_DECIMAL_FOR_FLOATS)) {
            buf = buf.forceUseOfBigDecimal(true);
        }
        try {
            // no need to check for closing of TokenBuffer
            prov.serializeValue(buf, fromValue);

            // then matching read, inlined 'readValue' with minor mods:
            DefaultDeserializationContext readCtxt = createDeserializationContext();
            final JsonParser p = buf.asParser(readCtxt);
            readCtxt.assignParser(p);
            Object result;
            // ok to pass in existing feature flags; unwrapping handled by mapper
            JsonToken t = _initForReading(p, toValueType);
            if (t == JsonToken.VALUE_NULL) {
                result = _findRootDeserializer(readCtxt, toValueType).getNullValue(readCtxt);
            } else if (t == JsonToken.END_ARRAY || t == JsonToken.END_OBJECT) {
                result = null;
            } else { // pointing to event other than null
                JsonDeserializer<Object> deser = _findRootDeserializer(readCtxt, toValueType);
                // note: no handling of unwrapping
                result = deser.deserialize(p, readCtxt);
            }
            p.close();
            return result;
        } catch (IOException e) { // should not occur, no real i/o...
            throw new IllegalArgumentException(e.getMessage(), e);
        }
    }

    /**
     * Convenience method similar to {@link #convertValue(Object, JavaType)} but one
     * in which 
     *<p>
     * Implementation is approximately as follows:
     *<ol>
     * <li>Serialize `updateWithValue` into {@link TokenBuffer}</li>
     * <li>Construct {@link ObjectReader} with `valueToUpdate` (using {@link #readerForUpdating(Object)})
     *   </li>
     * <li>Construct {@link JsonParser} (using {@link TokenBuffer#asParser()})
     *   </li>
     * <li>Update using {@link ObjectReader#readValue(JsonParser)}.
     *   </li>
     * <li>Return `valueToUpdate`
     *   </li>
     *</ol>
     *<p>
     * Note that update is "shallow" in that only first level of properties (or, immediate contents
     * of container to update) are modified, unless properties themselves indicate that
     * merging should be applied for contents. Such merging can be specified using
     * annotations (see <code>JsonMerge</code>) as well as using "config overrides" (see
     * {@link MapperBuilder#withConfigOverride} and {@link MapperBuilder#defaultMergeable}).
     *
     * @param valueToUpdate Object to update
     * @param overrides Object to conceptually serialize and merge into value to
     *     update; can be thought of as a provider for overrides to apply.
     * 
     * @return Either the first argument (`valueToUpdate`), if it is mutable; or a result of
     *     creating new instance that is result of "merging" values (for example, "updating" a
     *     Java array will create a new array)
     *
     * @throws JsonMappingException if there are structural incompatibilities that prevent update.
     */
    @SuppressWarnings("resource")
    public <T> T updateValue(T valueToUpdate, Object overrides)
        throws JsonMappingException
    {
        if ((valueToUpdate == null) || (overrides == null)) {
            return valueToUpdate;
        }
        SerializationConfig config = serializationConfig()
                .without(SerializationFeature.WRAP_ROOT_VALUE);
        DefaultSerializerProvider prov = _serializerProvider(config);
        TokenBuffer buf = TokenBuffer.forValueConversion(prov);
        // Would like to let buffer decide, but it won't have deser config to check so...
        if (isEnabled(DeserializationFeature.USE_BIG_DECIMAL_FOR_FLOATS)) {
            buf = buf.forceUseOfBigDecimal(true);
        }
        T result;
        try {
            prov.serializeValue(buf, overrides);
            JsonParser p = buf.asParser();
            result = readerForUpdating(valueToUpdate).readValue(p);
            p.close();
        } catch (IOException e) { // should not occur, no real i/o...
            if (e instanceof JsonMappingException) {
                throw (JsonMappingException) e;
            }
            // 17-Mar-2017, tatu: Really ought not happen...
            throw JsonMappingException.fromUnexpectedIOE(e);
        }
        return result;
    }

    /*
    /**********************************************************************
    /* Extended Public API: JSON Schema generation
    /**********************************************************************
     */

    /**
     * Method for visiting type hierarchy for given type, using specified visitor.
     *<p>
     * This method can be used for things like
     * generating <a href="http://json-schema.org/">JSON Schema</a>
     * instance for specified type.
     *
     * @param type Type to generate schema for (possibly with generic signature)
     */
    public void acceptJsonFormatVisitor(Class<?> type, JsonFormatVisitorWrapper visitor)
        throws JsonMappingException
    {
        acceptJsonFormatVisitor(_typeFactory.constructType(type), visitor);
    }

    public void acceptJsonFormatVisitor(TypeReference<?> typeRef, JsonFormatVisitorWrapper visitor)
        throws JsonMappingException
    {
        acceptJsonFormatVisitor(_typeFactory.constructType(typeRef), visitor);
    }

    /**
     * Method for visiting type hierarchy for given type, using specified visitor.
     * Visitation uses <code>Serializer</code> hierarchy and related properties
     *<p>
     * This method can be used for things like
     * generating <a href="http://json-schema.org/">JSON Schema</a>
     * instance for specified type.
     *
     * @param type Type to generate schema for (possibly with generic signature)
     */
    public void acceptJsonFormatVisitor(JavaType type, JsonFormatVisitorWrapper visitor)
        throws JsonMappingException
    {
        if (type == null) {
            throw new IllegalArgumentException("type must be provided");
        }
        _serializerProvider().acceptJsonFormatVisitor(type, visitor);
    }

    /*
    /**********************************************************************
    /* Internal methods for serialization, overridable
    /**********************************************************************
     */

    /**
     * Overridable helper method used for constructing
     * {@link SerializerProvider} to use for serialization.
     */
    protected DefaultSerializerProvider _serializerProvider(SerializationConfig config) {
        // 03-Oct-2017, tatu: Should be ok to pass "empty" generator settings...
        return _serializationContexts.createContext(config,
                GeneratorSettings.empty());
    }

    protected DefaultSerializerProvider _serializerProvider() {
        // 03-Oct-2017, tatu: Should be ok to pass "empty" generator settings...
        return _serializationContexts.createContext(serializationConfig(),
                GeneratorSettings.empty());
    }

    /*
    /**********************************************************************
    /* Internal methods for deserialization, overridable
    /**********************************************************************
     */

    /**
     * Actual implementation of value reading+binding operation.
     */
    protected Object _readValue(DeserializationContext ctxt, JsonParser p,
            JavaType valueType)
        throws IOException
    {
        /* First: may need to read the next token, to initialize
         * state (either before first read from parser, or after
         * previous token has been cleared)
         */
        Object result;
        JsonToken t = _initForReading(p, valueType);
        final DeserializationConfig config = ctxt.getConfig();
        if (t == JsonToken.VALUE_NULL) {
            // Ask JsonDeserializer what 'null value' to use:
            result = _findRootDeserializer(ctxt, valueType).getNullValue(ctxt);
        } else if (t == JsonToken.END_ARRAY || t == JsonToken.END_OBJECT) {
            result = null;
        } else { // pointing to event other than null
            JsonDeserializer<Object> deser = _findRootDeserializer(ctxt, valueType);
            // ok, let's get the value
            if (config.useRootWrapping()) {
                result = _unwrapAndDeserialize(p, ctxt, config, valueType, deser);
            } else {
                result = deser.deserialize(p, ctxt);
            }
        }
        // Need to consume the token too
        p.clearCurrentToken();
        if (config.isEnabled(DeserializationFeature.FAIL_ON_TRAILING_TOKENS)) {
            _verifyNoTrailingTokens(p, ctxt, valueType);
        }
        return result;
    }

    protected Object _readMapAndClose(DefaultDeserializationContext ctxt,
            JsonParser p0, JavaType valueType)
        throws IOException
    {
        ctxt.assignParser(p0);
        try (JsonParser p = p0) {
            Object result;
            JsonToken t = _initForReading(p, valueType);
            if (t == JsonToken.VALUE_NULL) {
                // Ask JsonDeserializer what 'null value' to use:
                result = _findRootDeserializer(ctxt, valueType).getNullValue(ctxt);
            } else if (t == JsonToken.END_ARRAY || t == JsonToken.END_OBJECT) {
                result = null;
            } else {
                final DeserializationConfig config = ctxt.getConfig();
                JsonDeserializer<Object> deser = _findRootDeserializer(ctxt, valueType);
                if (config.useRootWrapping()) {
                    result = _unwrapAndDeserialize(p, ctxt, config, valueType, deser);
                } else {
                    result = deser.deserialize(p, ctxt);
                }
                ctxt.checkUnresolvedObjectId();
            }
            if (ctxt.isEnabled(DeserializationFeature.FAIL_ON_TRAILING_TOKENS)) {
                _verifyNoTrailingTokens(p, ctxt, valueType);
            }
            return result;
        }
    }

    /**
     * Similar to {@link #_readMapAndClose} but specialized for <code>JsonNode</code> reading.
     */
    protected JsonNode _readTreeAndClose(DeserializationContext ctxt,
            JsonParser p0) throws IOException
    {
        try (JsonParser p = p0) {
            final JavaType valueType = JSON_NODE_TYPE;
            DeserializationConfig cfg = deserializationConfig();

            // 27-Oct-2016, tatu: Need to inline `_initForReading()` due to
            //   special requirements by tree reading (no fail on eof)
            JsonToken t = p.currentToken();
            if (t == null) {
                t = p.nextToken();
                if (t == null) { // [databind#1406]: expose end-of-input as `null`
                    return null;
                }
            }
            if (t == JsonToken.VALUE_NULL) {
                return cfg.getNodeFactory().nullNode();
            }
            JsonDeserializer<Object> deser = _findRootDeserializer(ctxt, valueType);
            Object result;
            if (cfg.useRootWrapping()) {
                result = _unwrapAndDeserialize(p, ctxt, cfg, valueType, deser);
            } else {
                result = deser.deserialize(p, ctxt);
                if (cfg.isEnabled(DeserializationFeature.FAIL_ON_TRAILING_TOKENS)) {
                    _verifyNoTrailingTokens(p, ctxt, valueType);
                }
            }
            // No ObjectIds so can ignore
//            ctxt.checkUnresolvedObjectId();
            return (JsonNode) result;
        }
    }

    protected Object _unwrapAndDeserialize(JsonParser p, DeserializationContext ctxt, 
            DeserializationConfig config,
            JavaType rootType, JsonDeserializer<Object> deser)
        throws IOException
    {
        PropertyName expRootName = config.findRootName(rootType);
        // 12-Jun-2015, tatu: Should try to support namespaces etc but...
        String expSimpleName = expRootName.getSimpleName();
        if (p.currentToken() != JsonToken.START_OBJECT) {
            ctxt.reportWrongTokenException(rootType, JsonToken.START_OBJECT,
                    "Current token not START_OBJECT (needed to unwrap root name '%s'), but %s",
                    expSimpleName, p.currentToken());
        }
        if (p.nextToken() != JsonToken.FIELD_NAME) {
            ctxt.reportWrongTokenException(rootType, JsonToken.FIELD_NAME,
                    "Current token not FIELD_NAME (to contain expected root name '%s'), but %s",
                    expSimpleName, p.currentToken());
        }
        String actualName = p.currentName();
        if (!expSimpleName.equals(actualName)) {
            ctxt.reportInputMismatch(rootType,
                    "Root name '%s' does not match expected ('%s') for type %s",
                    actualName, expSimpleName, rootType);
        }
        // ok, then move to value itself....
        p.nextToken();
        Object result = deser.deserialize(p, ctxt);
        // and last, verify that we now get matching END_OBJECT
        if (p.nextToken() != JsonToken.END_OBJECT) {
            ctxt.reportWrongTokenException(rootType, JsonToken.END_OBJECT,
                    "Current token not END_OBJECT (to match wrapper object with root name '%s'), but %s",
                    expSimpleName, p.currentToken());
        }
        if (config.isEnabled(DeserializationFeature.FAIL_ON_TRAILING_TOKENS)) {
            _verifyNoTrailingTokens(p, ctxt, rootType);
        }
        return result;
    }

    /**
     * Internal helper method called to create an instance of {@link DeserializationContext}
     * for deserializing a single root value.
     * Can be overridden if a custom context is needed.
     */
    protected DefaultDeserializationContext createDeserializationContext(JsonParser p) {
        return _deserializationContexts.createContext(deserializationConfig(),
                /* FormatSchema */ null, _injectableValues)
                .assignParser(p);
    }

    protected DefaultDeserializationContext createDeserializationContext() {
        return _deserializationContexts.createContext(deserializationConfig(),
                /* FormatSchema */ null, _injectableValues);
    }

    protected DefaultDeserializationContext createDeserializationContext(DeserializationConfig config,
            JsonParser p) {
        return _deserializationContexts.createContext(config,
                /* FormatSchema */ null, _injectableValues)
                .assignParser(p);
    }
    
    /**
     * Method called to ensure that given parser is ready for reading
     * content for data binding.
     *
     * @return First token to be used for data binding after this call:
     *  can never be null as exception will be thrown if parser cannot
     *  provide more tokens.
     *
     * @throws IOException if the underlying input source has problems during
     *   parsing
     * @throws JsonParseException if parser has problems parsing content
     * @throws JsonMappingException if the parser does not have any more
     *   content to map (note: Json "null" value is considered content;
     *   enf-of-stream not)
     */
    protected JsonToken _initForReading(JsonParser p, JavaType targetType) throws IOException
    {
        // First: must point to a token; if not pointing to one, advance.
        // This occurs before first read from JsonParser, as well as
        // after clearing of current token.
        JsonToken t = p.currentToken();
        if (t == null) {
            // and then we must get something...
            t = p.nextToken();
            if (t == null) {
                // Throw mapping exception, since it's failure to map,
                //   not an actual parsing problem
                throw MismatchedInputException.from(p, targetType,
                        "No content to map due to end-of-input");
            }
        }
        return t;
    }

    protected final void _verifyNoTrailingTokens(JsonParser p, DeserializationContext ctxt,
            JavaType bindType)
        throws IOException
    {
        JsonToken t = p.nextToken();
        if (t != null) {
            Class<?> bt = ClassUtil.rawClass(bindType);
            ctxt.reportTrailingTokens(bt, p, t);
        }
    }

    /*
    /**********************************************************************
    /* Internal factory methods for ObjectReaders/-Writers
    /**********************************************************************
     */
    
    /**
     * Factory method sub-classes must override, to produce {@link ObjectReader}
     * instances of proper sub-type
     */
    protected ObjectReader _newReader(DeserializationConfig config) {
        return new ObjectReader(this, config);
    }

    /**
     * Factory method sub-classes must override, to produce {@link ObjectReader}
     * instances of proper sub-type
     */
    protected ObjectReader _newReader(DeserializationConfig config,
            JavaType valueType, Object valueToUpdate,
            FormatSchema schema, InjectableValues injectableValues) {
        return new ObjectReader(this, config, valueType, valueToUpdate, schema, injectableValues);
    }

    /**
     * Factory method sub-classes must override, to produce {@link ObjectWriter}
     * instances of proper sub-type
     */
    protected ObjectWriter _newWriter(SerializationConfig config) {
        return new ObjectWriter(this, config);
    }

    /**
     * Factory method sub-classes must override, to produce {@link ObjectWriter}
     * instances of proper sub-type
     */
    protected ObjectWriter _newWriter(SerializationConfig config, FormatSchema schema) {
        return new ObjectWriter(this, config, schema);
    }
    
    /**
     * Factory method sub-classes must override, to produce {@link ObjectWriter}
     * instances of proper sub-type
     */
    protected ObjectWriter _newWriter(SerializationConfig config,
            JavaType rootType, PrettyPrinter pp) {
        return new ObjectWriter(this, config, rootType, pp);
    }

    /*
    /**********************************************************************
    /* Internal methods, other
    /**********************************************************************
     */

    /**
     * Method called to locate deserializer for the passed root-level value.
     */
    protected JsonDeserializer<Object> _findRootDeserializer(DeserializationContext ctxt,
            JavaType valueType)
        throws JsonMappingException
    {
        // First: have we already seen it?
        JsonDeserializer<Object> deser = _rootDeserializers.get(valueType);
        if (deser != null) {
            return deser;
        }
        // Nope: need to ask provider to resolve it
        deser = ctxt.findRootValueDeserializer(valueType);
        if (deser == null) { // can this happen?
            return ctxt.reportBadDefinition(valueType,
                    "Cannot find a deserializer for type "+valueType);
        }
        _rootDeserializers.put(valueType, deser);
        return deser;
    }

    protected void _verifySchemaType(FormatSchema schema)
    {
        if (schema != null) {
            if (!_streamFactory.canUseSchema(schema)) {
                    throw new IllegalArgumentException("Cannot use FormatSchema of type "+schema.getClass().getName()
                            +" for format "+_streamFactory.getFormatName());
            }
        }
    }
}<|MERGE_RESOLUTION|>--- conflicted
+++ resolved
@@ -1339,12 +1339,7 @@
      *   expected for result type (or has other mismatch issues)
      */
     @SuppressWarnings({ "unchecked" })
-<<<<<<< HEAD
     public <T> T readValue(File src, TypeReference<T> valueTypeRef) throws IOException
-=======
-    public <T> T readValue(File src, TypeReference<T> valueTypeRef)
-        throws IOException, JsonParseException, JsonMappingException
->>>>>>> eb310d02
     {
         DefaultDeserializationContext ctxt = createDeserializationContext();
         return (T) _readMapAndClose(ctxt, _streamFactory.createParser(ctxt, src),
@@ -1405,12 +1400,7 @@
      *   expected for result type (or has other mismatch issues)
      */
     @SuppressWarnings({ "unchecked" })
-<<<<<<< HEAD
     public <T> T readValue(URL src, TypeReference<T> valueTypeRef) throws IOException
-=======
-    public <T> T readValue(URL src, TypeReference<T> valueTypeRef)
-        throws IOException, JsonParseException, JsonMappingException
->>>>>>> eb310d02
     {
         DefaultDeserializationContext ctxt = createDeserializationContext();
         return (T) _readMapAndClose(ctxt,
@@ -1459,12 +1449,7 @@
      *   expected for result type (or has other mismatch issues)
      */
     @SuppressWarnings({ "unchecked" })
-<<<<<<< HEAD
     public <T> T readValue(String content, TypeReference<T> valueTypeRef) throws IOException
-=======
-    public <T> T readValue(String content, TypeReference<T> valueTypeRef)
-        throws IOException, JsonParseException, JsonMappingException
->>>>>>> eb310d02
     {
         DefaultDeserializationContext ctxt = createDeserializationContext();
         return (T) _readMapAndClose(ctxt,
@@ -1568,7 +1553,6 @@
     public <T> T readValue(byte[] src, TypeReference<T> valueTypeRef)
         throws IOException, JsonParseException, JsonMappingException
     {
-<<<<<<< HEAD
         DefaultDeserializationContext ctxt = createDeserializationContext();
         return (T) _readMapAndClose(ctxt,
                 _streamFactory.createParser(ctxt, src), _typeFactory.constructType(valueTypeRef));
@@ -1576,14 +1560,6 @@
 
     @SuppressWarnings({ "unchecked" })
     public <T> T readValue(byte[] src, int offset, int len, TypeReference<T> valueTypeRef)
-=======
-        return (T) _readMapAndClose(_jsonFactory.createParser(src), _typeFactory.constructType(valueTypeRef));
-    } 
-    
-    @SuppressWarnings({ "unchecked" })
-    public <T> T readValue(byte[] src, int offset, int len,
-                           TypeReference<T> valueTypeRef)
->>>>>>> eb310d02
         throws IOException, JsonParseException, JsonMappingException
     {
         DefaultDeserializationContext ctxt = createDeserializationContext();
