package com.fasterxml.jackson.databind.util;

import java.io.*;
import java.math.BigDecimal;
import java.math.BigInteger;
import java.util.Arrays;
import java.util.TreeMap;

import com.fasterxml.jackson.core.*;
import com.fasterxml.jackson.core.base.ParserMinimalBase;
import com.fasterxml.jackson.core.io.NumberOutput;
import com.fasterxml.jackson.core.sym.FieldNameMatcher;
import com.fasterxml.jackson.core.util.ByteArrayBuilder;
import com.fasterxml.jackson.core.util.SimpleTokenWriteContext;
import com.fasterxml.jackson.databind.*;

/**
 * Utility class used for efficient storage of {@link JsonToken}
 * sequences, needed for temporary buffering.
 * Space efficient for different sequence lengths (especially so for smaller
 * ones; but not significantly less efficient for larger), highly efficient
 * for linear iteration and appending. Implemented as segmented/chunked
 * linked list of tokens; only modifications are via appends.
 */
public class TokenBuffer
// Won't use JsonGeneratorBase, to minimize overhead for validity checking
    extends JsonGenerator
{
    protected final static int DEFAULT_STREAM_WRITE_FEATURES = StreamWriteFeature.collectDefaults();

    /*
    /**********************************************************************
    /* Configuration
    /**********************************************************************
     */

    /**
     * Parse context from "parent" parser (one from which content to buffer is read,
     * if specified). Used, if available, when reading content, to present full
     * context as if content was read from the original parser: this is useful
     * in error reporting and sometimes processing as well.
     */
    protected TokenStreamContext _parentContext;

    /**
     * Bit flag composed of bits that indicate which
     * {@link StreamWriteFeature}s
     * are enabled.
     *<p>
     * NOTE: most features have no effect on this class
     */
    protected int _streamWriteFeatures;

    protected boolean _closed;

    protected boolean _hasNativeTypeIds;

    protected boolean _hasNativeObjectIds;

    protected boolean _mayHaveNativeIds;

    /**
     * Flag set during construction, if use of {@link BigDecimal} is to be forced
     * on all floating-point values.
     */
    protected boolean _forceBigDecimal;

    /*
    /**********************************************************************
    /* Token buffering state
    /**********************************************************************
     */

    /**
     * First segment, for contents this buffer has
     */
    protected Segment _first;

    /**
     * Last segment of this buffer, one that is used
     * for appending more tokens
     */
    protected Segment _last;
    
    /**
     * Offset within last segment, 
     */
    protected int _appendAt;

    /**
     * If native type ids supported, this is the id for following
     * value (or first token of one) to be written.
     */
    protected Object _typeId;

    /**
     * If native object ids supported, this is the id for following
     * value (or first token of one) to be written.
     */
    protected Object _objectId;

    /**
     * Do we currently have a native type or object id buffered?
     */
    protected boolean _hasNativeId = false;

    /*
    /**********************************************************************
    /* Output state
    /**********************************************************************
     */

    protected SimpleTokenWriteContext _tokenWriteContext;
    
    // 05-Oct-2017, tatu: need to consider if this needs to  be properly linked...
    //   especially for "convertValue()" use case
    /**
     * @since 3.0
     */
    protected ObjectWriteContext _objectWriteContext; // = ObjectWriteContext.empty();

    /*
    /**********************************************************************
    /* Life-cycle: constructors
    /**********************************************************************
     */

    /**
     * @param hasNativeIds Whether resulting {@link JsonParser} (if created)
     *   is considered to support native type and object ids
     */
    public TokenBuffer(boolean hasNativeIds)
    {
        _streamWriteFeatures = DEFAULT_STREAM_WRITE_FEATURES;
        _tokenWriteContext = SimpleTokenWriteContext.createRootContext(null);
        // at first we have just one segment
        _first = _last = new Segment();
        _appendAt = 0;
        _hasNativeTypeIds = hasNativeIds;
        _hasNativeObjectIds = hasNativeIds;

        _mayHaveNativeIds = _hasNativeTypeIds | _hasNativeObjectIds;
    }

    /**
     * @since 3.0
     */
    protected TokenBuffer(ObjectWriteContext writeContext, boolean hasNativeIds)
    {
        _objectWriteContext = writeContext;
        _streamWriteFeatures = DEFAULT_STREAM_WRITE_FEATURES;
        _tokenWriteContext = SimpleTokenWriteContext.createRootContext(null);
        // at first we have just one segment
        _first = _last = new Segment();
        _appendAt = 0;
        _hasNativeTypeIds = hasNativeIds;
        _hasNativeObjectIds = hasNativeIds;

        _mayHaveNativeIds = _hasNativeTypeIds | _hasNativeObjectIds;
    }

    public TokenBuffer(JsonParser p, DeserializationContext ctxt)
    {
        _parentContext = p.getParsingContext();
        _streamWriteFeatures = DEFAULT_STREAM_WRITE_FEATURES;
        _tokenWriteContext = SimpleTokenWriteContext.createRootContext(null);
        // at first we have just one segment
        _first = _last = new Segment();
        _appendAt = 0;
        _hasNativeTypeIds = p.canReadTypeId();
        _hasNativeObjectIds = p.canReadObjectId();
        _mayHaveNativeIds = _hasNativeTypeIds | _hasNativeObjectIds;
        _forceBigDecimal = (ctxt == null) ? false
                : ctxt.isEnabled(DeserializationFeature.USE_BIG_DECIMAL_FOR_FLOATS);
    }

    /*
    /**********************************************************************
    /* Life-cycle: helper factory methods
    /**********************************************************************
     */

    /**
     * Specialized factory method used when we are converting values and do not
     * have or use "real" parsers or generators.
     *
     * @since 3.0
     */
    public static TokenBuffer forValueConversion(SerializerProvider prov)
    {
        // false -> no native Object Ids available (or rather not needed)
        return new TokenBuffer(prov, false);
    }

    /**
     * Specialized factory method used when we are buffering input being read from
     * specified token stream and within specified {@link DeserializationContext}.
     *
     * @since 3.0
     */
    public static TokenBuffer forInputBuffering(JsonParser p, DeserializationContext ctxt)
    {
        return new TokenBuffer(p, ctxt);
    }

    /**
     * Specialized factory method used when we are generating token stream for further processing
     * without tokens coming from specific input token stream.
     *
     * @since 3.0
     */
    public static TokenBuffer forGeneration()
    {
        return new TokenBuffer(false);
    }

    /*
    /**********************************************************************
    /* Life-cycle: initialization
    /**********************************************************************
     */
    
    /**
     * Convenience method, equivalent to:
     *<pre>
     * TokenBuffer b = new TokenBuffer(p);
     * b.copyCurrentStructure(p);
     * return b;
     *</pre>
     */
    public static TokenBuffer asCopyOfValue(JsonParser p) throws IOException {
        TokenBuffer b = new TokenBuffer(p, null);
        b.copyCurrentStructure(p);
        return b;
    }

    /**
     * Method that allows explicitly specifying parent parse context to associate
     * with contents of this buffer. Usually context is assigned at construction,
     * based on given parser; but it is not always available, and may not contain
     * intended context.
     */
    public TokenBuffer overrideParentContext(TokenStreamContext ctxt) {
        _parentContext = ctxt;
        return this;
    }

    public TokenBuffer forceUseOfBigDecimal(boolean b) {
        _forceBigDecimal = b;
        return this;
    }

    /*
    /**********************************************************************
    /* Parser construction
    /**********************************************************************
     */

    /**
     * Method used to create a {@link JsonParser} that can read contents
     * stored in this buffer. Will create an "empty" read context
     * (see {@link ObjectReadContext#empty()} which usually is not what you want.
     *<p>
     * Note: instances are not synchronized, that is, they are not thread-safe
     * if there are concurrent appends to the underlying buffer.
     * 
     * @return Parser that can be used for reading contents stored in this buffer
     *
     * @deprecated Since 3.0: most of the time should instead use method that takes
     *    {@link ObjectReadContext} argument.
     */
    @Deprecated // since 3.0
    public JsonParser asParser() {
        return new Parser(ObjectReadContext.empty(), this,
                _first, _hasNativeTypeIds, _hasNativeObjectIds, _parentContext);
    }

    /**
     * Method used to create a {@link JsonParser} that can read contents
     * stored in this buffer.
     *<p>
     * Note: instances are not synchronized, that is, they are not thread-safe
     * if there are concurrent appends to the underlying buffer.
     *
     * @param readCtxt Active read context to use.
     * 
     * @return Parser that can be used for reading contents stored in this buffer
     */
    public JsonParser asParser(ObjectReadContext readCtxt)
    {
        return new Parser(readCtxt, this,
                _first, _hasNativeTypeIds, _hasNativeObjectIds, _parentContext);
    }

    /**
     * Same as:
     *<pre>
     *  JsonParser p = asParser();
     *  p.nextToken();
     *  return p;
     *</pre>
     */
    public JsonParser asParserOnFirstToken() throws IOException {
        JsonParser p = asParser();
        p.nextToken();
        return p;
    }

    /**
     * @param src Parser to use for accessing source information
     *    like location, configured codec
     */
    public JsonParser asParser(ObjectReadContext readCtxt, JsonParser src)
    {
        Parser p = new Parser(readCtxt, this,
                _first, _hasNativeTypeIds, _hasNativeObjectIds, _parentContext);
        p.setLocation(src.getTokenLocation());
        return p;
    }
    /*
    /**********************************************************************
    /* Versioned (mostly since buffer is `JsonGenerator`
    /**********************************************************************
     */

    @Override
    public Version version() {
        return com.fasterxml.jackson.databind.cfg.PackageVersion.VERSION;
    }

    /*
    /**********************************************************************
    /* Additional accessors
    /**********************************************************************
     */

    public JsonToken firstToken() {
        // no need to null check; never create without `_first`
        return _first.type(0);
    }

    /*
    /**********************************************************************
    /* Other custom methods not needed for implementing interfaces
    /**********************************************************************
     */

    /**
     * Helper method that will append contents of given buffer into this
     * buffer.
     * Not particularly optimized; can be made faster if there is need.
     * 
     * @return This buffer
     */
    @SuppressWarnings("resource")
    public TokenBuffer append(TokenBuffer other) throws IOException
    {
        // Important? If source has native ids, need to store
        if (!_hasNativeTypeIds) {  
            _hasNativeTypeIds = other.canWriteTypeId();
        }
        if (!_hasNativeObjectIds) {
            _hasNativeObjectIds = other.canWriteObjectId();
        }
        _mayHaveNativeIds = _hasNativeTypeIds | _hasNativeObjectIds;
        
        JsonParser p = other.asParser();
        while (p.nextToken() != null) {
            copyCurrentStructure(p);
        }
        return this;
    }

    /**
     * Helper method that will write all contents of this buffer
     * using given {@link JsonGenerator}.
     *<p>
     * Note: this method would be enough to implement
     * <code>JsonSerializer</code>  for <code>TokenBuffer</code> type;
     * but we cannot have upwards
     * references (from core to mapper package); and as such we also
     * cannot take second argument.
     */
    public void serialize(JsonGenerator gen) throws IOException
    {
        Segment segment = _first;
        int ptr = -1;

        final boolean checkIds = _mayHaveNativeIds;
        boolean hasIds = checkIds && (segment.hasIds());

        while (true) {
            if (++ptr >= Segment.TOKENS_PER_SEGMENT) {
                ptr = 0;
                segment = segment.next();
                if (segment == null) break;
                hasIds = checkIds && (segment.hasIds());
            }
            JsonToken t = segment.type(ptr);
            if (t == null) break;

            if (hasIds) {
                Object id = segment.findObjectId(ptr);
                if (id != null) {
                    gen.writeObjectId(id);
                }
                id = segment.findTypeId(ptr);
                if (id != null) {
                    gen.writeTypeId(id);
                }
            }
            
            // Note: copied from 'copyCurrentEvent'...
            switch (t) {
            case START_OBJECT:
                gen.writeStartObject();
                break;
            case END_OBJECT:
                gen.writeEndObject();
                break;
            case START_ARRAY:
                gen.writeStartArray();
                break;
            case END_ARRAY:
                gen.writeEndArray();
                break;
            case FIELD_NAME:
            {
                // 13-Dec-2010, tatu: Maybe we should start using different type tokens to reduce casting?
                Object ob = segment.get(ptr);
                if (ob instanceof SerializableString) {
                    gen.writeFieldName((SerializableString) ob);
                } else {
                    gen.writeFieldName((String) ob);
                }
            }
                break;
            case VALUE_STRING:
                {
                    Object ob = segment.get(ptr);
                    if (ob instanceof SerializableString) {
                        gen.writeString((SerializableString) ob);
                    } else {
                        gen.writeString((String) ob);
                    }
                }
                break;
            case VALUE_NUMBER_INT:
                {
                    Object n = segment.get(ptr);
                    if (n instanceof Integer) {
                        gen.writeNumber((Integer) n);
                    } else if (n instanceof BigInteger) {
                        gen.writeNumber((BigInteger) n);
                    } else if (n instanceof Long) {
                        gen.writeNumber((Long) n);
                    } else if (n instanceof Short) {
                        gen.writeNumber((Short) n);
                    } else {
                        gen.writeNumber(((Number) n).intValue());
                    }
                }
                break;
            case VALUE_NUMBER_FLOAT:
                {
                    Object n = segment.get(ptr);
                    if (n instanceof Double) {
                        gen.writeNumber(((Double) n).doubleValue());
                    } else if (n instanceof BigDecimal) {
                        gen.writeNumber((BigDecimal) n);
                    } else if (n instanceof Float) {
                        gen.writeNumber(((Float) n).floatValue());
                    } else if (n == null) {
                        gen.writeNull();
                    } else if (n instanceof String) {
                        gen.writeNumber((String) n);
                    } else {
                        throw new JsonGenerationException(String.format(
                                "Unrecognized value type for VALUE_NUMBER_FLOAT: %s, cannot serialize",
                                n.getClass().getName()), gen);
                    }
                }
                break;
            case VALUE_TRUE:
                gen.writeBoolean(true);
                break;
            case VALUE_FALSE:
                gen.writeBoolean(false);
                break;
            case VALUE_NULL:
                gen.writeNull();
                break;
            case VALUE_EMBEDDED_OBJECT:
                {
                    Object value = segment.get(ptr);
                    // 01-Sep-2016, tatu: as per [databind#1361], should use `writeEmbeddedObject()`;
                    //    however, may need to consider alternatives for some well-known types
                    //    first
                    if (value instanceof RawValue) {
                        ((RawValue) value).serialize(gen);
                    } else if (value instanceof JsonSerializable) {
                        gen.writeObject(value);
                    } else {
                        gen.writeEmbeddedObject(value);
                    }
                }
                break;
            default:
                throw new RuntimeException("Internal error: should never end up through this code path");
            }
        }
    }

    /**
     * Helper method used by standard deserializer.
     */
    public TokenBuffer deserialize(JsonParser p, DeserializationContext ctxt) throws IOException
    {
        if (!p.hasToken(JsonToken.FIELD_NAME)) {
            copyCurrentStructure(p);
            return this;
        }
        // 28-Oct-2014, tatu: As per [databind#592], need to support a special case of starting from
        //    FIELD_NAME, which is taken to mean that we are missing START_OBJECT, but need
        //    to assume one did exist.
        JsonToken t;
        writeStartObject();
        do {
            copyCurrentStructure(p);
        } while ((t = p.nextToken()) == JsonToken.FIELD_NAME);
        if (t != JsonToken.END_OBJECT) {
            ctxt.reportWrongTokenException(TokenBuffer.class, JsonToken.END_OBJECT,
                    "Expected END_OBJECT after copying contents of a JsonParser into TokenBuffer, got "+t);
            // never gets here
        }
        writeEndObject();
        return this;
    }

    @Override
    @SuppressWarnings("resource")
    public String toString()
    {
        // Let's print up to 100 first tokens...
        final int MAX_COUNT = 100;

        StringBuilder sb = new StringBuilder();
        sb.append("[TokenBuffer: ");

        /*
sb.append("NativeTypeIds=").append(_hasNativeTypeIds).append(",");
sb.append("NativeObjectIds=").append(_hasNativeObjectIds).append(",");
*/
        
        JsonParser jp = asParser();
        int count = 0;
        final boolean hasNativeIds = _hasNativeTypeIds || _hasNativeObjectIds;

        while (true) {
            JsonToken t;
            try {
                t = jp.nextToken();
                if (t == null) break;

                if (hasNativeIds) {
                    _appendNativeIds(sb);
                }
                        
                if (count < MAX_COUNT) {
                    if (count > 0) {
                        sb.append(", ");
                    }
                    sb.append(t.toString());
                    if (t == JsonToken.FIELD_NAME) {
                        sb.append('(');
                        sb.append(jp.currentName());
                        sb.append(')');
                    }
                }
            } catch (IOException ioe) { // should never occur
                throw new IllegalStateException(ioe);
            }
            ++count;
        }

        if (count >= MAX_COUNT) {
            sb.append(" ... (truncated ").append(count-MAX_COUNT).append(" entries)");
        }
        sb.append(']');
        return sb.toString();
    }

    private final void _appendNativeIds(StringBuilder sb)
    {
        Object objectId = _last.findObjectId(_appendAt-1);
        if (objectId != null) {
            sb.append("[objectId=").append(String.valueOf(objectId)).append(']');
        }
        Object typeId = _last.findTypeId(_appendAt-1);
        if (typeId != null) {
            sb.append("[typeId=").append(String.valueOf(typeId)).append(']');
        }
    }

    /*
    /**********************************************************************
    /* JsonGenerator implementation: context
    /**********************************************************************
     */

    @Override
    public TokenStreamContext getOutputContext() { return _tokenWriteContext; }

    @Override
    public Object getCurrentValue() {
        return _tokenWriteContext.getCurrentValue();
    }

    @Override
    public void setCurrentValue(Object v) {
        _tokenWriteContext.setCurrentValue(v);
    }

    @Override
    public ObjectWriteContext getObjectWriteContext() { return _objectWriteContext; }

    /*
    /**********************************************************************
    /* JsonGenerator implementation: configuration
    /**********************************************************************
     */

    @Override
    public JsonGenerator enable(StreamWriteFeature f) {
        _streamWriteFeatures |= f.getMask();
        return this;
    }

    @Override
    public JsonGenerator disable(StreamWriteFeature f) {
        _streamWriteFeatures &= ~f.getMask();
        return this;
    }

    //public JsonGenerator configure(SerializationFeature f, boolean state) { }

    @Override
    public boolean isEnabled(StreamWriteFeature f) {
        return (_streamWriteFeatures & f.getMask()) != 0;
    }

    @Override
    public int streamWriteFeatures() {
        return _streamWriteFeatures;
    }

    @Override // since 3.0
    public int formatWriteFeatures() {
        // 26-Oct-2018, tatu: Should not have anything format-specific... however,
        // not all features  default to "false" so this may not be right choice?
        return 0;
    }

    /*
    /**********************************************************************
    /* JsonGenerator implementation: capability introspection
    /**********************************************************************
     */
    
    /**
     * Since we can efficiently store <code>byte[]</code>, yes.
     */
    @Override
    public boolean canWriteBinaryNatively() {
        return true;
    }
    
    /*
    /**********************************************************************
    /* JsonGenerator implementation: low-level output handling
    /**********************************************************************
     */

    @Override
    public void flush() throws IOException { /* NOP */ }

    @Override
    public void close() throws IOException {
        _closed = true;
    }

    @Override
    public boolean isClosed() { return _closed; }

    /*
    /**********************************************************************
    /* JsonGenerator implementation: write methods, structural
    /**********************************************************************
     */

    @Override
    public final void writeStartArray() throws IOException
    {
<<<<<<< HEAD
        _tokenWriteContext.writeValue();
        _append(JsonToken.START_ARRAY);
        _tokenWriteContext = _tokenWriteContext.createChildArrayContext(null);
=======
        _writeContext.writeValue();
        _appendStartMarker(JsonToken.START_ARRAY);
        _writeContext = _writeContext.createChildArrayContext();
>>>>>>> b6e6e57a
    }

    @Override
    public final void writeStartArray(Object forValue) throws IOException
    {
<<<<<<< HEAD
        _tokenWriteContext.writeValue();
        _append(JsonToken.START_ARRAY);
        _tokenWriteContext = _tokenWriteContext.createChildArrayContext(forValue);
    }

    @Override
    public final void writeStartArray(Object forValue, int len) throws IOException
    {
        _tokenWriteContext.writeValue();
        _append(JsonToken.START_ARRAY);
        _tokenWriteContext = _tokenWriteContext.createChildArrayContext(forValue);
=======
        _writeContext.writeValue();
        _appendStartMarker(JsonToken.START_ARRAY);
        _writeContext = _writeContext.createChildArrayContext();
>>>>>>> b6e6e57a
    }

    @Override
    public final void writeEndArray() throws IOException
    {
        _appendEndMarker(JsonToken.END_ARRAY);
        // Let's allow unbalanced tho... i.e. not run out of root level, ever
        SimpleTokenWriteContext c = _tokenWriteContext.getParent();
        if (c != null) {
            _tokenWriteContext = c;
        }
    }

    @Override
    public final void writeStartObject() throws IOException
    {
<<<<<<< HEAD
        _tokenWriteContext.writeValue();
        _append(JsonToken.START_OBJECT);
        _tokenWriteContext = _tokenWriteContext.createChildObjectContext(null);
=======
        _writeContext.writeValue();
        _appendStartMarker(JsonToken.START_OBJECT);
        _writeContext = _writeContext.createChildObjectContext();
>>>>>>> b6e6e57a
    }

    @Override
    public void writeStartObject(Object forValue) throws IOException
    {
<<<<<<< HEAD
        _tokenWriteContext.writeValue();
        _append(JsonToken.START_OBJECT);
        _tokenWriteContext = _tokenWriteContext.createChildObjectContext(forValue);
    }

    @Override
    public void writeStartObject(Object forValue, int size) throws IOException
    {
        _tokenWriteContext.writeValue();
        _append(JsonToken.START_OBJECT);
        _tokenWriteContext = _tokenWriteContext.createChildObjectContext(forValue);
=======
        _writeContext.writeValue();
        _appendStartMarker(JsonToken.START_OBJECT);
        // 15-Aug-2019, tatu: Matching method only added in 2.10, don't yet call
        JsonWriteContext ctxt = _writeContext.createChildObjectContext();
        _writeContext = ctxt;
        if (forValue != null) {
            ctxt.setCurrentValue(forValue);
        }
>>>>>>> b6e6e57a
    }

    @Override
    public final void writeEndObject() throws IOException
    {
        _appendEndMarker(JsonToken.END_OBJECT);
        // Let's allow unbalanced tho... i.e. not run out of root level, ever
        SimpleTokenWriteContext c = _tokenWriteContext.getParent();
        if (c != null) {
            _tokenWriteContext = c;
        }
    }

    @Override
    public final void writeFieldName(String name) throws IOException
    {
<<<<<<< HEAD
        _tokenWriteContext.writeFieldName(name);
        _append(JsonToken.FIELD_NAME, name);
    }

    @Override
    public void writeFieldName(SerializableString name) throws IOException {
        _tokenWriteContext.writeFieldName(name.getValue());
        _append(JsonToken.FIELD_NAME, name);
    }

    @Override
    public void writeFieldId(long id) throws IOException {
        // 15-Aug-2019, tatu: could and probably should be improved to support
        //    buffering but...
        final String name = Long.toString(id);
        _tokenWriteContext.writeFieldName(name);
        _append(JsonToken.FIELD_NAME, name);
    }

=======
        _writeContext.writeFieldName(name);
        _appendFieldName(name);
    }

    @Override
    public void writeFieldName(SerializableString name) throws IOException
    {
        _writeContext.writeFieldName(name.getValue());
        _appendFieldName(name);
    }

>>>>>>> b6e6e57a
    /*
    /**********************************************************************
    /* JsonGenerator implementation: write methods, textual
    /**********************************************************************
     */

    @Override
    public void writeString(String text) throws IOException {
        if (text == null) {
            writeNull();
        } else {
            _appendValue(JsonToken.VALUE_STRING, text);
        }
    }

    @Override
    public void writeString(char[] text, int offset, int len) throws IOException {
        writeString(new String(text, offset, len));
    }

    @Override
    public void writeString(SerializableString text) throws IOException {
        if (text == null) {
            writeNull();
        } else {
            _appendValue(JsonToken.VALUE_STRING, text);
        }
    }
    
    @Override
    public void writeRawUTF8String(byte[] text, int offset, int length) throws IOException
    {
        // could add support for buffering if we really want it...
        _reportUnsupportedOperation();
    }

    @Override
    public void writeUTF8String(byte[] text, int offset, int length) throws IOException
    {
        // could add support for buffering if we really want it...
        _reportUnsupportedOperation();
    }

    @Override
    public void writeRaw(String text) throws IOException {
        _reportUnsupportedOperation();
    }

    @Override
    public void writeRaw(String text, int offset, int len) throws IOException {
        _reportUnsupportedOperation();
    }

    @Override
    public void writeRaw(SerializableString text) throws IOException {
        _reportUnsupportedOperation();
    }
    
    @Override
    public void writeRaw(char[] text, int offset, int len) throws IOException {
        _reportUnsupportedOperation();
    }

    @Override
    public void writeRaw(char c) throws IOException {
        _reportUnsupportedOperation();
    }

    @Override
    public void writeRawValue(String text) throws IOException {
        _appendValue(JsonToken.VALUE_EMBEDDED_OBJECT, new RawValue(text));
    }

    @Override
    public void writeRawValue(String text, int offset, int len) throws IOException {
        if (offset > 0 || len != text.length()) {
            text = text.substring(offset, offset+len);
        }
        _appendValue(JsonToken.VALUE_EMBEDDED_OBJECT, new RawValue(text));
    }

    @Override
    public void writeRawValue(char[] text, int offset, int len) throws IOException {
        _appendValue(JsonToken.VALUE_EMBEDDED_OBJECT, new String(text, offset, len));
    }

    /*
    /**********************************************************************
    /* JsonGenerator implementation: write methods, primitive types
    /**********************************************************************
     */

    @Override
    public void writeNumber(short i) throws IOException {
        _appendValue(JsonToken.VALUE_NUMBER_INT, Short.valueOf(i));
    }

    @Override
    public void writeNumber(int i) throws IOException {
        _appendValue(JsonToken.VALUE_NUMBER_INT, Integer.valueOf(i));
    }

    @Override
    public void writeNumber(long l) throws IOException {
        _appendValue(JsonToken.VALUE_NUMBER_INT, Long.valueOf(l));
    }

    @Override
    public void writeNumber(double d) throws IOException {
        _appendValue(JsonToken.VALUE_NUMBER_FLOAT, Double.valueOf(d));
    }

    @Override
    public void writeNumber(float f) throws IOException {
        _appendValue(JsonToken.VALUE_NUMBER_FLOAT, Float.valueOf(f));
    }

    @Override
    public void writeNumber(BigDecimal dec) throws IOException {
        if (dec == null) {
            writeNull();
        } else {
            _appendValue(JsonToken.VALUE_NUMBER_FLOAT, dec);
        }
    }

    @Override
    public void writeNumber(BigInteger v) throws IOException {
        if (v == null) {
            writeNull();
        } else {
            _appendValue(JsonToken.VALUE_NUMBER_INT, v);
        }
    }

    @Override
    public void writeNumber(String encodedValue) throws IOException {
        /* 03-Dec-2010, tatu: related to [JACKSON-423], should try to keep as numeric
         *   identity as long as possible
         */
        _appendValue(JsonToken.VALUE_NUMBER_FLOAT, encodedValue);
    }

    @Override
    public void writeBoolean(boolean state) throws IOException {
        _appendValue(state ? JsonToken.VALUE_TRUE : JsonToken.VALUE_FALSE);
    }

    @Override
    public void writeNull() throws IOException {
        _appendValue(JsonToken.VALUE_NULL);
    }

    /*
    /**********************************************************************
    /* JsonGenerator implementation: write methods for POJOs/trees
    /**********************************************************************
     */

    @Override
    public void writeObject(Object value) throws IOException
    {
        if (value == null) {
            writeNull();
            return;
        }
        Class<?> raw = value.getClass();
        if (raw == byte[].class || (value instanceof RawValue)
                || (_objectWriteContext == null)) {
            _appendValue(JsonToken.VALUE_EMBEDDED_OBJECT, value);
            return;
        }
        _objectWriteContext.writeValue(this, value);
    }

    @Override
    public void writeTree(TreeNode node) throws IOException
    {
        if (node == null) {
            writeNull();
            return;
        }
        if (_objectWriteContext == null) {
            _appendValue(JsonToken.VALUE_EMBEDDED_OBJECT, node);
            return;
        }
        _objectWriteContext.writeTree(this, node);
    }

    /*
    /**********************************************************************
    /* JsonGenerator implementation; binary
    /**********************************************************************
     */

    @Override
    public void writeBinary(Base64Variant b64variant, byte[] data, int offset, int len) throws IOException
    {
        /* 31-Dec-2009, tatu: can do this using multiple alternatives; but for
         *   now, let's try to limit number of conversions.
         *   The only (?) tricky thing is that of whether to preserve variant,
         *   seems pointless, so let's not worry about it unless there's some
         *   compelling reason to.
         */
        byte[] copy = Arrays.copyOfRange(data, offset, offset + len);
        writeObject(copy);
    }

    /**
     * Although we could support this method, it does not necessarily make
     * sense: we cannot make good use of streaming because buffer must
     * hold all the data. Because of this, currently this will simply
     * throw {@link UnsupportedOperationException}
     */
    @Override
    public int writeBinary(Base64Variant b64variant, InputStream data, int dataLength) {
        throw new UnsupportedOperationException();
    }

    /*
    /**********************************************************************
    /* JsonGenerator implementation: native ids
    /**********************************************************************
     */

    @Override
    public boolean canWriteTypeId() {
        return _hasNativeTypeIds;
    }

    @Override
    public boolean canWriteObjectId() {
        return _hasNativeObjectIds;
    }
    
    @Override
    public void writeTypeId(Object id) {
        _typeId = id;
        _hasNativeId = true;
    }
    
    @Override
    public void writeObjectId(Object id) {
        _objectId = id;
        _hasNativeId = true;
    }

    @Override
    public void writeEmbeddedObject(Object object) throws IOException {
        _appendValue(JsonToken.VALUE_EMBEDDED_OBJECT, object);
    }

    /*
    /**********************************************************************
    /* JsonGenerator implementation; pass-through copy
    /**********************************************************************
     */

    @Override
    public void copyCurrentEvent(JsonParser p) throws IOException
    {
        if (_mayHaveNativeIds) {
            _checkNativeIds(p);
        }
        switch (p.currentToken()) {
        case START_OBJECT:
            writeStartObject();
            break;
        case END_OBJECT:
            writeEndObject();
            break;
        case START_ARRAY:
            writeStartArray();
            break;
        case END_ARRAY:
            writeEndArray();
            break;
        case FIELD_NAME:
            writeFieldName(p.currentName());
            break;
        case VALUE_STRING:
            if (p.hasTextCharacters()) {
                writeString(p.getTextCharacters(), p.getTextOffset(), p.getTextLength());
            } else {
                writeString(p.getText());
            }
            break;
        case VALUE_NUMBER_INT:
            switch (p.getNumberType()) {
            case INT:
                writeNumber(p.getIntValue());
                break;
            case BIG_INTEGER:
                writeNumber(p.getBigIntegerValue());
                break;
            default:
                writeNumber(p.getLongValue());
            }
            break;
        case VALUE_NUMBER_FLOAT:
            if (_forceBigDecimal) {
                // 10-Oct-2015, tatu: Ideally we would first determine whether underlying
                //   number is already decoded into a number (in which case might as well
                //   access as number); or is still retained as text (in which case we
                //   should further defer decoding that may not need BigDecimal):
                writeNumber(p.getDecimalValue());
            } else {
                switch (p.getNumberType()) {
                case BIG_DECIMAL:
                    writeNumber(p.getDecimalValue());
                    break;
                case FLOAT:
                    writeNumber(p.getFloatValue());
                    break;
                default:
                    writeNumber(p.getDoubleValue());
                }
            }
            break;
        case VALUE_TRUE:
            writeBoolean(true);
            break;
        case VALUE_FALSE:
            writeBoolean(false);
            break;
        case VALUE_NULL:
            writeNull();
            break;
        case VALUE_EMBEDDED_OBJECT:
            writeObject(p.getEmbeddedObject());
            break;
        default:
            throw new RuntimeException("Internal error: should never end up through this code path");
        }
    }

    @Override
    public void copyCurrentStructure(JsonParser p) throws IOException
    {
        JsonToken t = p.currentToken();

        // Let's handle field-name separately first
        if (t == JsonToken.FIELD_NAME) {
            if (_mayHaveNativeIds) {
                _checkNativeIds(p);
            }
            writeFieldName(p.currentName());
            t = p.nextToken();
            // fall-through to copy the associated value
        } else if (t == null) {
            throw new IllegalStateException("No token available from argument `JsonParser`");
        }

        if (_mayHaveNativeIds) {
            _checkNativeIds(p);
        }
        
        switch (t) {
        case START_ARRAY:
            writeStartArray();
            while (p.nextToken() != JsonToken.END_ARRAY) {
                copyCurrentStructure(p);
            }
            writeEndArray();
            break;
        case START_OBJECT:
            writeStartObject();
            while (p.nextToken() != JsonToken.END_OBJECT) {
                copyCurrentStructure(p);
            }
            writeEndObject();
            break;
        default: // others are simple:
            copyCurrentEvent(p);
        }
    }

    
    private final void _checkNativeIds(JsonParser jp) throws IOException
    {
        if ((_typeId = jp.getTypeId()) != null) {
            _hasNativeId = true;
        }
        if ((_objectId = jp.getObjectId()) != null) {
            _hasNativeId = true;
        }
    }

    /*
    /**********************************************************************
    /* Internal methods
    /**********************************************************************
     */

    /*// Not used in / since 2.10
    protected final void _append(JsonToken type)
    {
        Segment next;

        if (_hasNativeId) {
            next =_last.append(_appendAt, type, _objectId, _typeId);
        } else {
            next =  _last.append(_appendAt, type);
        }
        if (next == null) {
            ++_appendAt;
        } else {
            _last = next;
            _appendAt = 1; // since we added first at 0
        }
    }

    protected final void _append(JsonToken type, Object value)
    {
        Segment next;
        if (_hasNativeId) {
            next =  _last.append(_appendAt, type, value, _objectId, _typeId);
        } else {
            next = _last.append(_appendAt, type, value);
        }
        if (next == null) {
            ++_appendAt;
        } else {
            _last = next;
            _appendAt = 1;
        }
    }
    */

    /**
<<<<<<< HEAD
     * Similar to {@link #_append(JsonToken)} but also updates context with
     * knowledge that a scalar value was written
     */
    protected final void _appendValue(JsonToken type)
    {
        _tokenWriteContext.writeValue();
        Segment next = _hasNativeId
                ? _last.append(_appendAt, type, _objectId, _typeId)
                : _last.append(_appendAt, type);
=======
     * Method used for appending token known to represent a "simple" scalar
     * value where token is the only information
     *
     * @since 2.6.4
     */
    protected final void _appendValue(JsonToken type)
    {
        _writeContext.writeValue();
        Segment next;
        if (_hasNativeId) {
            next = _last.append(_appendAt, type, _objectId, _typeId);
        } else {
            next = _last.append(_appendAt, type);
        }
>>>>>>> b6e6e57a
        if (next == null) {
            ++_appendAt;
        } else {
            _last = next;
            _appendAt = 1; // since we added first at 0
        }
    }

    /**
<<<<<<< HEAD
     * Similar to {@link #_append(JsonToken,Object)} but also updates context with
     * knowledge that a scalar value was written
     */
    protected final void _appendValue(JsonToken type, Object value)
    {
        _tokenWriteContext.writeValue();
        Segment next = _hasNativeId
                ? _last.append(_appendAt, type, value, _objectId, _typeId)
                : _last.append(_appendAt, type, value);
=======
     * Method used for appending token known to represent a scalar value
     * where there is additional content (text, number) beyond type token
     *
     * @since 2.6.4
     */
    protected final void _appendValue(JsonToken type, Object value)
    {
        _writeContext.writeValue();
        Segment next;
        if (_hasNativeId) {
            next = _last.append(_appendAt, type, value, _objectId, _typeId);
        } else {
            next = _last.append(_appendAt, type, value);
        }
>>>>>>> b6e6e57a
        if (next == null) {
            ++_appendAt;
        } else {
            _last = next;
            _appendAt = 1;
        }
    }

<<<<<<< HEAD
    /*
    /**********************************************************************
=======
    /**
     * Specialized method used for appending a field name, appending either
     * {@link String} or {@link SerializableString}.
     *
     * @since 2.10
     */
    protected final void _appendFieldName(Object value)
    {
        // NOTE: do NOT clear _objectId / _typeId
        Segment next;
        if (_hasNativeId) {
            next =  _last.append(_appendAt, JsonToken.FIELD_NAME, value, _objectId, _typeId);
        } else {
            next = _last.append(_appendAt, JsonToken.FIELD_NAME, value);
        }
        if (next == null) {
            ++_appendAt;
        } else {
            _last = next;
            _appendAt = 1;
        }
    }

    /**
     * Specialized method used for appending a structural start Object/Array marker
     *
     * @since 2.10
     */
    protected final void _appendStartMarker(JsonToken type)
    {
        Segment next;
        if (_hasNativeId) {
            next =_last.append(_appendAt, type, _objectId, _typeId);
        } else {
            next =  _last.append(_appendAt, type);
        }
        if (next == null) {
            ++_appendAt;
        } else {
            _last = next;
            _appendAt = 1; // since we added first at 0
        }
    }

    /**
     * Specialized method used for appending a structural end Object/Array marker
     *
     * @since 2.10
     */
    protected final void _appendEndMarker(JsonToken type)
    {
        // NOTE: type/object id not relevant
        Segment next = _last.append(_appendAt, type);
        if (next == null) {
            ++_appendAt;
        } else {
            _last = next;
            _appendAt = 1;
        }
    }

    @Override
    protected void _reportUnsupportedOperation() {
        throw new UnsupportedOperationException("Called operation not supported for TokenBuffer");
    }
    
    /*
    /**********************************************************
>>>>>>> b6e6e57a
    /* Supporting classes
    /**********************************************************************
     */

    protected final static class Parser
        extends ParserMinimalBase
    {
        /*
        /******************************************************************
        /* Configuration
        /******************************************************************
         */

        /**
         * @since 3.0
         */
        protected final TokenBuffer _source;

        protected final boolean _hasNativeTypeIds;

        protected final boolean _hasNativeObjectIds;

        protected final boolean _hasNativeIds;
        
        /*
        /******************************************************************
        /* Parsing state
        /******************************************************************
         */

        /**
         * Currently active segment
         */
        protected Segment _segment;

        /**
         * Pointer to current token within current segment
         */
        protected int _segmentPtr;

        /**
         * Information about parser context, context in which
         * the next token is to be parsed (root, array, object).
         */
        protected TokenBufferReadContext _parsingContext;
        
        protected boolean _closed;

        protected transient ByteArrayBuilder _byteBuilder;

        protected JsonLocation _location = null;
        
        /*
        /******************************************************************
        /* Construction, init
        /******************************************************************
         */

        public Parser(ObjectReadContext readCtxt, TokenBuffer source,
                Segment firstSeg, boolean hasNativeTypeIds, boolean hasNativeObjectIds,
                TokenStreamContext parentContext)
        {
            super(readCtxt, 0);
            _source = source;
            _segment = firstSeg;
            _segmentPtr = -1; // not yet read
            _parsingContext = TokenBufferReadContext.createRootContext(parentContext);
            _hasNativeTypeIds = hasNativeTypeIds;
            _hasNativeObjectIds = hasNativeObjectIds;
            _hasNativeIds = (hasNativeTypeIds | hasNativeObjectIds);
        }

        public void setLocation(JsonLocation l) {
            _location = l;
        }

        @Override
        public Version version() {
            return com.fasterxml.jackson.databind.cfg.PackageVersion.VERSION;
        }

        @Override
        public TokenBuffer getInputSource() {
            return _source;
        }

        /*
        /******************************************************************
        /* Extended API beyond JsonParser
        /******************************************************************
         */
        
        public JsonToken peekNextToken() throws IOException
        {
            // closed? nothing more to peek, either
            if (_closed) return null;
            Segment seg = _segment;
            int ptr = _segmentPtr+1;
            if (ptr >= Segment.TOKENS_PER_SEGMENT) {
                ptr = 0;
                seg = (seg == null) ? null : seg.next();
            }
            return (seg == null) ? null : seg.type(ptr);
        }

        /*
        /******************************************************************
        /* Closeable implementation
        /******************************************************************
         */

        @Override
        public void close() throws IOException {
            if (!_closed) {
                _closed = true;
            }
        }

        /*
        /******************************************************************
        /* Public API, traversal
        /******************************************************************
         */
        
        @Override
        public JsonToken nextToken() throws IOException
        {
            // If we are closed, nothing more to do
            if (_closed || (_segment == null)) {
                _currToken = null;
                return null;
            }

            // Ok, then: any more tokens?
            if (++_segmentPtr >= Segment.TOKENS_PER_SEGMENT) {
                _segmentPtr = 0;
                _segment = _segment.next();
                if (_segment == null) {
                    _currToken = null;
                    return null;
                }
            }
            _currToken = _segment.type(_segmentPtr);
            // Field name? Need to update context
            if (_currToken == JsonToken.FIELD_NAME) {
                Object ob = _currentObject();
                String name = (ob instanceof String) ? ((String) ob) : ob.toString();
                _parsingContext.setCurrentName(name);
            } else if (_currToken == JsonToken.START_OBJECT) {
                _parsingContext = _parsingContext.createChildObjectContext();
            } else if (_currToken == JsonToken.START_ARRAY) {
                _parsingContext = _parsingContext.createChildArrayContext();
            } else if (_currToken == JsonToken.END_OBJECT
                    || _currToken == JsonToken.END_ARRAY) {
                // Closing JSON Object/Array? Close matching context
                _parsingContext = _parsingContext.parentOrCopy();
            }
            return _currToken;
        }

        @Override
        public String nextFieldName() throws IOException
        {
            // inlined common case from nextToken()
            if (_closed || (_segment == null)) {
                return null;
            }

            int ptr = _segmentPtr+1;
            if ((ptr < Segment.TOKENS_PER_SEGMENT) && (_segment.type(ptr) == JsonToken.FIELD_NAME)) {
                _segmentPtr = ptr;
                _currToken = JsonToken.FIELD_NAME;
                Object ob = _segment.get(ptr); // inlined _currentObject();
                String name = (ob instanceof String) ? ((String) ob) : ob.toString();
                _parsingContext.setCurrentName(name);
                return name;
            }
            return (nextToken() == JsonToken.FIELD_NAME) ? currentName() : null;
        }

        // NOTE: since we know there's no native matching just use simpler way:
        @Override // since 3.0
        public int nextFieldName(FieldNameMatcher matcher) throws IOException {
            String str = nextFieldName();
            if (str != null) {
                // 15-Nov-2017, tatu: Can not assume name given is intern()ed
                return matcher.matchName(str);
            }
            if (hasToken(JsonToken.END_OBJECT)) {
                return FieldNameMatcher.MATCH_END_OBJECT;
            }
            return FieldNameMatcher.MATCH_ODD_TOKEN;
        }

        @Override
        public boolean isClosed() { return _closed; }

        /*
        /******************************************************************
        /* Public API, token accessors
        /******************************************************************
         */

        @Override
        public TokenStreamContext getParsingContext() { return _parsingContext; }

        @Override
        public JsonLocation getTokenLocation() { return getCurrentLocation(); }

        @Override
        public JsonLocation getCurrentLocation() {
            return (_location == null) ? JsonLocation.NA : _location;
        }

        @Override
        public String currentName() {
            // 25-Jun-2015, tatu: as per [databind#838], needs to be same as ParserBase
            if (_currToken == JsonToken.START_OBJECT || _currToken == JsonToken.START_ARRAY) {
                TokenStreamContext parent = _parsingContext.getParent();
                return parent.currentName();
            }
            return _parsingContext.currentName();
        }

        @Override
        public void overrideCurrentName(String name)
        {
            // Simple, but need to look for START_OBJECT/ARRAY's "off-by-one" thing:
            TokenStreamContext ctxt = _parsingContext;
            if (_currToken == JsonToken.START_OBJECT || _currToken == JsonToken.START_ARRAY) {
                ctxt = ctxt.getParent();
            }
            if (ctxt instanceof TokenBufferReadContext) {
                try {
                    ((TokenBufferReadContext) ctxt).setCurrentName(name);
                } catch (IOException e) {
                    throw new RuntimeException(e);
                }
            }
        }

        /*
        /******************************************************************
        /* Public API, access to token information, text
        /******************************************************************
         */

        @Override
        public String getText()
        {
            // common cases first:
            if (_currToken == JsonToken.VALUE_STRING
                    || _currToken == JsonToken.FIELD_NAME) {
                Object ob = _currentObject();
                if (ob instanceof String) {
                    return (String) ob;
                }
                return ClassUtil.nullOrToString(ob);
            }
            if (_currToken == null) {
                return null;
            }
            switch (_currToken) {
            case VALUE_NUMBER_INT:
            case VALUE_NUMBER_FLOAT:
                return ClassUtil.nullOrToString(_currentObject());
            default:
            	return _currToken.asString();
            }
        }

        @Override
        public char[] getTextCharacters() {
            String str = getText();
            return (str == null) ? null : str.toCharArray();
        }

        @Override
        public int getTextLength() {
            String str = getText();
            return (str == null) ? 0 : str.length();
        }

        @Override
        public int getTextOffset() { return 0; }

        @Override
        public boolean hasTextCharacters() {
            // We never have raw buffer available, so:
            return false;
        }

        /*
        /******************************************************************
        /* Public API, access to token information, numeric
        /******************************************************************
         */

        @Override
        public boolean isNaN() {
            // can only occur for floating-point numbers
            if (_currToken == JsonToken.VALUE_NUMBER_FLOAT) {
                Object value = _currentObject();
                if (value instanceof Double) {
                    return NumberOutput.notFinite( (Double) value);
                }
                if (value instanceof Float) {
                    return NumberOutput.notFinite( (Float) value);
                }
            }
            return false;
        }

        @Override
        public BigInteger getBigIntegerValue() throws IOException
        {
            Number n = getNumberValue();
            if (n instanceof BigInteger) {
                return (BigInteger) n;
            }
            if (getNumberType() == NumberType.BIG_DECIMAL) {
                return ((BigDecimal) n).toBigInteger();
            }
            // int/long is simple, but let's also just truncate float/double:
            return BigInteger.valueOf(n.longValue());
        }

        @Override
        public BigDecimal getDecimalValue() throws IOException
        {
            Number n = getNumberValue();
            if (n instanceof BigDecimal) {
                return (BigDecimal) n;
            }
            switch (getNumberType()) {
            case INT:
            case LONG:
                return BigDecimal.valueOf(n.longValue());
            case BIG_INTEGER:
                return new BigDecimal((BigInteger) n);
            default:
            }
            // float or double
            return BigDecimal.valueOf(n.doubleValue());
        }

        @Override
        public double getDoubleValue() throws IOException {
            return getNumberValue().doubleValue();
        }

        @Override
        public float getFloatValue() throws IOException {
            return getNumberValue().floatValue();
        }

        @Override
        public int getIntValue() throws IOException
        {
            Number n = (_currToken == JsonToken.VALUE_NUMBER_INT) ?
                    ((Number) _currentObject()) : getNumberValue();
            if ((n instanceof Integer) || _smallerThanInt(n)) {
                return n.intValue();
            }
            return _convertNumberToInt(n);
        }

        @Override
        public long getLongValue() throws IOException {
            Number n = (_currToken == JsonToken.VALUE_NUMBER_INT) ?
                    ((Number) _currentObject()) : getNumberValue();
            if ((n instanceof Long) || _smallerThanLong(n)) {
                return n.longValue();
            }
            return _convertNumberToLong(n);
        }

        @Override
        public NumberType getNumberType() throws IOException
        {
            Number n = getNumberValue();
            if (n instanceof Integer) return NumberType.INT;
            if (n instanceof Long) return NumberType.LONG;
            if (n instanceof Double) return NumberType.DOUBLE;
            if (n instanceof BigDecimal) return NumberType.BIG_DECIMAL;
            if (n instanceof BigInteger) return NumberType.BIG_INTEGER;
            if (n instanceof Float) return NumberType.FLOAT;
            if (n instanceof Short) return NumberType.INT;       // should be SHORT
            return null;
        }

        @Override
        public final Number getNumberValue() throws IOException {
            _checkIsNumber();
            Object value = _currentObject();
            if (value instanceof Number) {
                return (Number) value;
            }
            // Difficult to really support numbers-as-Strings; but let's try.
            // NOTE: no access to DeserializationConfig, unfortunately, so cannot
            // try to determine Double/BigDecimal preference...
            if (value instanceof String) {
                String str = (String) value;
                if (str.indexOf('.') >= 0) {
                    return Double.parseDouble(str);
                }
                return Long.parseLong(str);
            }
            if (value == null) {
                return null;
            }
            throw new IllegalStateException("Internal error: entry should be a Number, but is of type "
                    +value.getClass().getName());
        }

        private final boolean _smallerThanInt(Number n) {
            return (n instanceof Short) || (n instanceof Byte);
        }

        private final boolean _smallerThanLong(Number n) {
            return (n instanceof Integer) || (n instanceof Short) || (n instanceof Byte);
        }

        // 02-Jan-2017, tatu: Modified from method(s) in `ParserBase`
        
        protected int _convertNumberToInt(Number n) throws IOException
        {
            if (n instanceof Long) {
                long l = n.longValue();
                int result = (int) l;
                if (((long) result) != l) {
                    reportOverflowInt();
                }
                return result;
            }
            if (n instanceof BigInteger) {
                BigInteger big = (BigInteger) n;
                if (BI_MIN_INT.compareTo(big) > 0 
                        || BI_MAX_INT.compareTo(big) < 0) {
                    reportOverflowInt();
                }
            } else if ((n instanceof Double) || (n instanceof Float)) {
                double d = n.doubleValue();
                // Need to check boundaries
                if (d < MIN_INT_D || d > MAX_INT_D) {
                    reportOverflowInt();
                }
                return (int) d;
            } else if (n instanceof BigDecimal) {
                BigDecimal big = (BigDecimal) n;
                if (BD_MIN_INT.compareTo(big) > 0 
                    || BD_MAX_INT.compareTo(big) < 0) {
                    reportOverflowInt();
                }
            } else {
                _throwInternal();
            }
            return n.intValue();
        }

        protected long _convertNumberToLong(Number n) throws IOException
        {
            if (n instanceof BigInteger) {
                BigInteger big = (BigInteger) n;
                if (BI_MIN_LONG.compareTo(big) > 0 
                        || BI_MAX_LONG.compareTo(big) < 0) {
                    reportOverflowLong();
                }
            } else if ((n instanceof Double) || (n instanceof Float)) {
                double d = n.doubleValue();
                // Need to check boundaries
                if (d < MIN_LONG_D || d > MAX_LONG_D) {
                    reportOverflowLong();
                }
                return (long) d;
            } else if (n instanceof BigDecimal) {
                BigDecimal big = (BigDecimal) n;
                if (BD_MIN_LONG.compareTo(big) > 0 
                    || BD_MAX_LONG.compareTo(big) < 0) {
                    reportOverflowLong();
                }
            } else {
                _throwInternal();
            }
            return n.longValue();
        }

        /*
        /******************************************************************
        /* Public API, access to token information, other
        /******************************************************************
         */

        @Override
        public Object getEmbeddedObject()
        {
            if (_currToken == JsonToken.VALUE_EMBEDDED_OBJECT) {
                return _currentObject();
            }
            return null;
        }

        @Override
        @SuppressWarnings("resource")
        public byte[] getBinaryValue(Base64Variant b64variant) throws IOException, JsonParseException
        {
            // First: maybe we some special types?
            if (_currToken == JsonToken.VALUE_EMBEDDED_OBJECT) {
                // Embedded byte array would work nicely...
                Object ob = _currentObject();
                if (ob instanceof byte[]) {
                    return (byte[]) ob;
                }
                // fall through to error case
            }
            if (_currToken != JsonToken.VALUE_STRING) {
                throw _constructError("Current token ("+_currToken+") not VALUE_STRING (or VALUE_EMBEDDED_OBJECT with byte[]), cannot access as binary");
            }
            final String str = getText();
            if (str == null) {
                return null;
            }
            ByteArrayBuilder builder = _byteBuilder;
            if (builder == null) {
                _byteBuilder = builder = new ByteArrayBuilder(100);
            } else {
                _byteBuilder.reset();
            }
            _decodeBase64(str, builder, b64variant);
            return builder.toByteArray();
        }

        @Override
        public int readBinaryValue(Base64Variant b64variant, OutputStream out) throws IOException
        {
            byte[] data = getBinaryValue(b64variant);
            if (data != null) {
                out.write(data, 0, data.length);
                return data.length;
            }
            return 0;
        }

        /*
        /******************************************************************
        /* Public API, native ids
        /******************************************************************
         */

        @Override
        public boolean canReadObjectId() {
            return _hasNativeObjectIds;
        }

        @Override
        public boolean canReadTypeId() {
            return _hasNativeTypeIds;
        }

        @Override
        public Object getTypeId() {
            return _segment.findTypeId(_segmentPtr);
        }

        @Override
        public Object getObjectId() {
            return _segment.findObjectId(_segmentPtr);
        }
        
        /*
        /******************************************************************
        /* Internal methods
        /******************************************************************
         */

        protected final Object _currentObject() {
            return _segment.get(_segmentPtr);
        }

        protected final void _checkIsNumber() throws JsonParseException
        {
            if (_currToken == null || !_currToken.isNumeric()) {
                throw _constructError("Current token ("+_currToken+") not numeric, cannot use numeric value accessors");
            }
        }

        @Override
        protected void _handleEOF() throws JsonParseException {
            _throwInternal();
        }
    }
    
    /**
     * Individual segment of TokenBuffer that can store up to 16 tokens
     * (limited by 4 bits per token type marker requirement).
     * Current implementation uses fixed length array; could alternatively
     * use 16 distinct fields and switch statement (slightly more efficient
     * storage, slightly slower access)
     */
    protected final static class Segment 
    {
        public final static int TOKENS_PER_SEGMENT = 16;
        
        /**
         * Static array used for fast conversion between token markers and
         * matching {@link JsonToken} instances
         */
        private final static JsonToken[] TOKEN_TYPES_BY_INDEX;
        static {
            // ... here we know that there are <= 15 values in JsonToken enum
            TOKEN_TYPES_BY_INDEX = new JsonToken[16];
            JsonToken[] t = JsonToken.values();
            // and reserve entry 0 for "not available"
            System.arraycopy(t, 1, TOKEN_TYPES_BY_INDEX, 1, Math.min(15, t.length - 1));
        }

        // // // Linking
        
        protected Segment _next;
        
        // // // State

        /**
         * Bit field used to store types of buffered tokens; 4 bits per token.
         * Value 0 is reserved for "not in use"
         */
        protected long _tokenTypes;

        
        // Actual tokens

        protected final Object[] _tokens = new Object[TOKENS_PER_SEGMENT];

        /**
         * Lazily constructed Map for storing native type and object ids, if any
         */
        protected TreeMap<Integer,Object> _nativeIds;
        
        public Segment() { }

        // // // Accessors

        public JsonToken type(int index)
        {
            long l = _tokenTypes;
            if (index > 0) {
                l >>= (index << 2);
            }
            int ix = ((int) l) & 0xF;
            return TOKEN_TYPES_BY_INDEX[ix];
        }

        public int rawType(int index)
        {
            long l = _tokenTypes;
            if (index > 0) {
                l >>= (index << 2);
            }
            int ix = ((int) l) & 0xF;
            return ix;
        }
        
        public Object get(int index) {
            return _tokens[index];
        }

        public Segment next() { return _next; }

        /**
         * Accessor for checking whether this segment may have native
         * type or object ids.
         */
        public boolean hasIds() {
            return _nativeIds != null;
        }
        
        // // // Mutators
        
        public Segment append(int index, JsonToken tokenType)
        {
            if (index < TOKENS_PER_SEGMENT) {
                set(index, tokenType);
                return null;
            }
            _next = new Segment();
            _next.set(0, tokenType);
            return _next;
        }

        public Segment append(int index, JsonToken tokenType,
                Object objectId, Object typeId)
        {
            if (index < TOKENS_PER_SEGMENT) {
                set(index, tokenType, objectId, typeId);
                return null;
            }
            _next = new Segment();
            _next.set(0, tokenType, objectId, typeId);
            return _next;
        }

        public Segment append(int index, JsonToken tokenType, Object value)
        {
            if (index < TOKENS_PER_SEGMENT) {
                set(index, tokenType, value);
                return null;
            }
            _next = new Segment();
            _next.set(0, tokenType, value);
            return _next;
        }

        public Segment append(int index, JsonToken tokenType, Object value,
                Object objectId, Object typeId)
        {
            if (index < TOKENS_PER_SEGMENT) {
                set(index, tokenType, value, objectId, typeId);
                return null;
            }
            _next = new Segment();
            _next.set(0, tokenType, value, objectId, typeId);
            return _next;
        }

        private void set(int index, JsonToken tokenType)
        {
            /* Assumption here is that there are no overwrites, just appends;
             * and so no masking is needed (nor explicit setting of null)
             */
            long typeCode = tokenType.ordinal();
            if (index > 0) {
                typeCode <<= (index << 2);
            }
            _tokenTypes |= typeCode;
        }

        private void set(int index, JsonToken tokenType,
                Object objectId, Object typeId)
        {
            long typeCode = tokenType.ordinal();
            if (index > 0) {
                typeCode <<= (index << 2);
            }
            _tokenTypes |= typeCode;
            assignNativeIds(index, objectId, typeId);
        }

        private void set(int index, JsonToken tokenType, Object value)
        {
            _tokens[index] = value;
            long typeCode = tokenType.ordinal();
            if (index > 0) {
                typeCode <<= (index << 2);
            }
            _tokenTypes |= typeCode;
        }

        private void set(int index, JsonToken tokenType, Object value,
                Object objectId, Object typeId)
        {
            _tokens[index] = value;
            long typeCode = tokenType.ordinal();
            if (index > 0) {
                typeCode <<= (index << 2);
            }
            _tokenTypes |= typeCode;
            assignNativeIds(index, objectId, typeId);
        }

        private final void assignNativeIds(int index, Object objectId, Object typeId)
        {
            if (_nativeIds == null) {
                _nativeIds = new TreeMap<Integer,Object>();
            }
            if (objectId != null) {
                _nativeIds.put(_objectIdIndex(index), objectId);
            }
            if (typeId != null) {
                _nativeIds.put(_typeIdIndex(index), typeId);
            }
        }

        private Object findObjectId(int index) {
            return (_nativeIds == null) ? null : _nativeIds.get(_objectIdIndex(index));
        }

        private Object findTypeId(int index) {
            return (_nativeIds == null) ? null : _nativeIds.get(_typeIdIndex(index));
        }

        private final int _typeIdIndex(int i) { return i+i; }
        private final int _objectIdIndex(int i) { return i+i+1; }
    }
}<|MERGE_RESOLUTION|>--- conflicted
+++ resolved
@@ -701,114 +701,68 @@
     @Override
     public final void writeStartArray() throws IOException
     {
-<<<<<<< HEAD
-        _tokenWriteContext.writeValue();
-        _append(JsonToken.START_ARRAY);
+        _appendStartMarker(JsonToken.START_ARRAY);
         _tokenWriteContext = _tokenWriteContext.createChildArrayContext(null);
-=======
-        _writeContext.writeValue();
+    }
+
+    @Override
+    public final void writeStartArray(Object forValue) throws IOException
+    {
         _appendStartMarker(JsonToken.START_ARRAY);
-        _writeContext = _writeContext.createChildArrayContext();
->>>>>>> b6e6e57a
-    }
-
-    @Override
-    public final void writeStartArray(Object forValue) throws IOException
-    {
-<<<<<<< HEAD
-        _tokenWriteContext.writeValue();
-        _append(JsonToken.START_ARRAY);
         _tokenWriteContext = _tokenWriteContext.createChildArrayContext(forValue);
     }
 
     @Override
     public final void writeStartArray(Object forValue, int len) throws IOException
     {
-        _tokenWriteContext.writeValue();
-        _append(JsonToken.START_ARRAY);
+        _appendStartMarker(JsonToken.START_ARRAY);
         _tokenWriteContext = _tokenWriteContext.createChildArrayContext(forValue);
-=======
-        _writeContext.writeValue();
-        _appendStartMarker(JsonToken.START_ARRAY);
-        _writeContext = _writeContext.createChildArrayContext();
->>>>>>> b6e6e57a
     }
 
     @Override
     public final void writeEndArray() throws IOException
     {
         _appendEndMarker(JsonToken.END_ARRAY);
-        // Let's allow unbalanced tho... i.e. not run out of root level, ever
-        SimpleTokenWriteContext c = _tokenWriteContext.getParent();
-        if (c != null) {
-            _tokenWriteContext = c;
-        }
     }
 
     @Override
     public final void writeStartObject() throws IOException
     {
-<<<<<<< HEAD
-        _tokenWriteContext.writeValue();
-        _append(JsonToken.START_OBJECT);
+        _appendStartMarker(JsonToken.START_OBJECT);
         _tokenWriteContext = _tokenWriteContext.createChildObjectContext(null);
-=======
-        _writeContext.writeValue();
+    }
+
+    @Override
+    public void writeStartObject(Object forValue) throws IOException
+    {
         _appendStartMarker(JsonToken.START_OBJECT);
-        _writeContext = _writeContext.createChildObjectContext();
->>>>>>> b6e6e57a
-    }
-
-    @Override
-    public void writeStartObject(Object forValue) throws IOException
-    {
-<<<<<<< HEAD
-        _tokenWriteContext.writeValue();
-        _append(JsonToken.START_OBJECT);
         _tokenWriteContext = _tokenWriteContext.createChildObjectContext(forValue);
     }
 
     @Override
     public void writeStartObject(Object forValue, int size) throws IOException
     {
-        _tokenWriteContext.writeValue();
-        _append(JsonToken.START_OBJECT);
+        _appendStartMarker(JsonToken.START_OBJECT);
         _tokenWriteContext = _tokenWriteContext.createChildObjectContext(forValue);
-=======
-        _writeContext.writeValue();
-        _appendStartMarker(JsonToken.START_OBJECT);
-        // 15-Aug-2019, tatu: Matching method only added in 2.10, don't yet call
-        JsonWriteContext ctxt = _writeContext.createChildObjectContext();
-        _writeContext = ctxt;
-        if (forValue != null) {
-            ctxt.setCurrentValue(forValue);
-        }
->>>>>>> b6e6e57a
     }
 
     @Override
     public final void writeEndObject() throws IOException
     {
         _appendEndMarker(JsonToken.END_OBJECT);
-        // Let's allow unbalanced tho... i.e. not run out of root level, ever
-        SimpleTokenWriteContext c = _tokenWriteContext.getParent();
-        if (c != null) {
-            _tokenWriteContext = c;
-        }
     }
 
     @Override
     public final void writeFieldName(String name) throws IOException
     {
-<<<<<<< HEAD
         _tokenWriteContext.writeFieldName(name);
-        _append(JsonToken.FIELD_NAME, name);
+        _appendFieldName(name);
     }
 
     @Override
     public void writeFieldName(SerializableString name) throws IOException {
         _tokenWriteContext.writeFieldName(name.getValue());
-        _append(JsonToken.FIELD_NAME, name);
+        _appendFieldName(name);
     }
 
     @Override
@@ -817,22 +771,9 @@
         //    buffering but...
         final String name = Long.toString(id);
         _tokenWriteContext.writeFieldName(name);
-        _append(JsonToken.FIELD_NAME, name);
-    }
-
-=======
-        _writeContext.writeFieldName(name);
         _appendFieldName(name);
     }
 
-    @Override
-    public void writeFieldName(SerializableString name) throws IOException
-    {
-        _writeContext.writeFieldName(name.getValue());
-        _appendFieldName(name);
-    }
-
->>>>>>> b6e6e57a
     /*
     /**********************************************************************
     /* JsonGenerator implementation: write methods, textual
@@ -1227,15 +1168,18 @@
     /**********************************************************************
      */
 
-    /*// Not used in / since 2.10
-    protected final void _append(JsonToken type)
-    {
+    /**
+     * Method used for appending token known to represent a "simple" scalar
+     * value where token is the only information
+     */
+    protected final void _appendValue(JsonToken type)
+    {
+         _tokenWriteContext.writeValue();
         Segment next;
-
         if (_hasNativeId) {
-            next =_last.append(_appendAt, type, _objectId, _typeId);
+            next = _last.append(_appendAt, type, _objectId, _typeId);
         } else {
-            next =  _last.append(_appendAt, type);
+            next = _last.append(_appendAt, type);
         }
         if (next == null) {
             ++_appendAt;
@@ -1245,11 +1189,16 @@
         }
     }
 
-    protected final void _append(JsonToken type, Object value)
-    {
+    /**
+     * Method used for appending token known to represent a scalar value
+     * where there is additional content (text, number) beyond type token
+     */
+    protected final void _appendValue(JsonToken type, Object value)
+    {
+         _tokenWriteContext.writeValue();
         Segment next;
         if (_hasNativeId) {
-            next =  _last.append(_appendAt, type, value, _objectId, _typeId);
+            next = _last.append(_appendAt, type, value, _objectId, _typeId);
         } else {
             next = _last.append(_appendAt, type, value);
         }
@@ -1260,83 +1209,8 @@
             _appendAt = 1;
         }
     }
-    */
-
-    /**
-<<<<<<< HEAD
-     * Similar to {@link #_append(JsonToken)} but also updates context with
-     * knowledge that a scalar value was written
-     */
-    protected final void _appendValue(JsonToken type)
-    {
-        _tokenWriteContext.writeValue();
-        Segment next = _hasNativeId
-                ? _last.append(_appendAt, type, _objectId, _typeId)
-                : _last.append(_appendAt, type);
-=======
-     * Method used for appending token known to represent a "simple" scalar
-     * value where token is the only information
-     *
-     * @since 2.6.4
-     */
-    protected final void _appendValue(JsonToken type)
-    {
-        _writeContext.writeValue();
-        Segment next;
-        if (_hasNativeId) {
-            next = _last.append(_appendAt, type, _objectId, _typeId);
-        } else {
-            next = _last.append(_appendAt, type);
-        }
->>>>>>> b6e6e57a
-        if (next == null) {
-            ++_appendAt;
-        } else {
-            _last = next;
-            _appendAt = 1; // since we added first at 0
-        }
-    }
-
-    /**
-<<<<<<< HEAD
-     * Similar to {@link #_append(JsonToken,Object)} but also updates context with
-     * knowledge that a scalar value was written
-     */
-    protected final void _appendValue(JsonToken type, Object value)
-    {
-        _tokenWriteContext.writeValue();
-        Segment next = _hasNativeId
-                ? _last.append(_appendAt, type, value, _objectId, _typeId)
-                : _last.append(_appendAt, type, value);
-=======
-     * Method used for appending token known to represent a scalar value
-     * where there is additional content (text, number) beyond type token
-     *
-     * @since 2.6.4
-     */
-    protected final void _appendValue(JsonToken type, Object value)
-    {
-        _writeContext.writeValue();
-        Segment next;
-        if (_hasNativeId) {
-            next = _last.append(_appendAt, type, value, _objectId, _typeId);
-        } else {
-            next = _last.append(_appendAt, type, value);
-        }
->>>>>>> b6e6e57a
-        if (next == null) {
-            ++_appendAt;
-        } else {
-            _last = next;
-            _appendAt = 1;
-        }
-    }
-
-<<<<<<< HEAD
-    /*
-    /**********************************************************************
-=======
-    /**
+
+    /*
      * Specialized method used for appending a field name, appending either
      * {@link String} or {@link SerializableString}.
      *
@@ -1361,11 +1235,11 @@
 
     /**
      * Specialized method used for appending a structural start Object/Array marker
-     *
-     * @since 2.10
      */
     protected final void _appendStartMarker(JsonToken type)
     {
+        _tokenWriteContext.writeValue();
+
         Segment next;
         if (_hasNativeId) {
             next =_last.append(_appendAt, type, _objectId, _typeId);
@@ -1382,8 +1256,6 @@
 
     /**
      * Specialized method used for appending a structural end Object/Array marker
-     *
-     * @since 2.10
      */
     protected final void _appendEndMarker(JsonToken type)
     {
@@ -1395,16 +1267,22 @@
             _last = next;
             _appendAt = 1;
         }
-    }
-
-    @Override
-    protected void _reportUnsupportedOperation() {
+
+        // but then we need to update context. One twist: do allow unbalanced content;
+        // for that need to check that we will retain "root context"
+        SimpleTokenWriteContext c = _tokenWriteContext.getParent();
+        if (c != null) {
+            _tokenWriteContext = c;
+        }
+    }
+
+    @Override
+    protected <T> T _reportUnsupportedOperation() {
         throw new UnsupportedOperationException("Called operation not supported for TokenBuffer");
     }
-    
-    /*
-    /**********************************************************
->>>>>>> b6e6e57a
+
+    /*
+    /**********************************************************************
     /* Supporting classes
     /**********************************************************************
      */
