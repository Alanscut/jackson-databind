--- conflicted
+++ resolved
@@ -14,11 +14,11 @@
 /**
  * Default {@link DateFormat} implementation used by standard Date
  * serializers and deserializers. For serialization defaults to using
- * an ISO-8601 compliant format (format String "yyyy-MM-dd'T'HH:mm:ss.SSSZ")
+ * an ISO-8601 compliant format (format String "yyyy-MM-dd'T'HH:mm:ss.SSSX")
  * and for deserialization, both ISO-8601 and RFC-1123.
  *<br>
- * Note that `Z` in format String refers to RFC-822 timezone notation which produces
- * values like "-0800" -- that is, full minute/hour combo without colon, and not using `Z`
+ * Note that `X` in format String refers to ISO-8601 timezone notation which produces
+ * values like "-08:00" -- that is, full minute/hour combo without colon, not using `Z`
  * as alias for "+0000".
  *<p>
  * Note also that to enable use of colon in timezone is possible by using method
@@ -151,16 +151,10 @@
     /** 
      * Whether the TZ offset must be formatted with a colon between hours and minutes ({@code HH:mm} format)
      *<p>
-<<<<<<< HEAD
      * NOTE: default changed to `true` in Jackson 3.0; was `false` earlier.
-=======
-     * Defaults to {@code false} for backwards compatibility reasons
-     *
-     * @since 2.9.1
->>>>>>> 46669c7b
      */
     protected boolean _tzSerializedWithColon = true;
-    
+
     /*
     /**********************************************************
     /* Life cycle, accessing singleton "standard" formats
