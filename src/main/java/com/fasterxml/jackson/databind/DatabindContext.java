package com.fasterxml.jackson.databind;

import java.lang.reflect.Type;
import java.util.Locale;
import java.util.TimeZone;

import com.fasterxml.jackson.annotation.*;

import com.fasterxml.jackson.databind.cfg.HandlerInstantiator;
import com.fasterxml.jackson.databind.cfg.MapperConfig;
import com.fasterxml.jackson.databind.introspect.Annotated;
import com.fasterxml.jackson.databind.introspect.ObjectIdInfo;
import com.fasterxml.jackson.databind.jsontype.PolymorphicTypeValidator;
import com.fasterxml.jackson.databind.jsontype.PolymorphicTypeValidator.Validity;
import com.fasterxml.jackson.databind.type.TypeFactory;
import com.fasterxml.jackson.databind.util.ClassUtil;
import com.fasterxml.jackson.databind.util.Converter;

/**
 * Shared base class for {@link DeserializationContext} and
 * {@link SerializerProvider}, context objects passed through data-binding
 * process. Designed so that some of implementations can rely on shared
 * aspects like access to secondary contextual objects like type factories
 * or handler instantiators.
 */
public abstract class DatabindContext
{
    /**
     * Let's limit length of error messages, for cases where underlying data
     * may be very large -- no point in spamming logs with megabytes of meaningless
     * data.
     */
    private final static int MAX_ERROR_STR_LEN = 500;

    /*
    /**********************************************************
    /* Generic config access
    /**********************************************************
     */

    /**
     * Accessor to currently active configuration (both per-request configs
     * and per-mapper config).
     */
    public abstract MapperConfig<?> getConfig();

    /**
     * Convenience method for accessing serialization view in use (if any); equivalent to:
     *<pre>
     *   getConfig().getAnnotationIntrospector();
     *</pre>
     */
    public abstract AnnotationIntrospector getAnnotationIntrospector();

    /*
    /**********************************************************
    /* Access to specific config settings
    /**********************************************************
     */
    
    /**
     * Convenience method for checking whether specified serialization
     * feature is enabled or not.
     * Shortcut for:
     *<pre>
     *  getConfig().isEnabled(feature);
     *</pre>
     */
    public abstract boolean isEnabled(MapperFeature feature);

    /**
     * Convenience method for accessing serialization view in use (if any); equivalent to:
     *<pre>
     *   getConfig().canOverrideAccessModifiers();
     *</pre>
     */
    public abstract boolean canOverrideAccessModifiers();

    /**
     * Accessor for locating currently active view, if any;
     * returns null if no view has been set.
     */
    public abstract Class<?> getActiveView();

    public abstract Locale getLocale();

    public abstract TimeZone getTimeZone();

    public abstract JsonFormat.Value getDefaultPropertyFormat(Class<?> baseType);

    /*
    /**********************************************************
    /* Generic attributes
    /**********************************************************
     */

    /**
     * Method for accessing attributes available in this context.
     * Per-call attributes have highest precedence; attributes set
     * via {@link ObjectReader} or {@link ObjectWriter} have lower
     * precedence.
     * 
     * @param key Key of the attribute to get
     * @return Value of the attribute, if any; null otherwise
     */
    public abstract Object getAttribute(Object key);

    /**
     * Method for setting per-call value of given attribute.
     * This will override any previously defined value for the
     * attribute within this context.
     * 
     * @param key Key of the attribute to set
     * @param value Value to set attribute to
     * 
     * @return This context object, to allow chaining
     */
    public abstract DatabindContext setAttribute(Object key, Object value);

    /*
    /**********************************************************
    /* Type instantiation/resolution
    /**********************************************************
     */

    /**
     * Convenience method for constructing {@link JavaType} for given JDK
     * type (usually {@link java.lang.Class})
     */
    public JavaType constructType(Type type) {
        if (type == null) {
            return null;
        }
        return getTypeFactory().constructType(type);
    }

    /**
     * Convenience method for constructing subtypes, retaining generic
     * type parameter (if any)
     */
    public JavaType constructSpecializedType(JavaType baseType, Class<?> subclass) {
        // simple optimization to avoid costly introspection if type-erased type does NOT differ
        if (baseType.getRawClass() == subclass) {
            return baseType;
        }
        return getConfig().constructSpecializedType(baseType, subclass);
    }

    /**
     * Lookup method called when code needs to resolve class name from input;
<<<<<<< HEAD
     * usually simple lookup
=======
     * usually simple lookup.
     * Note that unlike {@link #resolveAndValidateSubType} this method DOES NOT
     * validate subtype against configured {@link PolymorphicTypeValidator}: usually
     * because such check has already been made.
     *
     * @since 2.9
>>>>>>> 175fa9b1
     */
    public JavaType resolveSubType(JavaType baseType, String subClassName)
        throws JsonMappingException
    {
        // 30-Jan-2010, tatu: Most ids are basic class names; so let's first
        //    check if any generics info is added; and only then ask factory
        //    to do translation when necessary
        if (subClassName.indexOf('<') > 0) {
            // note: may want to try combining with specialization (esp for EnumMap)?
            // 17-Aug-2017, tatu: As per [databind#1735] need to ensure assignment
            //    compatibility -- needed later anyway, and not doing so may open
            //    security issues.
            JavaType t = getTypeFactory().constructFromCanonical(subClassName);
            if (t.isTypeOrSubTypeOf(baseType.getRawClass())) {
                return t;
            }
        } else {
            Class<?> cls;
            try {
                cls =  getTypeFactory().findClass(subClassName);
            } catch (ClassNotFoundException e) { // let caller handle this problem
                return null;
            } catch (Exception e) {
                throw invalidTypeIdException(baseType, subClassName, String.format(
                        "problem: (%s) %s",
                        e.getClass().getName(),
                        ClassUtil.exceptionMessage(e)));
            }
            if (baseType.isTypeOrSuperTypeOf(cls)) {
                return getTypeFactory().constructSpecializedType(baseType, cls);
            }
        }
        throw invalidTypeIdException(baseType, subClassName, "Not a subtype");
    }

    /**
     * Lookup method similar to {@link #resolveSubType} but one that also validates
     * that resulting subtype is valid according to the default {@link PolymorphicTypeValidator}
     * for the originating {@link ObjectMapper}.
     *
     * @since 2.10
     */
    public abstract JavaType resolveAndValidateSubType(JavaType baseType, String subClass)
        throws JsonMappingException;

    /**
     * Lookup method similar to {@link #resolveSubType} but one that also validates
     * that resulting subtype is valid according to given {@link PolymorphicTypeValidator}.
     *
     * @since 2.10
     */
    public JavaType resolveAndValidateSubType(JavaType baseType, String subClass,
            PolymorphicTypeValidator ptv)
        throws JsonMappingException
    {
        // Off-line the special case of generic (parameterized) type:
        final int ltIndex = subClass.indexOf('<');
        if (ltIndex > 0) {
            return _resolveAndValidateGeneric(baseType, subClass, ptv, ltIndex);
        }
        final MapperConfig<?> config = getConfig();
        PolymorphicTypeValidator.Validity vld = ptv.validateSubClassName(config, baseType, subClass);
        if (vld == Validity.DENIED) {
            return _throwSubtypeNameNotAllowed(baseType, subClass, ptv);
        }
        final Class<?> cls;
        try {
            cls =  getTypeFactory().findClass(subClass);
        } catch (ClassNotFoundException e) { // let caller handle this problem
            return null;
        } catch (Exception e) {
            throw invalidTypeIdException(baseType, subClass, String.format(
                    "problem: (%s) %s",
                    e.getClass().getName(),
                    ClassUtil.exceptionMessage(e)));
        }
        if (!baseType.isTypeOrSuperTypeOf(cls)) {
            return _throwNotASubtype(baseType, subClass);
        }
        final JavaType subType = config.getTypeFactory().constructSpecializedType(baseType, cls);
        if (vld != Validity.ALLOWED) {
            if (ptv.validateSubType(config, baseType, subType) != Validity.ALLOWED) {
                return _throwSubtypeClassNotAllowed(baseType, subClass, ptv);
            }
        }
        return subType;
    }

    private JavaType _resolveAndValidateGeneric(JavaType baseType, String subClass,
            PolymorphicTypeValidator ptv, int ltIndex)
        throws JsonMappingException
    {
        final MapperConfig<?> config = getConfig();
        // 24-Apr-2019, tatu: Not 100% sure if we should pass name with type parameters
        //    or not, but guessing it's more convenient not to have to worry about it so
        //    strip out
        PolymorphicTypeValidator.Validity vld = ptv.validateSubClassName(config, baseType, subClass.substring(0, ltIndex));
        if (vld == Validity.DENIED) {
            return _throwSubtypeNameNotAllowed(baseType, subClass, ptv);
        }
        JavaType subType = getTypeFactory().constructFromCanonical(subClass);
        if (!subType.isTypeOrSubTypeOf(baseType.getRawClass())) {
            return _throwNotASubtype(baseType, subClass);
        }
        // Unless we were approved already by name, check that actual sub-class acceptable:
        if (vld != Validity.ALLOWED) {
            if (ptv.validateSubType(config, baseType, subType) != Validity.ALLOWED) {
                return _throwSubtypeClassNotAllowed(baseType, subClass, ptv);
            }
        }
        return subType;
    }
    
    protected <T> T _throwNotASubtype(JavaType baseType, String subType) throws JsonMappingException {
        throw invalidTypeIdException(baseType, subType, "Not a subtype");
    }

    protected <T> T _throwSubtypeNameNotAllowed(JavaType baseType, String subType,
            PolymorphicTypeValidator ptv) throws JsonMappingException {
        throw invalidTypeIdException(baseType, subType,
                "Configured `PolymorphicTypeValidator` (of type "+ClassUtil.classNameOf(ptv)+") denied resolution");
    }

    protected <T> T _throwSubtypeClassNotAllowed(JavaType baseType, String subType,
            PolymorphicTypeValidator ptv) throws JsonMappingException {
        throw invalidTypeIdException(baseType, subType,
                "Configured `PolymorphicTypeValidator` (of type "+ClassUtil.classNameOf(ptv)+") denied resolution");
    }
    
    /**
     * Helper method for constructing exception to indicate that given type id
     * could not be resolved to a valid subtype of specified base type.
     * Most commonly called during polymorphic deserialization.
     *<p>
     * Note that most of the time this method should NOT be called directly: instead,
     * method <code>handleUnknownTypeId()</code> should be called which will call this method
     * if necessary.
     */
    protected abstract JsonMappingException invalidTypeIdException(JavaType baseType, String typeId,
            String extraDesc);

    public abstract TypeFactory getTypeFactory();

    /*
    /**********************************************************
    /* Helper object construction
    /**********************************************************
     */

    public ObjectIdGenerator<?> objectIdGeneratorInstance(Annotated annotated,
            ObjectIdInfo objectIdInfo)
        throws JsonMappingException
    {
        Class<?> implClass = objectIdInfo.getGeneratorType();
        final MapperConfig<?> config = getConfig();
        HandlerInstantiator hi = config.getHandlerInstantiator();
        ObjectIdGenerator<?> gen = (hi == null) ? null : hi.objectIdGeneratorInstance(config, annotated, implClass);
        if (gen == null) {
            gen = (ObjectIdGenerator<?>) ClassUtil.createInstance(implClass,
                    config.canOverrideAccessModifiers());
        }
        return gen.forScope(objectIdInfo.getScope());
    }

    public ObjectIdResolver objectIdResolverInstance(Annotated annotated, ObjectIdInfo objectIdInfo)
    {
        Class<? extends ObjectIdResolver> implClass = objectIdInfo.getResolverType();
        final MapperConfig<?> config = getConfig();
        HandlerInstantiator hi = config.getHandlerInstantiator();
        ObjectIdResolver resolver = (hi == null) ? null : hi.resolverIdGeneratorInstance(config, annotated, implClass);
        if (resolver == null) {
            resolver = ClassUtil.createInstance(implClass, config.canOverrideAccessModifiers());
        }

        return resolver;
    }

    /**
     * Helper method to use to construct a {@link Converter}, given a definition
     * that may be either actual converter instance, or Class for instantiating one.
     * 
     * @since 2.2
     */
    @SuppressWarnings("unchecked")
    public Converter<Object,Object> converterInstance(Annotated annotated,
            Object converterDef)
        throws JsonMappingException
    {
        if (converterDef == null) {
            return null;
        }
        if (converterDef instanceof Converter<?,?>) {
            return (Converter<Object,Object>) converterDef;
        }
        if (!(converterDef instanceof Class)) {
            throw new IllegalStateException("AnnotationIntrospector returned Converter definition of type "
                    +converterDef.getClass().getName()+"; expected type Converter or Class<Converter> instead");
        }
        Class<?> converterClass = (Class<?>)converterDef;
        // there are some known "no class" markers to consider too:
        if (converterClass == Converter.None.class || ClassUtil.isBogusClass(converterClass)) {
            return null;
        }
        if (!Converter.class.isAssignableFrom(converterClass)) {
            throw new IllegalStateException("AnnotationIntrospector returned Class "
                    +converterClass.getName()+"; expected Class<Converter>");
        }
        final MapperConfig<?> config = getConfig();
        HandlerInstantiator hi = config.getHandlerInstantiator();
        Converter<?,?> conv = (hi == null) ? null : hi.converterInstance(config, annotated, converterClass);
        if (conv == null) {
            conv = (Converter<?,?>) ClassUtil.createInstance(converterClass,
                    config.canOverrideAccessModifiers());
        }
        return (Converter<Object,Object>) conv;
    }

    /*
    /**********************************************************
    /* Error reporting
    /**********************************************************
     */

    /**
     * Helper method called to indicate a generic problem that stems from type
     * definition(s), not input data, or input/output state; typically this
     * means throwing a {@link com.fasterxml.jackson.databind.exc.InvalidDefinitionException}.
     */
    public abstract <T> T reportBadDefinition(JavaType type, String msg) throws JsonMappingException;

    public <T> T reportBadDefinition(Class<?> type, String msg) throws JsonMappingException {
        return reportBadDefinition(constructType(type), msg);
    }

    /*
    /**********************************************************
    /* Helper methods
    /**********************************************************
     */

    protected final String _format(String msg, Object... msgArgs) {
        if (msgArgs.length > 0) {
            return String.format(msg, msgArgs);
        }
        return msg;
    }

    protected final String _truncate(String desc) {
        if (desc == null) {
            return "";
        }
        if (desc.length() <= MAX_ERROR_STR_LEN) {
            return desc;
        }
        return desc.substring(0, MAX_ERROR_STR_LEN) + "]...[" + desc.substring(desc.length() - MAX_ERROR_STR_LEN);
    }

    protected String _quotedString(String desc) {
        if (desc == null) {
            return "[N/A]";
        }
        // !!! should we quote it? (in case there are control chars, linefeeds)
        return String.format("\"%s\"", _truncate(desc));
    }

    protected String _colonConcat(String msgBase, String extra) {
        if (extra == null) {
            return msgBase;
        }
        return msgBase + ": " + extra;
    }

    protected String _desc(String desc) {
        if (desc == null) {
            return "[N/A]";
        }
        // !!! should we quote it? (in case there are control chars, linefeeds)
        return _truncate(desc);
    }
}<|MERGE_RESOLUTION|>--- conflicted
+++ resolved
@@ -148,16 +148,10 @@
 
     /**
      * Lookup method called when code needs to resolve class name from input;
-<<<<<<< HEAD
-     * usually simple lookup
-=======
      * usually simple lookup.
      * Note that unlike {@link #resolveAndValidateSubType} this method DOES NOT
      * validate subtype against configured {@link PolymorphicTypeValidator}: usually
      * because such check has already been made.
-     *
-     * @since 2.9
->>>>>>> 175fa9b1
      */
     public JavaType resolveSubType(JavaType baseType, String subClassName)
         throws JsonMappingException
