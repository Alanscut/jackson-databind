package com.fasterxml.jackson.databind.jsontype.impl;

import java.util.Collections;
import java.util.HashSet;
import java.util.Set;

import com.fasterxml.jackson.databind.DeserializationContext;
import com.fasterxml.jackson.databind.JavaType;
import com.fasterxml.jackson.databind.JsonMappingException;

/**
 * Helper class used to encapsulate rules that determine subtypes that
 * are invalid to use, even with default typing, mostly due to security
 * concerns.
 * Used by <code>BeanDeserializerFacotry</code>
 *
 * @since 2.8.11
 */
public class SubTypeValidator
{
    protected final static String PREFIX_SPRING = "org.springframework.";

    protected final static String PREFIX_C3P0 = "com.mchange.v2.c3p0.";

    /**
     * Set of well-known "nasty classes", deserialization of which is considered dangerous
     * and should (and is) prevented by default.
     */
    protected final static Set<String> DEFAULT_NO_DESER_CLASS_NAMES;
    static {
        Set<String> s = new HashSet<String>();
        // Courtesy of [https://github.com/kantega/notsoserial]:
        // (and wrt [databind#1599])
        s.add("org.apache.commons.collections.functors.InvokerTransformer");
        s.add("org.apache.commons.collections.functors.InstantiateTransformer");
        s.add("org.apache.commons.collections4.functors.InvokerTransformer");
        s.add("org.apache.commons.collections4.functors.InstantiateTransformer");
        s.add("org.codehaus.groovy.runtime.ConvertedClosure");
        s.add("org.codehaus.groovy.runtime.MethodClosure");
        s.add("org.springframework.beans.factory.ObjectFactory");
        s.add("com.sun.org.apache.xalan.internal.xsltc.trax.TemplatesImpl");
        s.add("org.apache.xalan.xsltc.trax.TemplatesImpl");
        // [databind#1680]: may or may not be problem, take no chance
        s.add("com.sun.rowset.JdbcRowSetImpl");
        // [databind#1737]; JDK provided
        s.add("java.util.logging.FileHandler");
        s.add("java.rmi.server.UnicastRemoteObject");
        // [databind#1737]; 3rd party
//s.add("org.springframework.aop.support.AbstractBeanFactoryPointcutAdvisor"); // deprecated by [databind#1855]
        s.add("org.springframework.beans.factory.config.PropertyPathFactoryBean");

// s.add("com.mchange.v2.c3p0.JndiRefForwardingDataSource"); // deprecated by [databind#1931]
// s.add("com.mchange.v2.c3p0.WrapperConnectionPoolDataSource"); // - "" -
        // [databind#1855]: more 3rd party
        s.add("org.apache.tomcat.dbcp.dbcp2.BasicDataSource");
        s.add("com.sun.org.apache.bcel.internal.util.ClassLoader");
        // [databind#1899]: more 3rd party
        s.add("org.hibernate.jmx.StatisticsService");
        s.add("org.apache.ibatis.datasource.jndi.JndiDataSourceFactory");
        // [databind#2032]: more 3rd party; data exfiltration via xml parsed ext entities
        s.add("org.apache.ibatis.parsing.XPathParser");

<<<<<<< HEAD
        // [databind#2052]: ldap approaches; in all cases LDAP connection String is passed
        //   and access attempt is made:
        s.add("oracle.jdbc.connector.OracleManagedConnectionFactory");
        s.add("jodd.db.connection.DataSourceConnectionProvider");
=======
        // [databind#2052]: Jodd-db, with jndi/ldap lookup
        s.add("jodd.db.connection.DataSourceConnectionProvider");

        // [databind#2058]: Oracle JDBC driver, with jndi/ldap lookup
        s.add("oracle.jdbc.connector.OracleManagedConnectionFactory");
>>>>>>> 726cbf9e
        s.add("oracle.jdbc.rowset.OracleJDBCRowSet");

        DEFAULT_NO_DESER_CLASS_NAMES = Collections.unmodifiableSet(s);
    }

    /**
     * Set of class names of types that are never to be deserialized.
     */
    protected Set<String> _cfgIllegalClassNames = DEFAULT_NO_DESER_CLASS_NAMES;

    private final static SubTypeValidator instance = new SubTypeValidator();

    protected SubTypeValidator() { }

    public static SubTypeValidator instance() { return instance; }

    public void validateSubType(DeserializationContext ctxt, JavaType type) throws JsonMappingException
    {
        // There are certain nasty classes that could cause problems, mostly
        // via default typing -- catch them here.
        final Class<?> raw = type.getRawClass();
        String full = raw.getName();

        main_check:
        do {
            if (_cfgIllegalClassNames.contains(full)) {
                break;
            }

            // 18-Dec-2017, tatu: As per [databind#1855], need bit more sophisticated handling
            //    for some Spring framework types
            // 05-Jan-2017, tatu: ... also, only applies to classes, not interfaces
            if (raw.isInterface()) {
                ;
            } else if (full.startsWith(PREFIX_SPRING)) {
                for (Class<?> cls = raw; (cls != null) && (cls != Object.class); cls = cls.getSuperclass()){
                    String name = cls.getSimpleName();
                    // looking for "AbstractBeanFactoryPointcutAdvisor" but no point to allow any is there?
                    if ("AbstractPointcutAdvisor".equals(name)
                            // ditto  for "FileSystemXmlApplicationContext": block all ApplicationContexts
                            || "AbstractApplicationContext".equals(name)) {
                        break main_check;
                    }
                }
            } else if (full.startsWith(PREFIX_C3P0)) {
                // [databind#1737]; more 3rd party
                // s.add("com.mchange.v2.c3p0.JndiRefForwardingDataSource");
                // s.add("com.mchange.v2.c3p0.WrapperConnectionPoolDataSource");
                // [databind#1931]; more 3rd party
                // com.mchange.v2.c3p0.ComboPooledDataSource
                // com.mchange.v2.c3p0.debug.AfterCloseLoggingComboPooledDataSource 
                if (full.endsWith("DataSource")) {
                    break main_check;
                }
            }
            return;
        } while (false);

        throw JsonMappingException.from(ctxt,
                String.format("Illegal type (%s) to deserialize: prevented for security reasons", full));
    }
}<|MERGE_RESOLUTION|>--- conflicted
+++ resolved
@@ -60,18 +60,11 @@
         // [databind#2032]: more 3rd party; data exfiltration via xml parsed ext entities
         s.add("org.apache.ibatis.parsing.XPathParser");
 
-<<<<<<< HEAD
-        // [databind#2052]: ldap approaches; in all cases LDAP connection String is passed
-        //   and access attempt is made:
-        s.add("oracle.jdbc.connector.OracleManagedConnectionFactory");
-        s.add("jodd.db.connection.DataSourceConnectionProvider");
-=======
         // [databind#2052]: Jodd-db, with jndi/ldap lookup
         s.add("jodd.db.connection.DataSourceConnectionProvider");
 
         // [databind#2058]: Oracle JDBC driver, with jndi/ldap lookup
         s.add("oracle.jdbc.connector.OracleManagedConnectionFactory");
->>>>>>> 726cbf9e
         s.add("oracle.jdbc.rowset.OracleJDBCRowSet");
 
         DEFAULT_NO_DESER_CLASS_NAMES = Collections.unmodifiableSet(s);
