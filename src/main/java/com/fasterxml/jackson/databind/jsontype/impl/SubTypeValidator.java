--- conflicted
+++ resolved
@@ -82,14 +82,9 @@
         s.add("org.apache.openjpa.ee.JNDIManagedRuntime");
         s.add("org.apache.axis2.transport.jms.JMSOutTransportInfo");
 
-<<<<<<< HEAD
         // [databind#2326]
         s.add("com.mysql.cj.jdbc.admin.MiniAdmin");        
 
-        // [databind#2334]
-        s.add("ch.qos.logback.core.db.DriverManagerConnectionSource");
-
-=======
         // [databind#2334]: logback-core
         s.add("ch.qos.logback.core.db.DriverManagerConnectionSource");
 
@@ -97,7 +92,6 @@
         s.add("org.jdom.transform.XSLTransformer");
         s.add("org.jdom2.transform.XSLTransformer");
 
->>>>>>> 5f7c69bb
         DEFAULT_NO_DESER_CLASS_NAMES = Collections.unmodifiableSet(s);
     }
 
