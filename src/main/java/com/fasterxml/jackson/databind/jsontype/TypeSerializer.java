package com.fasterxml.jackson.databind.jsontype;

import java.io.IOException;

import com.fasterxml.jackson.core.*;
import com.fasterxml.jackson.core.type.WritableTypeId;
import com.fasterxml.jackson.core.util.VersionUtil;
import com.fasterxml.jackson.databind.BeanProperty;
import com.fasterxml.jackson.databind.SerializerProvider;
import com.fasterxml.jackson.annotation.JsonTypeInfo;

/**
 * Interface for serializing type information regarding instances of specified
 * base type (super class), so that exact subtype can be properly deserialized
 * later on. These instances are to be called by regular
 * {@link com.fasterxml.jackson.databind.JsonSerializer}s using proper contextual
 * calls, to add type information using mechanism type serializer was
 * configured with.
 */
public abstract class TypeSerializer
{
    /*
    /**********************************************************************
    /* Initialization
    /**********************************************************************
     */

    /**
     * Method called to create contextual version, to be used for
     * values of given property. This may be the type itself
     * (as is the case for bean properties), or values contained
     * (for {@link java.util.Collection} or {@link java.util.Map}
     * valued properties).
     *<p>
     * NOTE: since 3.0 has received context object as first argument.
     */
    public abstract TypeSerializer forProperty(SerializerProvider ctxt,
            BeanProperty prop);

    /*
    /**********************************************************************
    /* Introspection
    /**********************************************************************
     */

    /**
     * Accessor for type information inclusion method
     * that serializer uses; indicates how type information
     * is embedded in resulting JSON.
     */
    public abstract JsonTypeInfo.As getTypeInclusion();

    /**
     * Name of property that contains type information, if
     * property-based inclusion is used.
     */
    public abstract String getPropertyName();

    /**
     * Accessor for object that handles conversions between
     * types and matching type ids.
     */
    public abstract TypeIdResolver getTypeIdResolver();

    /*
    /**********************************************************************
    /* Type serialization methods
    /**********************************************************************
     */

    /**
     * Factory method for constructing type id value object to pass to
     * {@link #writeTypePrefix}.
     */
    public WritableTypeId typeId(Object value, JsonToken valueShape) {
        WritableTypeId typeIdDef = new WritableTypeId(value, valueShape);
        switch (getTypeInclusion()) {
        case EXISTING_PROPERTY:
            typeIdDef.include = WritableTypeId.Inclusion.PAYLOAD_PROPERTY;
            typeIdDef.asProperty = getPropertyName();
            break;
        case EXTERNAL_PROPERTY:
            typeIdDef.include = WritableTypeId.Inclusion.PARENT_PROPERTY;
            typeIdDef.asProperty = getPropertyName();
            break;
        case PROPERTY:
            typeIdDef.include = WritableTypeId.Inclusion.METADATA_PROPERTY;
            typeIdDef.asProperty = getPropertyName();
            break;
        case WRAPPER_ARRAY:
            typeIdDef.include = WritableTypeId.Inclusion.WRAPPER_ARRAY;
            break;
        case WRAPPER_OBJECT:
            typeIdDef.include = WritableTypeId.Inclusion.WRAPPER_OBJECT;
            break;
        default:
            VersionUtil.throwInternal();
        }
        return typeIdDef;
    }

    public WritableTypeId typeId(Object value, JsonToken valueShape,
            Object id) {
        WritableTypeId typeId = typeId(value, valueShape);
        typeId.id = id;
        return typeId;
    }

    public WritableTypeId typeId(Object value, Class<?> typeForId,
            JsonToken valueShape) {
        WritableTypeId typeId = typeId(value, valueShape);
        typeId.forValueType = typeForId;
        return typeId;
    }

    /**
     * Method called to write initial part of type information for given
     * value, along with possible wrapping to use: details are specified
     * by `typeId` argument.
     * Note that for structured types (Object, Array), this call will add
     * necessary start token so it should NOT be explicitly written, unlike
     * with non-type-id value writes.
     *<p>
     * See {@link #writeTypeSuffix(JsonGenerator, WritableTypeId)} for a complete
     * example of typical usage.
     *
     * @param g Generator to use for outputting type id and possible wrapping
     * @param typeId Details of what type id is to be written, how.
     */
    public abstract WritableTypeId writeTypePrefix(JsonGenerator g,
            WritableTypeId typeId) throws IOException;

    public abstract WritableTypeId writeTypeSuffix(JsonGenerator g,
            WritableTypeId typeId) throws IOException;

<<<<<<< HEAD
=======
    /*
    /**********************************************************
    /* Legacy type serialization methods
    /**********************************************************
     */

    /**
     * DEPRECATED: now equivalent to:
     *{@code writeTypePrefix(g, typeId(value, JsonToken.VALUE_STRING));}.
     * See {@link #writeTypePrefix} for more info.
     *
     * @deprecated Since 2.9 use {@link #writeTypePrefix(JsonGenerator, WritableTypeId)} instead
     */
    @Deprecated // since 2.9
    public void writeTypePrefixForScalar(Object value, JsonGenerator g) throws IOException {
        writeTypePrefix(g, typeId(value, JsonToken.VALUE_STRING));
    }

    /**
     * DEPRECATED: now equivalent to:
     *{@code writeTypePrefix(g, typeId(value, JsonToken.START_OBJECT));}.
     * See {@link #writeTypePrefix} for more info.
     *
     * @deprecated Since 2.9 use {@link #writeTypePrefix(JsonGenerator, WritableTypeId)} instead
     */
    @Deprecated // since 2.9
    public void writeTypePrefixForObject(Object value, JsonGenerator g) throws IOException {
        writeTypePrefix(g, typeId(value, JsonToken.START_OBJECT));
    }

    /**
     * DEPRECATED: now equivalent to:
     *{@code writeTypePrefix(g, typeId(value, JsonToken.START_ARRAY));}.
     * See {@link #writeTypePrefix} for more info.
     *
     * @deprecated Since 2.9 use {@link #writeTypePrefix(JsonGenerator, WritableTypeId)} instead
     */
    @Deprecated // since 2.9
    public void writeTypePrefixForArray(Object value, JsonGenerator g) throws IOException {
        writeTypePrefix(g, typeId(value, JsonToken.START_ARRAY));
    }

    /**
     * DEPRECATED: now equivalent to:
     *{@code writeTypeSuffix(g, typeId(value, JsonToken.VALUE_STRING));}.
     * See {@link #writeTypeSuffix} for more info.
     *
     * @deprecated Since 2.9 use {@link #writeTypeSuffix(JsonGenerator, WritableTypeId)} instead
     */
    @Deprecated // since 2.9
    public void writeTypeSuffixForScalar(Object value, JsonGenerator g) throws IOException {
        _writeLegacySuffix(g, typeId(value, JsonToken.VALUE_STRING));
    }

    /**
     * DEPRECATED: now equivalent to:
     *{@code writeTypeSuffix(g, typeId(value, JsonToken.START_OBJECT));}.
     * See {@link #writeTypeSuffix} for more info.
     *
     * @deprecated Since 2.9 use {@link #writeTypeSuffix(JsonGenerator, WritableTypeId)} instead
     */
    @Deprecated // since 2.9
    public void writeTypeSuffixForObject(Object value, JsonGenerator g) throws IOException {
        _writeLegacySuffix(g, typeId(value, JsonToken.START_OBJECT));
    }

    /**
     * DEPRECATED: now equivalent to:
     *{@code writeTypeSuffix(g, typeId(value, JsonToken.START_ARRAY));}.
     * See {@link #writeTypeSuffix} for more info.
     *
     * @deprecated Since 2.9 use {@link #writeTypeSuffix(JsonGenerator, WritableTypeId)} instead
     */
    @Deprecated // since 2.9
    public void writeTypeSuffixForArray(Object value, JsonGenerator g) throws IOException {
        _writeLegacySuffix(g, typeId(value, JsonToken.START_ARRAY));
    }

    /**
     * DEPRECATED: now equivalent to:
     *{@code writeTypePrefix(g, typeId(value, type, JsonToken.VALUE_STRING));}.
     * See {@link #writeTypePrefix} for more info.
     *
     * @deprecated Since 2.9 use {@link #writeTypePrefix(JsonGenerator, WritableTypeId)} instead
     */
    @Deprecated // since 2.9
    public void writeTypePrefixForScalar(Object value, JsonGenerator g, Class<?> type) throws IOException {
        writeTypePrefix(g, typeId(value, type, JsonToken.VALUE_STRING));
    }

    /**
     * DEPRECATED: now equivalent to:
     *{@code writeTypePrefix(g, typeId(value, type, JsonToken.START_OBJECT));}.
     * See {@link #writeTypePrefix} for more info.
     *
     * @deprecated Since 2.9 use {@link #writeTypePrefix(JsonGenerator, WritableTypeId)} instead
     */
    @Deprecated // since 2.9
    public void writeTypePrefixForObject(Object value, JsonGenerator g, Class<?> type) throws IOException {
        writeTypePrefix(g, typeId(value, type, JsonToken.START_OBJECT));
    }

    /**
     * DEPRECATED: now equivalent to:
     *{@code writeTypePrefix(g, typeId(value, type, JsonToken.START_ARRAY));}.
     * See {@link #writeTypePrefix} for more info.
     *
     * @deprecated Since 2.9 use {@link #writeTypePrefix(JsonGenerator, WritableTypeId)} instead
     */
    @Deprecated // since 2.9
    public void writeTypePrefixForArray(Object value, JsonGenerator g, Class<?> type) throws IOException {
        writeTypePrefix(g, typeId(value, type, JsonToken.START_ARRAY));
    }

    /*
    /**********************************************************
    /* Type serialization methods with type id override
    /**********************************************************
     */

    /**
     * DEPRECATED: now equivalent to:
     *{@code writeTypePrefix(g, typeId(value, JsonToken.VALUE_STRING, typeId));}.
     * See {@link #writeTypePrefix} for more info.
     *
     * @deprecated Since 2.9 use {@link #writeTypePrefix(JsonGenerator, WritableTypeId)} instead
     */
    @Deprecated // since 2.9
    public void writeCustomTypePrefixForScalar(Object value, JsonGenerator g, String typeId) throws IOException {
        writeTypePrefix(g, typeId(value, JsonToken.VALUE_STRING, typeId));
    }

    /**
     * DEPRECATED: now equivalent to:
     *{@code writeTypePrefix(g, typeId(value, JsonToken.START_OBJECT, typeId));}.
     * See {@link #writeTypePrefix} for more info.
     *
     * @deprecated Since 2.9 use {@link #writeTypePrefix(JsonGenerator, WritableTypeId)} instead
     */
    @Deprecated // since 2.9
    public void writeCustomTypePrefixForObject(Object value, JsonGenerator g, String typeId) throws IOException {
        writeTypePrefix(g, typeId(value, JsonToken.START_OBJECT, typeId));
    }

    /**
     * DEPRECATED: now equivalent to:
     *{@code writeTypePrefix(g, typeId(value, JsonToken.START_ARRAY, typeId));}.
     * See {@link #writeTypePrefix} for more info.
     *
     * @deprecated Since 2.9 use {@link #writeTypePrefix(JsonGenerator, WritableTypeId)} instead
     */
    @Deprecated // since 2.9
    public void writeCustomTypePrefixForArray(Object value, JsonGenerator g, String typeId) throws IOException {
        writeTypePrefix(g, typeId(value, JsonToken.START_ARRAY, typeId));
    }

    /**
     * @deprecated Since 2.9 use {@link #writeTypeSuffix(JsonGenerator, WritableTypeId)} instead
     */
    @Deprecated // since 2.9
    public void writeCustomTypeSuffixForScalar(Object value, JsonGenerator g, String typeId) throws IOException {
        _writeLegacySuffix(g, typeId(value, JsonToken.VALUE_STRING, typeId));
    }

    /**
     * @deprecated Since 2.9 use {@link #writeTypeSuffix(JsonGenerator, WritableTypeId)} instead
     */
    @Deprecated // since 2.9
    public void writeCustomTypeSuffixForObject(Object value, JsonGenerator g, String typeId) throws IOException {
        _writeLegacySuffix(g, typeId(value, JsonToken.START_OBJECT, typeId));
    }

    /**
     * @deprecated Since 2.9 use {@link #writeTypeSuffix(JsonGenerator, WritableTypeId)} instead
     */
    @Deprecated // since 2.9
    public void writeCustomTypeSuffixForArray(Object value, JsonGenerator g, String typeId) throws IOException {
        _writeLegacySuffix(g, typeId(value, JsonToken.START_ARRAY, typeId));
    }

>>>>>>> bf261d40
    /**
     * Helper method needed for backwards compatibility: since original type id
     * can not be routed through completely, we have to reverse-engineer likely
     * setting before calling suffix.
     */
    protected final void _writeLegacySuffix(JsonGenerator g,
            WritableTypeId typeId) throws IOException
    {
        // most likely logic within generator is this:
        typeId.wrapperWritten = !g.canWriteTypeId();
        writeTypeSuffix(g, typeId);
    }
}<|MERGE_RESOLUTION|>--- conflicted
+++ resolved
@@ -132,200 +132,4 @@
 
     public abstract WritableTypeId writeTypeSuffix(JsonGenerator g,
             WritableTypeId typeId) throws IOException;
-
-<<<<<<< HEAD
-=======
-    /*
-    /**********************************************************
-    /* Legacy type serialization methods
-    /**********************************************************
-     */
-
-    /**
-     * DEPRECATED: now equivalent to:
-     *{@code writeTypePrefix(g, typeId(value, JsonToken.VALUE_STRING));}.
-     * See {@link #writeTypePrefix} for more info.
-     *
-     * @deprecated Since 2.9 use {@link #writeTypePrefix(JsonGenerator, WritableTypeId)} instead
-     */
-    @Deprecated // since 2.9
-    public void writeTypePrefixForScalar(Object value, JsonGenerator g) throws IOException {
-        writeTypePrefix(g, typeId(value, JsonToken.VALUE_STRING));
-    }
-
-    /**
-     * DEPRECATED: now equivalent to:
-     *{@code writeTypePrefix(g, typeId(value, JsonToken.START_OBJECT));}.
-     * See {@link #writeTypePrefix} for more info.
-     *
-     * @deprecated Since 2.9 use {@link #writeTypePrefix(JsonGenerator, WritableTypeId)} instead
-     */
-    @Deprecated // since 2.9
-    public void writeTypePrefixForObject(Object value, JsonGenerator g) throws IOException {
-        writeTypePrefix(g, typeId(value, JsonToken.START_OBJECT));
-    }
-
-    /**
-     * DEPRECATED: now equivalent to:
-     *{@code writeTypePrefix(g, typeId(value, JsonToken.START_ARRAY));}.
-     * See {@link #writeTypePrefix} for more info.
-     *
-     * @deprecated Since 2.9 use {@link #writeTypePrefix(JsonGenerator, WritableTypeId)} instead
-     */
-    @Deprecated // since 2.9
-    public void writeTypePrefixForArray(Object value, JsonGenerator g) throws IOException {
-        writeTypePrefix(g, typeId(value, JsonToken.START_ARRAY));
-    }
-
-    /**
-     * DEPRECATED: now equivalent to:
-     *{@code writeTypeSuffix(g, typeId(value, JsonToken.VALUE_STRING));}.
-     * See {@link #writeTypeSuffix} for more info.
-     *
-     * @deprecated Since 2.9 use {@link #writeTypeSuffix(JsonGenerator, WritableTypeId)} instead
-     */
-    @Deprecated // since 2.9
-    public void writeTypeSuffixForScalar(Object value, JsonGenerator g) throws IOException {
-        _writeLegacySuffix(g, typeId(value, JsonToken.VALUE_STRING));
-    }
-
-    /**
-     * DEPRECATED: now equivalent to:
-     *{@code writeTypeSuffix(g, typeId(value, JsonToken.START_OBJECT));}.
-     * See {@link #writeTypeSuffix} for more info.
-     *
-     * @deprecated Since 2.9 use {@link #writeTypeSuffix(JsonGenerator, WritableTypeId)} instead
-     */
-    @Deprecated // since 2.9
-    public void writeTypeSuffixForObject(Object value, JsonGenerator g) throws IOException {
-        _writeLegacySuffix(g, typeId(value, JsonToken.START_OBJECT));
-    }
-
-    /**
-     * DEPRECATED: now equivalent to:
-     *{@code writeTypeSuffix(g, typeId(value, JsonToken.START_ARRAY));}.
-     * See {@link #writeTypeSuffix} for more info.
-     *
-     * @deprecated Since 2.9 use {@link #writeTypeSuffix(JsonGenerator, WritableTypeId)} instead
-     */
-    @Deprecated // since 2.9
-    public void writeTypeSuffixForArray(Object value, JsonGenerator g) throws IOException {
-        _writeLegacySuffix(g, typeId(value, JsonToken.START_ARRAY));
-    }
-
-    /**
-     * DEPRECATED: now equivalent to:
-     *{@code writeTypePrefix(g, typeId(value, type, JsonToken.VALUE_STRING));}.
-     * See {@link #writeTypePrefix} for more info.
-     *
-     * @deprecated Since 2.9 use {@link #writeTypePrefix(JsonGenerator, WritableTypeId)} instead
-     */
-    @Deprecated // since 2.9
-    public void writeTypePrefixForScalar(Object value, JsonGenerator g, Class<?> type) throws IOException {
-        writeTypePrefix(g, typeId(value, type, JsonToken.VALUE_STRING));
-    }
-
-    /**
-     * DEPRECATED: now equivalent to:
-     *{@code writeTypePrefix(g, typeId(value, type, JsonToken.START_OBJECT));}.
-     * See {@link #writeTypePrefix} for more info.
-     *
-     * @deprecated Since 2.9 use {@link #writeTypePrefix(JsonGenerator, WritableTypeId)} instead
-     */
-    @Deprecated // since 2.9
-    public void writeTypePrefixForObject(Object value, JsonGenerator g, Class<?> type) throws IOException {
-        writeTypePrefix(g, typeId(value, type, JsonToken.START_OBJECT));
-    }
-
-    /**
-     * DEPRECATED: now equivalent to:
-     *{@code writeTypePrefix(g, typeId(value, type, JsonToken.START_ARRAY));}.
-     * See {@link #writeTypePrefix} for more info.
-     *
-     * @deprecated Since 2.9 use {@link #writeTypePrefix(JsonGenerator, WritableTypeId)} instead
-     */
-    @Deprecated // since 2.9
-    public void writeTypePrefixForArray(Object value, JsonGenerator g, Class<?> type) throws IOException {
-        writeTypePrefix(g, typeId(value, type, JsonToken.START_ARRAY));
-    }
-
-    /*
-    /**********************************************************
-    /* Type serialization methods with type id override
-    /**********************************************************
-     */
-
-    /**
-     * DEPRECATED: now equivalent to:
-     *{@code writeTypePrefix(g, typeId(value, JsonToken.VALUE_STRING, typeId));}.
-     * See {@link #writeTypePrefix} for more info.
-     *
-     * @deprecated Since 2.9 use {@link #writeTypePrefix(JsonGenerator, WritableTypeId)} instead
-     */
-    @Deprecated // since 2.9
-    public void writeCustomTypePrefixForScalar(Object value, JsonGenerator g, String typeId) throws IOException {
-        writeTypePrefix(g, typeId(value, JsonToken.VALUE_STRING, typeId));
-    }
-
-    /**
-     * DEPRECATED: now equivalent to:
-     *{@code writeTypePrefix(g, typeId(value, JsonToken.START_OBJECT, typeId));}.
-     * See {@link #writeTypePrefix} for more info.
-     *
-     * @deprecated Since 2.9 use {@link #writeTypePrefix(JsonGenerator, WritableTypeId)} instead
-     */
-    @Deprecated // since 2.9
-    public void writeCustomTypePrefixForObject(Object value, JsonGenerator g, String typeId) throws IOException {
-        writeTypePrefix(g, typeId(value, JsonToken.START_OBJECT, typeId));
-    }
-
-    /**
-     * DEPRECATED: now equivalent to:
-     *{@code writeTypePrefix(g, typeId(value, JsonToken.START_ARRAY, typeId));}.
-     * See {@link #writeTypePrefix} for more info.
-     *
-     * @deprecated Since 2.9 use {@link #writeTypePrefix(JsonGenerator, WritableTypeId)} instead
-     */
-    @Deprecated // since 2.9
-    public void writeCustomTypePrefixForArray(Object value, JsonGenerator g, String typeId) throws IOException {
-        writeTypePrefix(g, typeId(value, JsonToken.START_ARRAY, typeId));
-    }
-
-    /**
-     * @deprecated Since 2.9 use {@link #writeTypeSuffix(JsonGenerator, WritableTypeId)} instead
-     */
-    @Deprecated // since 2.9
-    public void writeCustomTypeSuffixForScalar(Object value, JsonGenerator g, String typeId) throws IOException {
-        _writeLegacySuffix(g, typeId(value, JsonToken.VALUE_STRING, typeId));
-    }
-
-    /**
-     * @deprecated Since 2.9 use {@link #writeTypeSuffix(JsonGenerator, WritableTypeId)} instead
-     */
-    @Deprecated // since 2.9
-    public void writeCustomTypeSuffixForObject(Object value, JsonGenerator g, String typeId) throws IOException {
-        _writeLegacySuffix(g, typeId(value, JsonToken.START_OBJECT, typeId));
-    }
-
-    /**
-     * @deprecated Since 2.9 use {@link #writeTypeSuffix(JsonGenerator, WritableTypeId)} instead
-     */
-    @Deprecated // since 2.9
-    public void writeCustomTypeSuffixForArray(Object value, JsonGenerator g, String typeId) throws IOException {
-        _writeLegacySuffix(g, typeId(value, JsonToken.START_ARRAY, typeId));
-    }
-
->>>>>>> bf261d40
-    /**
-     * Helper method needed for backwards compatibility: since original type id
-     * can not be routed through completely, we have to reverse-engineer likely
-     * setting before calling suffix.
-     */
-    protected final void _writeLegacySuffix(JsonGenerator g,
-            WritableTypeId typeId) throws IOException
-    {
-        // most likely logic within generator is this:
-        typeId.wrapperWritten = !g.canWriteTypeId();
-        writeTypeSuffix(g, typeId);
-    }
 }