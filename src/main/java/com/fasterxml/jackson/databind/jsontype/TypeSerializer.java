package com.fasterxml.jackson.databind.jsontype;

import java.io.IOException;

import com.fasterxml.jackson.core.*;
import com.fasterxml.jackson.core.type.WritableTypeId;
import com.fasterxml.jackson.databind.BeanProperty;
import com.fasterxml.jackson.annotation.JsonTypeInfo;

/**
 * Interface for serializing type information regarding instances of specified
 * base type (super class), so that exact subtype can be properly deserialized
 * later on. These instances are to be called by regular
 * {@link com.fasterxml.jackson.databind.JsonSerializer}s using proper contextual
 * calls, to add type information using mechanism type serializer was
 * configured with.
 *<p>
 * NOTE: version 2.9 contains significant attempt at simplifying interface,
 * as well as giving format implementation (via {@link JsonGenerator}) more
 * control over actual serialization details.
 */
public abstract class TypeSerializer
{
    /*
    /**********************************************************
    /* Initialization
    /**********************************************************
     */

    /**
     * Method called to create contextual version, to be used for
     * values of given property. This may be the type itself
     * (as is the case for bean properties), or values contained
     * (for {@link java.util.Collection} or {@link java.util.Map}
     * valued properties).
     * 
     * @since 2.0
     */
    public abstract TypeSerializer forProperty(BeanProperty prop);

    /*
    /**********************************************************
    /* Introspection
    /**********************************************************
     */

    /**
     * Accessor for type information inclusion method
     * that serializer uses; indicates how type information
     * is embedded in resulting JSON.
     */
    public abstract JsonTypeInfo.As getTypeInclusion();

    /**
     * Name of property that contains type information, if
     * property-based inclusion is used.
     */
    public abstract String getPropertyName();
    
    /**
     * Accessor for object that handles conversions between
     * types and matching type ids.
     */
    public abstract TypeIdResolver getTypeIdResolver();

    /*
    /**********************************************************
    /* Type serialization methods: new (2.9)
    /**********************************************************
     */

    /**
     * Method called to write initial part of type information for given
     * value, along with possible wrapping to use: details are specified
     * by `typeId` argument.
     *
     * @param g Generator to use for outputting type id and possible wrapping
     * @param typeId Details of what type id is to be written, how.
     * 
     * @since 2.9
     */
    public abstract void writeTypePrefix(JsonGenerator g,
            WritableTypeId typeId) throws IOException;

    /**
     * @since 2.9
     */
    public abstract void writeTypeSuffix(JsonGenerator g,
            WritableTypeId typeId) throws IOException;

    /*
    /**********************************************************
    /* Type serialization methods
    /**********************************************************
     */
    
    /**
     * Method called to write initial part of type information for given
     * value, when it will be output as scalar JSON value (not as JSON
     * Object or Array).
     * This means that the context after call cannot be that of JSON Object;
     * it may be Array or root context.
     * 
     * @param value Value that will be serialized, for which type information is
     *   to be written
     * @param g Generator to use for writing type information
     */
    public abstract void writeTypePrefixForScalar(Object value, JsonGenerator g) throws IOException;

    /**
     * Method called to write initial part of type information for given
     * value, when it will be output as JSON Object value (not as JSON
     * Array or scalar).
     * This means that context after call must be JSON Object, meaning that
     * caller can then proceed to output field entries.
     * 
     * @param value Value that will be serialized, for which type information is
     *   to be written
     * @param g Generator to use for writing type information
     */
    public abstract void writeTypePrefixForObject(Object value, JsonGenerator g) throws IOException;

    /**
     * Method called to write initial part of type information for given
     * value, when it will be output as JSON Array value (not as JSON
     * Object or scalar).
     * This means that context after call must be JSON Array, that is, there
     * must be an open START_ARRAY to write contents in.
     * 
     * @param value Value that will be serialized, for which type information is
     *   to be written
     * @param g Generator to use for writing type information
     */
    public abstract void writeTypePrefixForArray(Object value, JsonGenerator g) throws IOException;

    /**
     * Method called after value has been serialized, to close any scopes opened
     * by earlier matching call to {@link #writeTypePrefixForScalar}.
     * Actual action to take may depend on various factors, but has to match with
     * action {@link #writeTypePrefixForScalar} did (close array or object; or do nothing).
     */
    public abstract void writeTypeSuffixForScalar(Object value, JsonGenerator g) throws IOException;

    /**
     * Method called after value has been serialized, to close any scopes opened
     * by earlier matching call to {@link #writeTypePrefixForObject}.
     * It needs to write closing END_OBJECT marker, and any other decoration
     * that needs to be matched.
     */
    public abstract void writeTypeSuffixForObject(Object value, JsonGenerator g) throws IOException;

    /**
     * Method called after value has been serialized, to close any scopes opened
     * by earlier matching call to {@link #writeTypeSuffixForScalar}.
     * It needs to write closing END_ARRAY marker, and any other decoration
     * that needs to be matched.
     */
    public abstract void writeTypeSuffixForArray(Object value, JsonGenerator g) throws IOException;

    /**
     * Alternative version of the prefix-for-scalar method, which is given
     * actual type to use (instead of using exact type of the value); typically
     * a super type of actual value type
     */
    public void writeTypePrefixForScalar(Object value, JsonGenerator g, Class<?> type) throws IOException {
        writeTypePrefixForScalar(value, g);
    }

    /**
     * Alternative version of the prefix-for-object method, which is given
     * actual type to use (instead of using exact type of the value); typically
     * a super type of actual value type
     */
    public void writeTypePrefixForObject(Object value, JsonGenerator g, Class<?> type) throws IOException {
        writeTypePrefixForObject(value, g);
    }

    /**
     * Alternative version of the prefix-for-array method, which is given
     * actual type to use (instead of using exact type of the value); typically
     * a super type of actual value type
     */
    public void writeTypePrefixForArray(Object value, JsonGenerator g, Class<?> type) throws IOException {
        writeTypePrefixForArray(value, g);
    }

    /*
    /**********************************************************
    /* Type serialization methods with type id override
    /**********************************************************
     */

<<<<<<< HEAD
//    @Deprecated // since 2.9
    public void writeCustomTypePrefixForScalar(Object value, JsonGenerator g, String typeId) throws IOException { }
=======
    /**
     * Method called to write initial part of type information for given
     * value, when it will be output as scalar JSON value (not as JSON
     * Object or Array),
     * using specified custom type id instead of calling {@link TypeIdResolver}.
     * This means that the context after call cannot be that of JSON Object;
     * it may be Array or root context.
     * 
     * @param value Value that will be serialized, for which type information is
     *   to be written
     * @param g Generator to use for writing type information
     * @param typeId Exact type id to use
     */
    public abstract void writeCustomTypePrefixForScalar(Object value, JsonGenerator g, String typeId) throws IOException;
>>>>>>> 33840a20

//    @Deprecated // since 2.9
    public void writeCustomTypePrefixForObject(Object value, JsonGenerator g, String typeId) throws IOException { }

//    @Deprecated // since 2.9
    public void writeCustomTypePrefixForArray(Object value, JsonGenerator g, String typeId) throws IOException { }

//    @Deprecated // since 2.9
    public void writeCustomTypeSuffixForScalar(Object value, JsonGenerator g, String typeId) throws IOException { }

//    @Deprecated // since 2.9
    public void writeCustomTypeSuffixForObject(Object value, JsonGenerator g, String typeId) throws IOException { }

//    @Deprecated // since 2.9
    public void writeCustomTypeSuffixForArray(Object value, JsonGenerator g, String typeId) throws IOException { }
}<|MERGE_RESOLUTION|>--- conflicted
+++ resolved
@@ -190,27 +190,10 @@
     /**********************************************************
      */
 
-<<<<<<< HEAD
 //    @Deprecated // since 2.9
     public void writeCustomTypePrefixForScalar(Object value, JsonGenerator g, String typeId) throws IOException { }
-=======
-    /**
-     * Method called to write initial part of type information for given
-     * value, when it will be output as scalar JSON value (not as JSON
-     * Object or Array),
-     * using specified custom type id instead of calling {@link TypeIdResolver}.
-     * This means that the context after call cannot be that of JSON Object;
-     * it may be Array or root context.
-     * 
-     * @param value Value that will be serialized, for which type information is
-     *   to be written
-     * @param g Generator to use for writing type information
-     * @param typeId Exact type id to use
-     */
-    public abstract void writeCustomTypePrefixForScalar(Object value, JsonGenerator g, String typeId) throws IOException;
->>>>>>> 33840a20
-
-//    @Deprecated // since 2.9
+
+    //    @Deprecated // since 2.9
     public void writeCustomTypePrefixForObject(Object value, JsonGenerator g, String typeId) throws IOException { }
 
 //    @Deprecated // since 2.9
