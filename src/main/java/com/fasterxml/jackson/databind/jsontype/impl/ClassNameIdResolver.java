--- conflicted
+++ resolved
@@ -1,13 +1,10 @@
 package com.fasterxml.jackson.databind.jsontype.impl;
 
+import java.io.IOException;
 import java.util.*;
 
 import com.fasterxml.jackson.annotation.JsonTypeInfo;
-import com.fasterxml.jackson.databind.DatabindContext;
-import com.fasterxml.jackson.databind.DeserializationConfig;
-import com.fasterxml.jackson.databind.DeserializationFeature;
-import com.fasterxml.jackson.databind.JavaType;
-import com.fasterxml.jackson.databind.cfg.MapperConfig;
+import com.fasterxml.jackson.databind.*;
 import com.fasterxml.jackson.databind.type.TypeFactory;
 import com.fasterxml.jackson.databind.util.ClassUtil;
 
@@ -37,53 +34,38 @@
 
     @Override
     public String idFromValueAndType(Object value, Class<?> type) {
-<<<<<<< HEAD
         return _idFrom(value, type, _typeFactory);
-=======
-        return _idFrom(value, type);
-    }
-
-    @Deprecated // since 2.3
-    @Override
-    public JavaType typeFromId(String id) {
-        return _typeFromId(id, null);
->>>>>>> cc53828d
     }
 
     @Override
-    public JavaType typeFromId(DatabindContext context, String id) {
+    public JavaType typeFromId(DatabindContext context, String id) throws IOException {
         return _typeFromId(id, context);
     }
 
-    protected JavaType _typeFromId(String id, DatabindContext ctxt)
+    protected JavaType _typeFromId(String id, DatabindContext ctxt) throws IOException
     {
         /* 30-Jan-2010, tatu: Most ids are basic class names; so let's first
          *    check if any generics info is added; and only then ask factory
          *    to do translation when necessary
          */
-        TypeFactory tf = (ctxt == null) ? _typeFactory : ctxt.getTypeFactory();
+        TypeFactory tf = ctxt.getTypeFactory();
         if (id.indexOf('<') > 0) {
-<<<<<<< HEAD
-=======
-            JavaType t = tf.constructFromCanonical(id);
->>>>>>> cc53828d
             // note: may want to try combining with specialization (esp for EnumMap)?
-            return typeFactory.constructFromCanonical(id);
+            return tf.constructFromCanonical(id);
         }
         Class<?> cls;
         try {
             cls =  tf.findClass(id);
         } catch (ClassNotFoundException e) {
-            // 24-May-2016, tatu: Ok, this is supremely ugly, from multiple persepctives.
-            //    But fixes [databind#1098], so has to do for now.
-            MapperConfig<?> cfg = ctxt.getConfig();
-            if (cfg instanceof DeserializationConfig) {
-                DeserializationConfig dc = (DeserializationConfig) cfg;
-                if (!dc.isEnabled(DeserializationFeature.FAIL_ON_INVALID_SUBTYPE)) {
-                    return null;
-                }
+            // 24-May-2016, tatu: Ok, this is pretty ugly, but we should always get
+            //   DeserializationContext, just playing it safe
+            if (ctxt instanceof DeserializationContext) {
+                DeserializationContext dctxt = (DeserializationContext) ctxt;
+                // First: we may have problem handlers that can deal with it?
+                return dctxt.handleUnknownTypeId(_baseType, id, "no such class found");
             }
-            throw new IllegalArgumentException("Invalid type id '"+id+"' (for id type 'Id.class'): no such class found");
+            // ... meaning that we really should never get here.
+            return null;
         } catch (Exception e) {
             throw new IllegalArgumentException("Invalid type id '"+id+"' (for id type 'Id.class'): "+e.getMessage(), e);
         }
