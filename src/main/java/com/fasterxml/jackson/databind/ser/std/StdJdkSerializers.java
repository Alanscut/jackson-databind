--- conflicted
+++ resolved
@@ -36,10 +36,7 @@
         sers.put(UUID.class, new UUIDSerializer());
         sers.put(java.util.regex.Pattern.class, sls);
         sers.put(Locale.class, sls);
-<<<<<<< HEAD
-=======
 
->>>>>>> 1317d3ea
         // then atomic types (note: AtomicReference defined elsewhere)
         sers.put(AtomicBoolean.class, AtomicBooleanSerializer.class);
         sers.put(AtomicInteger.class, AtomicIntegerSerializer.class);
