--- conflicted
+++ resolved
@@ -207,7 +207,7 @@
                 _metadata = (desc == null) ? PropertyMetadata.STD_REQUIRED_OR_OPTIONAL
                         : PropertyMetadata.STD_REQUIRED_OR_OPTIONAL.withDescription(desc);
             } else {
-                _metadata = PropertyMetadata.construct(b.booleanValue(), desc, idx, def);
+                _metadata = PropertyMetadata.construct(b, desc, idx, def);
             }
             if (!_forSerialization) {
                 _metadata = _getSetterInfo(_metadata);
@@ -621,22 +621,6 @@
         return (b != null) && b.booleanValue();
     }
 
-<<<<<<< HEAD
-=======
-    @Override
-    public PropertyMetadata getMetadata() {
-        final Boolean b = _findRequired();
-        final String desc = _findDescription();
-        final Integer idx = _findIndex();
-        final String def = _findDefaultValue();
-        if (b == null && idx == null && def == null) {
-            return (desc == null) ? PropertyMetadata.STD_REQUIRED_OR_OPTIONAL
-                    : PropertyMetadata.STD_REQUIRED_OR_OPTIONAL.withDescription(desc);
-        }
-        return PropertyMetadata.construct(b, desc, idx, def);
-    }
-
->>>>>>> 0ee6a6d2
     protected Boolean _findRequired() {
        return fromMemberAnnotations(new WithMember<Boolean>() {
             @Override
