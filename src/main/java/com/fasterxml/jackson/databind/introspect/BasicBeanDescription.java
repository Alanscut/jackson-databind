--- conflicted
+++ resolved
@@ -328,14 +328,8 @@
             }
             ClassUtil.throwIfError(t);
             ClassUtil.throwIfRTE(t);
-<<<<<<< HEAD
             throw new IllegalArgumentException("Failed to instantiate bean of type "+ClassUtil.nameOf(_classInfo.getAnnotated())
-                    +": ("+t.getClass().getName()+") "+t.getMessage(), t);
-=======
-            throw new IllegalArgumentException("Failed to instantiate bean of type "
-                    +_classInfo.getAnnotated().getName()+": ("+t.getClass().getName()+") "
-                    +ClassUtil.exceptionMessage(t), t);
->>>>>>> 26fd2579
+                    +": ("+t.getClass().getName()+") "+ClassUtil.exceptionMessage(t), t);
         }
     }
 
