package com.fasterxml.jackson.databind.introspect;

import java.lang.annotation.Annotation;
import java.lang.annotation.Retention;
import java.lang.annotation.Target;
import java.lang.reflect.*;
import java.util.*;

import com.fasterxml.jackson.databind.AnnotationIntrospector;
import com.fasterxml.jackson.databind.introspect.ClassIntrospector.MixInResolver;
import com.fasterxml.jackson.databind.util.Annotations;
import com.fasterxml.jackson.databind.util.ClassUtil;

public final class AnnotatedClass
    extends Annotated
{
    private final static AnnotationMap[] NO_ANNOTATION_MAPS = new AnnotationMap[0];

    /*
    /**********************************************************
    /* Configuration
    /**********************************************************
     */

    /**
     * Class for which annotations apply, and that owns other
     * components (constructors, methods)
     */
    final protected Class<?> _class;

    /**
     * Ordered set of super classes and interfaces of the
     * class itself: included in order of precedence
     */
    final protected List<Class<?>> _superTypes;

    /**
     * Filter used to determine which annotations to gather; used
     * to optimize things so that unnecessary annotations are
     * ignored.
     */
    final protected AnnotationIntrospector _annotationIntrospector;

    /**
     * Object that knows mapping of mix-in classes (ones that contain
     * annotations to add) with their target classes (ones that
     * get these additional annotations "mixed in").
     */
    final protected MixInResolver _mixInResolver;

    /**
     * Primary mix-in class; one to use for the annotated class
     * itself. Can be null.
     */
    final protected Class<?> _primaryMixIn;

    /*
    /**********************************************************
    /* Gathered information
    /**********************************************************
     */

    /**
     * Combined list of Jackson annotations that the class has,
     * including inheritable ones from super classes and interfaces
     */
    protected AnnotationMap _classAnnotations;

    /**
     * Flag to indicate whether creator information has been resolved
     * or not.
     */
    protected boolean _creatorsResolved = false;
    
    /**
     * Default constructor of the annotated class, if it has one.
     */
    protected AnnotatedConstructor _defaultConstructor;

    /**
     * Single argument constructors the class has, if any.
     */
    protected List<AnnotatedConstructor> _constructors;

    /**
     * Single argument static methods that might be usable
     * as factory methods
     */
    protected List<AnnotatedMethod> _creatorMethods;

    /**
     * Member methods of interest; for now ones with 0 or 1 arguments
     * (just optimization, since others won't be used now)
     */
    protected AnnotatedMethodMap  _memberMethods;

    /**
     * Member fields of interest: ones that are either public,
     * or have at least one annotation.
     */
    protected List<AnnotatedField> _fields;
    
    /*
    /**********************************************************
    /* Life-cycle
    /**********************************************************
     */

    /**
     * Constructor will not do any initializations, to allow for
     * configuring instances differently depending on use cases
     */
    private AnnotatedClass(Class<?> cls, List<Class<?>> superTypes,
            AnnotationIntrospector aintr, MixInResolver mir,
            AnnotationMap classAnnotations)
    {
        _class = cls;
        _superTypes = superTypes;
        _annotationIntrospector = aintr;
        _mixInResolver = mir;
        _primaryMixIn = (_mixInResolver == null) ? null
            : _mixInResolver.findMixInClassFor(_class);
        _classAnnotations = classAnnotations;
    }

    @Override
    public AnnotatedClass withAnnotations(AnnotationMap ann) {
        return new AnnotatedClass(_class, _superTypes,
                _annotationIntrospector, _mixInResolver, ann);
    }
    
    /**
     * Factory method that instantiates an instance. Returned instance
     * will only be initialized with class annotations, but not with
     * any method information.
     */
    public static AnnotatedClass construct(Class<?> cls,
            AnnotationIntrospector aintr, MixInResolver mir)
    {
        return new AnnotatedClass(cls,
                ClassUtil.findSuperTypes(cls, null), aintr, mir, null);
    }

    /**
     * Method similar to {@link #construct}, but that will NOT include
     * information from supertypes; only class itself and any direct
     * mix-ins it may have.
     */
    public static AnnotatedClass constructWithoutSuperTypes(Class<?> cls,
            AnnotationIntrospector aintr, MixInResolver mir)
    {
        return new AnnotatedClass(cls,
                Collections.<Class<?>>emptyList(), aintr, mir, null);
    }
    
    /*
    /**********************************************************
    /* Annotated impl 
    /**********************************************************
     */

    @Override
    public Class<?> getAnnotated() { return _class; }

    @Override
    public int getModifiers() { return _class.getModifiers(); }

    @Override
    public String getName() { return _class.getName(); }

    @Override
    public <A extends Annotation> A getAnnotation(Class<A> acls)
    {
        if (_classAnnotations == null) {
            resolveClassAnnotations();
        }
        return _classAnnotations.get(acls);
    }

    @Override
    public Type getGenericType() {
        return _class;
    }

    @Override
    public Class<?> getRawType() {
        return _class;
    }

    @Override
    public Iterable<Annotation> annotations() {
        if (_classAnnotations == null) {
            resolveClassAnnotations();
        }
        return _classAnnotations.annotations();
    }
    
    @Override
    protected AnnotationMap getAllAnnotations() {
        if (_classAnnotations == null) {
            resolveClassAnnotations();
        }
        return _classAnnotations;
    }
    
    /*
    /**********************************************************
    /* Public API, generic accessors
    /**********************************************************
     */

    public Annotations getAnnotations() {
        if (_classAnnotations == null) {
            resolveClassAnnotations();
        }
        return _classAnnotations;
    }
    
    public boolean hasAnnotations() {
        if (_classAnnotations == null) {
            resolveClassAnnotations();
        }
        return _classAnnotations.size() > 0;
    }

    public AnnotatedConstructor getDefaultConstructor()
    {
        if (!_creatorsResolved) {
            resolveCreators();
        }
        return _defaultConstructor;
    }

    public List<AnnotatedConstructor> getConstructors()
    {
        if (!_creatorsResolved) {
            resolveCreators();
        }
        return _constructors;
    }

    public List<AnnotatedMethod> getStaticMethods()
    {
        if (!_creatorsResolved) {
            resolveCreators();
        }
        return _creatorMethods;
    }

    public Iterable<AnnotatedMethod> memberMethods()
    {
        if (_memberMethods == null) {
            resolveMemberMethods();
        }
        return _memberMethods;
    }

    public int getMemberMethodCount()
    {
        if (_memberMethods == null) {
            resolveMemberMethods();
        }
        return _memberMethods.size();
    }

    public AnnotatedMethod findMethod(String name, Class<?>[] paramTypes)
    {
        if (_memberMethods == null) {
            resolveMemberMethods();
        }
        return _memberMethods.find(name, paramTypes);
    }

    public int getFieldCount() {
        if (_fields == null) {
            resolveFields();
        }
        return _fields.size();
    }

    public Iterable<AnnotatedField> fields()
    {
        if (_fields == null) {
            resolveFields();
        }
        return _fields;
    }

    /*
    /**********************************************************
    /* Public API, main-level resolution methods
    /**********************************************************
     */

    /**
     * Initialization method that will recursively collect Jackson
     * annotations for this class and all super classes and
     * interfaces.
     */
    private void resolveClassAnnotations()
    {
        _classAnnotations = new AnnotationMap();
        // [JACKSON-659] Should skip processing if annotation processing disabled
        if (_annotationIntrospector != null) {
            // add mix-in annotations first (overrides)
            if (_primaryMixIn != null) {
                _addClassMixIns(_classAnnotations, _class, _primaryMixIn);
            }
            // first, annotations from the class itself:
            _addAnnotationsIfNotPresent(_classAnnotations, _class.getDeclaredAnnotations());
    
            // and then from super types
            for (Class<?> cls : _superTypes) {
                // and mix mix-in annotations in-between
                _addClassMixIns(_classAnnotations, cls);
                _addAnnotationsIfNotPresent(_classAnnotations, cls.getDeclaredAnnotations());
            }
            /* and finally... any annotations there might be for plain
             * old Object.class: separate because for all other purposes
             * it is just ignored (not included in super types)
             */
            /* 12-Jul-2009, tatu: Should this be done for interfaces too?
             *   For now, yes, seems useful for some cases, and not harmful for any?
             */
            _addClassMixIns(_classAnnotations, Object.class);
        }
    }
    
    /**
     * Initialization method that will find out all constructors
     * and potential static factory methods the class has.
     */
    private void resolveCreators()
    {
        // Then see which constructors we have
        List<AnnotatedConstructor> constructors = null;
        Constructor<?>[] declaredCtors = _class.getDeclaredConstructors();
        for (Constructor<?> ctor : declaredCtors) {
            if (ctor.getParameterTypes().length == 0) {
                _defaultConstructor = _constructConstructor(ctor, true);
            } else {
                if (constructors == null) {
                    constructors = new ArrayList<AnnotatedConstructor>(Math.max(10, declaredCtors.length));
                }
                constructors.add(_constructConstructor(ctor, false));
            }
        }
        if (constructors == null) {
            _constructors = Collections.emptyList();
        } else {
            _constructors = constructors;
        }
        // and if need be, augment with mix-ins
        if (_primaryMixIn != null) {
            if (_defaultConstructor != null || !_constructors.isEmpty()) {
                _addConstructorMixIns(_primaryMixIn);
            }
        }


        /* And then... let's remove all constructors that are deemed
         * ignorable after all annotations have been properly collapsed.
         */
        // 14-Feb-2011, tatu: AnnotationIntrospector is null if annotations not enabled; if so, can skip:
        if (_annotationIntrospector != null) {
            if (_defaultConstructor != null) {
                if (_annotationIntrospector.hasIgnoreMarker(_defaultConstructor)) {
                    _defaultConstructor = null;
                }
            }
            if (_constructors != null) {
                // count down to allow safe removal
                for (int i = _constructors.size(); --i >= 0; ) {
                    if (_annotationIntrospector.hasIgnoreMarker(_constructors.get(i))) {
                        _constructors.remove(i);
                    }
                }
            }
        }
        List<AnnotatedMethod> creatorMethods = null;
        
        // Then static methods which are potential factory methods
        for (Method m : _findClassMethods(_class)) {
            if (!Modifier.isStatic(m.getModifiers())) {
                continue;
            }
            // all factory methods are fine, as per [JACKSON-850]
            //int argCount = m.getParameterTypes().length;
            if (creatorMethods == null) {
                creatorMethods = new ArrayList<AnnotatedMethod>(8);
            }
            creatorMethods.add(_constructCreatorMethod(m));
        }
        if (creatorMethods == null) {
            _creatorMethods = Collections.emptyList();
        } else {
            _creatorMethods = creatorMethods;
            // mix-ins to mix in?
            if (_primaryMixIn != null) {
                _addFactoryMixIns(_primaryMixIn);
            }
            // anything to ignore at this point?
            if (_annotationIntrospector != null) {
                // count down to allow safe removal
                for (int i = _creatorMethods.size(); --i >= 0; ) {
                    if (_annotationIntrospector.hasIgnoreMarker(_creatorMethods.get(i))) {
                        _creatorMethods.remove(i);
                    }
                }
            }
        }
        _creatorsResolved = true;
    }

    /**
     * Method for resolving member method information: aggregating all non-static methods
     * and combining annotations (to implement method-annotation inheritance)
     * 
     * @param methodFilter Filter used to determine which methods to include
     */
    private void resolveMemberMethods()
    {
        _memberMethods = new AnnotatedMethodMap();
        AnnotatedMethodMap mixins = new AnnotatedMethodMap();
        // first: methods from the class itself
        _addMemberMethods(_class, _memberMethods, _primaryMixIn, mixins);
        
        // and then augment these with annotations from super-types:
        for (Class<?> cls : _superTypes) {
            Class<?> mixin = (_mixInResolver == null) ? null : _mixInResolver.findMixInClassFor(cls);         
            _addMemberMethods(cls, _memberMethods, mixin, mixins);
        }
        // Special case: mix-ins for Object.class? (to apply to ALL classes)
        if (_mixInResolver != null) {
            Class<?> mixin = _mixInResolver.findMixInClassFor(Object.class);
            if (mixin != null) {
                _addMethodMixIns(_class, _memberMethods, mixin, mixins);
            }
        }

        /* Any unmatched mix-ins? Most likely error cases (not matching
         * any method); but there is one possible real use case:
         * exposing Object#hashCode (alas, Object#getClass can NOT be
         * exposed, see [JACKSON-140])
         */
        // 14-Feb-2011, tatu: AnnotationIntrospector is null if annotations not enabled; if so, can skip:
        if (_annotationIntrospector != null) {
            if (!mixins.isEmpty()) {
                Iterator<AnnotatedMethod> it = mixins.iterator();
                while (it.hasNext()) {
                    AnnotatedMethod mixIn = it.next();
                    try {
                        Method m = Object.class.getDeclaredMethod(mixIn.getName(), mixIn.getRawParameterTypes());
                        if (m != null) {
                            AnnotatedMethod am = _constructMethod(m);
                            _addMixOvers(mixIn.getAnnotated(), am, false);
                            _memberMethods.add(am);
                        }
                    } catch (Exception e) { }
                }
            }
        }
    }
    
    /**
     * Method that will collect all member (non-static) fields
     * that are either public, or have at least a single annotation
     * associated with them.
     */
    private void resolveFields()
    {
        Map<String,AnnotatedField> foundFields = _findFields(_class, null);
        if (foundFields == null || foundFields.size() == 0) {
            _fields = Collections.emptyList();
        } else {
            _fields = new ArrayList<AnnotatedField>(foundFields.size());
            _fields.addAll(foundFields.values());
        }
    }
    
    /*
    /**********************************************************
    /* Helper methods for resolving class annotations
    /* (resolution consisting of inheritance, overrides,
    /* and injection of mix-ins as necessary)
    /**********************************************************
     */
    
    /**
     * Helper method for adding any mix-in annotations specified
     * class might have.
     */
    protected void _addClassMixIns(AnnotationMap annotations, Class<?> toMask)
    {
        if (_mixInResolver != null) {
            _addClassMixIns(annotations, toMask, _mixInResolver.findMixInClassFor(toMask));
        }
    }

    protected void _addClassMixIns(AnnotationMap annotations, Class<?> toMask,
                                   Class<?> mixin)
    {
        if (mixin == null) {
            return;
        }
        // Ok, first: annotations from mix-in class itself:
        _addAnnotationsIfNotPresent(annotations, mixin.getDeclaredAnnotations());

        /* And then from its supertypes, if any. But note that we will
         * only consider super-types up until reaching the masked
         * class (if found); this because often mix-in class
         * is a sub-class (for convenience reasons). And if so, we
         * absolutely must NOT include super types of masked class,
         * as that would inverse precedence of annotations.
         */
        for (Class<?> parent : ClassUtil.findSuperTypes(mixin, toMask)) {
            _addAnnotationsIfNotPresent(annotations, parent.getDeclaredAnnotations());
        }
    }

    /*
    /**********************************************************
    /* Helper methods for populating creator (ctor, factory) information
    /**********************************************************
     */

    protected void _addConstructorMixIns(Class<?> mixin)
    {
        MemberKey[] ctorKeys = null;
        int ctorCount = (_constructors == null) ? 0 : _constructors.size();
        for (Constructor<?> ctor : mixin.getDeclaredConstructors()) {
            if (ctor.getParameterTypes().length == 0) {
                if (_defaultConstructor != null) {
                    _addMixOvers(ctor, _defaultConstructor, false);
                }
            } else {
                if (ctorKeys == null) {
                    ctorKeys = new MemberKey[ctorCount];
                    for (int i = 0; i < ctorCount; ++i) {
                        ctorKeys[i] = new MemberKey(_constructors.get(i).getAnnotated());
                    }
                }
                MemberKey key = new MemberKey(ctor);

                for (int i = 0; i < ctorCount; ++i) {
                    if (!key.equals(ctorKeys[i])) {
                        continue;
                    }
                    _addMixOvers(ctor, _constructors.get(i), true);
                    break;
                }
            }
        }
    }

    protected void _addFactoryMixIns(Class<?> mixin)
    {
        MemberKey[] methodKeys = null;
        int methodCount = _creatorMethods.size();

        for (Method m : mixin.getDeclaredMethods()) {
            if (!Modifier.isStatic(m.getModifiers())) {
                continue;
            }
            if (m.getParameterTypes().length == 0) {
                continue;
            }
            if (methodKeys == null) {
                methodKeys = new MemberKey[methodCount];
                for (int i = 0; i < methodCount; ++i) {
                    methodKeys[i] = new MemberKey(_creatorMethods.get(i).getAnnotated());
                }
            }
            MemberKey key = new MemberKey(m);
            for (int i = 0; i < methodCount; ++i) {
                if (!key.equals(methodKeys[i])) {
                    continue;
                }
                _addMixOvers(m, _creatorMethods.get(i), true);
                break;
            }
        }
    }

    /*
    /**********************************************************
    /* Helper methods for populating method information
    /**********************************************************
     */

    protected void _addMemberMethods(Class<?> cls, AnnotatedMethodMap methods,
            Class<?> mixInCls, AnnotatedMethodMap mixIns)
    {
        // first, mixIns, since they have higher priority then class methods
        if (mixInCls != null) {
            _addMethodMixIns(cls, methods, mixInCls, mixIns);
        }
        if (cls == null) { // just so caller need not check when passing super-class
            return;
        }
        // then methods from the class itself
        for (Method m : _findClassMethods(cls)) {
            if (!_isIncludableMemberMethod(m)) {
                continue;
            }
            AnnotatedMethod old = methods.find(m);
            if (old == null) {
                AnnotatedMethod newM = _constructMethod(m);
                methods.add(newM);
                // Ok, but is there a mix-in to connect now?
                old = mixIns.remove(m);
                if (old != null) {
                    _addMixOvers(old.getAnnotated(), newM, false);
                }
            } else {
                /* If sub-class already has the method, we only want to augment
                 * annotations with entries that are not masked by sub-class.
                 */
                _addMixUnders(m, old);

                /* 06-Jan-2010, tatu: [JACKSON-450] Except that if method we saw first is
                 *   from an interface, and we now find a non-interface definition, we should
                 *   use this method, but with combination of annotations.
                 *   This helps (or rather, is essential) with JAXB annotations and
                 *   may also result in faster method calls (interface calls are slightly
                 *   costlier than regular method calls)
                 */
                if (old.getDeclaringClass().isInterface() && !m.getDeclaringClass().isInterface()) {
                    methods.add(old.withMethod(m));
                }
            }
        }
    }

    protected void _addMethodMixIns(Class<?> targetClass, AnnotatedMethodMap methods,
            Class<?> mixInCls, AnnotatedMethodMap mixIns)
    {
        List<Class<?>> parents = new ArrayList<Class<?>>();
        parents.add(mixInCls);
        ClassUtil.findSuperTypes(mixInCls, targetClass, parents);
        for (Class<?> mixin : parents) {
            for (Method m : mixin.getDeclaredMethods()) {
                if (!_isIncludableMemberMethod(m)) {
                    continue;
                }
                AnnotatedMethod am = methods.find(m);
                /* Do we already have a method to augment (from sub-class
                 * that will mask this mixIn)? If so, add if visible
                 * without masking (no such annotation)
                 */
                if (am != null) {
                    _addMixUnders(m, am);
                    /* Otherwise will have precedence, but must wait
                     * until we find the real method (mixIn methods are
                     * just placeholder, can't be called)
                     */
                } else {
                    // Well, or, as per [Issue#515], multi-level merge within mixins...
                    am = mixIns.find(m);
                    if (am != null) {
                        _addMixUnders(m, am);
                    } else {
                        mixIns.add(_constructMethod(m));
                    }
                }
            }
        }
    }

    /*
    /**********************************************************
    /* Helper methods for populating field information
    /**********************************************************
     */

    protected Map<String,AnnotatedField> _findFields(Class<?> c, Map<String,AnnotatedField> fields)
    {
        /* First, a quick test: we only care for regular classes (not
         * interfaces, primitive types etc), except for Object.class.
         * A simple check to rule out other cases is to see if there
         * is a super class or not.
         */
        Class<?> parent = c.getSuperclass();
        if (parent != null) {
            // Let's add super-class' fields first, then ours.
            /* 21-Feb-2010, tatu: Need to handle masking: as per [JACKSON-226]
             *    we otherwise get into trouble...
             */
            fields = _findFields(parent, fields);
            for (Field f : c.getDeclaredFields()) {
                // static fields not included, nor transient
                if (!_isIncludableField(f)) {
                    continue;
                }
                /* Ok now: we can (and need) not filter out ignorable fields
                 * at this point; partly because mix-ins haven't been
                 * added, and partly because logic can be done when
                 * determining get/settability of the field.
                 */
                if (fields == null) {
                    fields = new LinkedHashMap<String,AnnotatedField>();
                }
                fields.put(f.getName(), _constructField(f));
            }
            // And then... any mix-in overrides?
            if (_mixInResolver != null) {
                Class<?> mixin = _mixInResolver.findMixInClassFor(c);
                if (mixin != null) {
                    _addFieldMixIns(parent, mixin, fields);
                }
            }
        }
        return fields;
    }

    /**
     * Method called to add field mix-ins from given mix-in class (and its fields)
     * into already collected actual fields (from introspected classes and their
     * super-classes)
     */
    protected void _addFieldMixIns(Class<?> targetClass, Class<?> mixInCls,
            Map<String,AnnotatedField> fields)
    {
        List<Class<?>> parents = new ArrayList<Class<?>>();
        parents.add(mixInCls);
        ClassUtil.findSuperTypes(mixInCls, targetClass, parents);
        for (Class<?> mixin : parents) {
            for (Field mixinField : mixin.getDeclaredFields()) {
                // there are some dummy things (static, synthetic); better ignore
                if (!_isIncludableField(mixinField)) {
                    continue;
                }
                String name = mixinField.getName();
                // anything to mask? (if not, quietly ignore)
                AnnotatedField maskedField = fields.get(name);
                if (maskedField != null) {
                    _addOrOverrideAnnotations(maskedField, mixinField.getDeclaredAnnotations());
                }
            }
        }
    }

    /*
    /**********************************************************
    /* Helper methods, constructing value types
    /**********************************************************
     */

    protected AnnotatedMethod _constructMethod(Method m)
    {
        /* note: parameter annotations not used for regular (getter, setter)
         * methods; only for creator methods (static factory methods)
         * -- at least not yet!
         */
        if (_annotationIntrospector == null) { // when annotation processing is disabled
            return new AnnotatedMethod(this, m, _emptyAnnotationMap(), null);
        }
        return new AnnotatedMethod(this, m, _collectRelevantAnnotations(m.getDeclaredAnnotations()), null);
    }

    protected AnnotatedConstructor _constructConstructor(Constructor<?> ctor, boolean defaultCtor)
    {
        if (_annotationIntrospector == null) { // when annotation processing is disabled
            return new AnnotatedConstructor(this, ctor, _emptyAnnotationMap(), _emptyAnnotationMaps(ctor.getParameterTypes().length));
        }
        if (defaultCtor) {
            return new AnnotatedConstructor(this, ctor, _collectRelevantAnnotations(ctor.getDeclaredAnnotations()), null);
        }
        Annotation[][] paramAnns = ctor.getParameterAnnotations();
        int paramCount = ctor.getParameterTypes().length;
        /* [JACKSON-701]: Looks like JDK has discrepancy, whereas annotations for implicit 'this'
         * (for non-static inner classes) are NOT included, but type is? Strange, sounds like
         * a bug. Alas, we can't really fix that...
         */
        // Also: [JACKSON-757] (enum value constructors)
        AnnotationMap[] resolvedAnnotations = null;
        if (paramCount != paramAnns.length) {
            // Limits of the work-around (to avoid hiding real errors):
            // first, only applicable for member classes and then either:

            Class<?> dc = ctor.getDeclaringClass();
            // (a) is enum, which have two extra hidden params (name, index)
            if (dc.isEnum() && (paramCount == paramAnns.length + 2)) {
                Annotation[][] old = paramAnns;
                paramAnns = new Annotation[old.length+2][];
                System.arraycopy(old, 0, paramAnns, 2, old.length);
                resolvedAnnotations = _collectRelevantAnnotations(paramAnns);
            } else if (dc.isMemberClass()) {
                // (b) non-static inner classes, get implicit 'this' for parameter, not  annotation
                if (paramCount == (paramAnns.length + 1)) {
                    // hack attack: prepend a null entry to make things match
                    Annotation[][] old = paramAnns;
                    paramAnns = new Annotation[old.length+1][];
                    System.arraycopy(old, 0, paramAnns, 1, old.length);
                    resolvedAnnotations = _collectRelevantAnnotations(paramAnns);
                }
            }
            if (resolvedAnnotations == null) {
                throw new IllegalStateException("Internal error: constructor for "+ctor.getDeclaringClass().getName()
                        +" has mismatch: "+paramCount+" parameters; "+paramAnns.length+" sets of annotations");
            }
        } else {
            resolvedAnnotations = _collectRelevantAnnotations(paramAnns);
        }
        return new AnnotatedConstructor(this, ctor,
                _collectRelevantAnnotations(ctor.getDeclaredAnnotations()), resolvedAnnotations);
    }

    protected AnnotatedMethod _constructCreatorMethod(Method m)
    {
        if (_annotationIntrospector == null) { // when annotation processing is disabled
            return new AnnotatedMethod(this, m, _emptyAnnotationMap(), _emptyAnnotationMaps(m.getParameterTypes().length));
        }
        return new AnnotatedMethod(this, m, _collectRelevantAnnotations(m.getDeclaredAnnotations()),
                                   _collectRelevantAnnotations(m.getParameterAnnotations()));
    }

    protected AnnotatedField _constructField(Field f)
    {
        if (_annotationIntrospector == null) { // when annotation processing is disabled
            return new AnnotatedField(this, f, _emptyAnnotationMap());
        }
        return new AnnotatedField(this, f, _collectRelevantAnnotations(f.getDeclaredAnnotations()));
    }
 
    private AnnotationMap _emptyAnnotationMap() {
        return new AnnotationMap();
    }

    private AnnotationMap[] _emptyAnnotationMaps(int count) {
        if (count == 0) {
            return NO_ANNOTATION_MAPS;
        }
        AnnotationMap[] maps = new AnnotationMap[count];
        for (int i = 0; i < count; ++i) {
            maps[i] = _emptyAnnotationMap();
        }
        return maps;
    }
    
    /*
    /**********************************************************
    /* Helper methods, inclusion filtering
    /**********************************************************
     */

    protected boolean _isIncludableMemberMethod(Method m)
    {
        if (Modifier.isStatic(m.getModifiers())) {
            return false;
        }
        /* 07-Apr-2009, tatu: Looks like generics can introduce hidden
         *   bridge and/or synthetic methods. I don't think we want to
         *   consider those...
         */
        if (m.isSynthetic() || m.isBridge()) {
            return false;
        }
        // also, for now we have no use for methods with 2 or more arguments:
        int pcount = m.getParameterTypes().length;
        return (pcount <= 2);
    }

    private boolean _isIncludableField(Field f)
    {
        /* I'm pretty sure synthetic fields are to be skipped...
         * (methods definitely are)
         */
        if (f.isSynthetic()) {
            return false;
        }
        // Static fields are never included, nor transient
        int mods = f.getModifiers();
        if (Modifier.isStatic(mods) || Modifier.isTransient(mods)) {
            return false;
        }
        return true;
    }

    /*
    /**********************************************************
    /* Helper methods, attaching annotations
    /**********************************************************
     */

    protected AnnotationMap[] _collectRelevantAnnotations(Annotation[][] anns)
    {
        int len = anns.length;
        AnnotationMap[] result = new AnnotationMap[len];
        for (int i = 0; i < len; ++i) {
            result[i] = _collectRelevantAnnotations(anns[i]);
        }
        return result;
    }

    protected AnnotationMap _collectRelevantAnnotations(Annotation[] anns)
    {
        return _addAnnotationsIfNotPresent(new AnnotationMap(), anns);
    }
    
    /* Helper method used to add all applicable annotations from given set.
     * Takes into account possible "annotation bundles" (meta-annotations to
     * include instead of main-level annotation)
     */
    private AnnotationMap _addAnnotationsIfNotPresent(AnnotationMap result, Annotation[] anns)
    {
        if (anns != null) {
            List<Annotation> fromBundles = null;
            for (Annotation ann : anns) { // first: direct annotations
                // note: we will NOT filter out non-Jackson anns any more
                boolean wasNotPresent = result.addIfNotPresent(ann);
                if (wasNotPresent && _isAnnotationBundle(ann)) {
                    fromBundles = _addFromBundle(ann, fromBundles);
                }
            }
            if (fromBundles != null) { // and secondarily handle bundles, if any found: precedence important
                _addAnnotationsIfNotPresent(result, fromBundles.toArray(new Annotation[fromBundles.size()]));
            }
        }
        return result;
    }

    private List<Annotation> _addFromBundle(Annotation bundle, List<Annotation> result)
    {
        for (Annotation a : bundle.annotationType().getDeclaredAnnotations()) {
            // minor optimization: by-pass 2 common JDK meta-annotations
            if ((a instanceof Target) || (a instanceof Retention)) {
                continue;
            }
            if (result == null) {
                result = new ArrayList<Annotation>();
            }
            result.add(a);
        }
        return result;
    }
    
    private void _addAnnotationsIfNotPresent(AnnotatedMember target, Annotation[] anns)
    {
        if (anns != null) {
            List<Annotation> fromBundles = null;
            for (Annotation ann : anns) { // first: direct annotations
                boolean wasNotPresent = target.addIfNotPresent(ann);
                if (wasNotPresent && _isAnnotationBundle(ann)) {
                    fromBundles = _addFromBundle(ann, fromBundles);
                }
            }
            if (fromBundles != null) { // and secondarily handle bundles, if any found: precedence important
                _addAnnotationsIfNotPresent(target, fromBundles.toArray(new Annotation[fromBundles.size()]));
            }
        }
    }
    
    private void _addOrOverrideAnnotations(AnnotatedMember target, Annotation[] anns)
    {
        if (anns != null) {
            List<Annotation> fromBundles = null;
            for (Annotation ann : anns) { // first: direct annotations
                boolean wasModified = target.addOrOverride(ann);
                if (wasModified && _isAnnotationBundle(ann)) {
                    fromBundles = _addFromBundle(ann, fromBundles);
                }
            }
            if (fromBundles != null) { // and then bundles, if any: important for precedence
                _addOrOverrideAnnotations(target, fromBundles.toArray(new Annotation[fromBundles.size()]));
            }
        }
    }
    
    /**
     * @param addParamAnnotations Whether parameter annotations are to be
     *   added as well
     */
    protected void _addMixOvers(Constructor<?> mixin, AnnotatedConstructor target,
            boolean addParamAnnotations)
    {
        _addOrOverrideAnnotations(target, mixin.getDeclaredAnnotations());
        if (addParamAnnotations) {
            Annotation[][] pa = mixin.getParameterAnnotations();
            for (int i = 0, len = pa.length; i < len; ++i) {
                for (Annotation a : pa[i]) {
                    target.addOrOverrideParam(i, a);
                }
            }
        }
    }

    /**
     * @param addParamAnnotations Whether parameter annotations are to be
     *   added as well
     */
    protected void _addMixOvers(Method mixin, AnnotatedMethod target,
            boolean addParamAnnotations)
    {
        _addOrOverrideAnnotations(target, mixin.getDeclaredAnnotations());
        if (addParamAnnotations) {
            Annotation[][] pa = mixin.getParameterAnnotations();
            for (int i = 0, len = pa.length; i < len; ++i) {
                for (Annotation a : pa[i]) {
                    target.addOrOverrideParam(i, a);
                }
            }
        }
    }

    /**
     * Method that will add annotations from specified source method to target method,
     * but only if target does not yet have them.
     */
    protected void _addMixUnders(Method src, AnnotatedMethod target) {
        _addAnnotationsIfNotPresent(target, src.getDeclaredAnnotations());
    }

    private final boolean _isAnnotationBundle(Annotation ann) {
        return (_annotationIntrospector != null) && _annotationIntrospector.isAnnotationBundle(ann);
    }

<<<<<<< HEAD
=======
    /**
     * Helper method that gets methods declared in given class; usually a simple thing,
     * but sometimes (as per [databind#785]) more complicated, depending on classloader
     * setup.
     *
     * @since 2.4.7
     */
    protected Method[] _findClassMethods(Class<?> cls)
    {
        try {
            return cls.getDeclaredMethods();
        } catch (final NoClassDefFoundError ex) {
            // One of the methods had a class that was not found in the cls.getClassLoader.
            // Maybe the developer was nice and has a different class loader for this context.
            final ClassLoader loader = Thread.currentThread().getContextClassLoader();
            if(loader == null){
                // Nope... this is going to end poorly
                throw ex;
            }
            final Class<?> contextClass;
            try {
                contextClass = loader.loadClass(cls.getName());
            } catch (ClassNotFoundException e) {
                // !!! TODO: 08-May-2015, tatu: Chain appropriately once we have JDK7 as baseline
                //ex.addSuppressed(e); Not until 1.7
               throw ex;
            }
            return contextClass.getDeclaredMethods(); // Cross fingers
        }
    }

>>>>>>> 7db1f440
    /*
    /**********************************************************
    /* Other methods
    /**********************************************************
     */

    @Override
    public String toString() {
        return "[AnnotedClass "+_class.getName()+"]";
    }

    @Override
    public int hashCode() {
        return _class.getName().hashCode();
    }
    
    @Override
    public boolean equals(Object o) {
        if (o == this) return true;
        if (o == null || o.getClass() != getClass()) return false;
        return ((AnnotatedClass) o)._class == _class;
    }
}<|MERGE_RESOLUTION|>--- conflicted
+++ resolved
@@ -1015,8 +1015,6 @@
         return (_annotationIntrospector != null) && _annotationIntrospector.isAnnotationBundle(ann);
     }
 
-<<<<<<< HEAD
-=======
     /**
      * Helper method that gets methods declared in given class; usually a simple thing,
      * but sometimes (as per [databind#785]) more complicated, depending on classloader
@@ -1048,7 +1046,6 @@
         }
     }
 
->>>>>>> 7db1f440
     /*
     /**********************************************************
     /* Other methods
