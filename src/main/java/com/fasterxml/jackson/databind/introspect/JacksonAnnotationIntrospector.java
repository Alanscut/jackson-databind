package com.fasterxml.jackson.databind.introspect;

import java.lang.annotation.Annotation;
import java.lang.reflect.Field;
import java.util.*;

import com.fasterxml.jackson.annotation.*;
import com.fasterxml.jackson.core.Version;
import com.fasterxml.jackson.databind.*;
import com.fasterxml.jackson.databind.annotation.*;
import com.fasterxml.jackson.databind.cfg.HandlerInstantiator;
import com.fasterxml.jackson.databind.cfg.MapperConfig;
import com.fasterxml.jackson.databind.ext.Java7Support;
import com.fasterxml.jackson.databind.jsontype.NamedType;
import com.fasterxml.jackson.databind.jsontype.TypeIdResolver;
import com.fasterxml.jackson.databind.jsontype.TypeResolverBuilder;
import com.fasterxml.jackson.databind.jsontype.impl.StdTypeResolverBuilder;
import com.fasterxml.jackson.databind.ser.BeanPropertyWriter;
import com.fasterxml.jackson.databind.ser.VirtualBeanPropertyWriter;
import com.fasterxml.jackson.databind.ser.impl.AttributePropertyWriter;
import com.fasterxml.jackson.databind.ser.std.RawSerializer;
import com.fasterxml.jackson.databind.util.*;

/**
 * {@link AnnotationIntrospector} implementation that handles standard
 * Jackson annotations.
 */
public class JacksonAnnotationIntrospector
    extends AnnotationIntrospector
    implements java.io.Serializable
{
    private static final long serialVersionUID = 1L;

    @SuppressWarnings("unchecked")
    private final static Class<? extends Annotation>[] ANNOTATIONS_TO_INFER_SER = (Class<? extends Annotation>[])
            new Class<?>[] {
        JsonSerialize.class,
        JsonView.class,
        JsonFormat.class,
        JsonTypeInfo.class,
        JsonRawValue.class,
        JsonUnwrapped.class,
        JsonBackReference.class,
        JsonManagedReference.class
    };

    @SuppressWarnings("unchecked")
    private final static Class<? extends Annotation>[] ANNOTATIONS_TO_INFER_DESER = (Class<? extends Annotation>[])
            new Class<?>[] {
        JsonDeserialize.class,
        JsonView.class,
        JsonFormat.class,
        JsonTypeInfo.class,
        JsonUnwrapped.class,
        JsonBackReference.class,
        JsonManagedReference.class
    };

    // NOTE: loading of Java7 dependencies is encapsulated by handlers in Java7Support,
    //  here we do not really need any handling; but for extra-safety use try-catch
    private static final Java7Support _java7Helper;
    static {
        Java7Support x = null;
        try {
            x = Java7Support.instance();
        } catch (Throwable t) { }
        _java7Helper = x;
    }
    
    /**
     * Since introspection of annotation types is a performance issue in some
     * use cases (rare, but do exist), let's try a simple cache to reduce
     * need for actual meta-annotation introspection.
     *<p>
     * Non-final only because it needs to be re-created after deserialization.
     *
     * @since 2.7
     */
    protected transient LRUMap<Class<?>,Boolean> _annotationsInside = new LRUMap<Class<?>,Boolean>(48, 48);

    /*
    /**********************************************************
    /* Local configuration settings
    /**********************************************************
     */

    /**
     * See {@link #setConstructorPropertiesImpliesCreator(boolean)} for
     * explanation.
     *<p>
     * Defaults to true.
     * 
     * @since 2.7.4
     */
    protected boolean _cfgConstructorPropertiesImpliesCreator = true;

    /*
    /**********************************************************
    /* Life-cycle
    /**********************************************************
     */

    public JacksonAnnotationIntrospector() { }

    @Override
    public Version version() {
        return com.fasterxml.jackson.databind.cfg.PackageVersion.VERSION;
    }

    protected Object readResolve() {
        if (_annotationsInside == null) {
            _annotationsInside = new LRUMap<Class<?>,Boolean>(48, 48);
        }
        return this;
    }

    /*
    /**********************************************************
    /* Configuration
    /**********************************************************
     */

    /**
     * Method for changing behavior of {@link java.beans.ConstructorProperties}:
     * if set to `true`, existence DOES indicate that the given constructor should
     * be considered a creator; `false` that it should NOT be considered a creator
     * without explicit use of <code>JsonCreator</code> annotation.
     *<p>
     * Default setting is `true`
     *
     * @since 2.7.4
     */
    public JacksonAnnotationIntrospector setConstructorPropertiesImpliesCreator(boolean b)
    {
        _cfgConstructorPropertiesImpliesCreator = b;
        return this;
    }
    
    /*
    /**********************************************************
    /* General annotation properties
    /**********************************************************
     */

    /**
     * Annotations with meta-annotation {@link JacksonAnnotationsInside}
     * are considered bundles.
     */
    @Override
    public boolean isAnnotationBundle(Annotation ann) {
        // 22-Sep-2015, tatu: Caching here has modest effect on JavaSE, and only
        //   mostly in degenerate cases where introspection used more often than
        //   it should (like recreating ObjectMapper once per read/write).
        //   But it may be more beneficial on platforms like Android (should verify)
        Class<?> type = ann.annotationType();
        Boolean b = _annotationsInside.get(type);
        if (b == null) {
            b = type.getAnnotation(JacksonAnnotationsInside.class) != null;
            _annotationsInside.putIfAbsent(type, b);
        }
        return b.booleanValue();
    }

    /*
    /**********************************************************
    /* General annotations
    /**********************************************************
     */

    /**
     * Since 2.6, we have supported use of {@link JsonProperty} for specifying
     * explicit serialized name
     */
    @Override
    @Deprecated
    public String findEnumValue(Enum<?> value)
    {
        // 11-Jun-2015, tatu: As per [databind#677], need to allow explicit naming.
        //   Unfortunately can not quite use standard AnnotatedClass here (due to various
        //   reasons, including odd representation JVM uses); has to do for now
        try {
            // We know that values are actually static fields with matching name so:
            Field f = value.getClass().getField(value.name());
            if (f != null) {
                JsonProperty prop = f.getAnnotation(JsonProperty.class);
                if (prop != null) {
                    String n = prop.value();
                    if (n != null && !n.isEmpty()) {
                        return n;
                    }
                }
            }
        } catch (SecurityException e) {
            // 17-Sep-2015, tatu: Anything we could/should do here?
        } catch (NoSuchFieldException e) {
            // 17-Sep-2015, tatu: should not really happen. But... can we do anything?
        }
        return value.name();
    }

    @Override // since 2.7
    public String[] findEnumValues(Class<?> enumType, Enum<?>[] enumValues, String[] names) {
        HashMap<String,String> expl = null;
        for (Field f : ClassUtil.getDeclaredFields(enumType)) {
            if (!f.isEnumConstant()) {
                continue;
            }
            JsonProperty prop = f.getAnnotation(JsonProperty.class);
            if (prop == null) {
                continue;
            }
            String n = prop.value();
            if (n.isEmpty()) {
                continue;
            }
            if (expl == null) {
                expl = new HashMap<String,String>();
            }
            expl.put(f.getName(), n);
        }
        // and then stitch them together if and as necessary
        if (expl != null) {
            for (int i = 0, end = enumValues.length; i < end; ++i) {
                String defName = enumValues[i].name();
                String explValue = expl.get(defName);
                if (explValue != null) {
                    names[i] = explValue;
                }
            }
        }
        return names;
    }

    /**
     * Finds the Enum value that should be considered the default value, if possible.
     * <p>
     * This implementation relies on {@link JsonEnumDefaultValue} annotation to determine the default value if present.
     *
     * @param enumCls The Enum class to scan for the default value.
     * @return null if none found or it's not possible to determine one.
     * @since 2.8
     */
    @Override
    public Enum<?> findDefaultEnumValue(Class<Enum<?>> enumCls) {
        return ClassUtil.findFirstAnnotatedEnumValue(enumCls, JsonEnumDefaultValue.class);
    }

    /*
    /**********************************************************
    /* General class annotations
    /**********************************************************
     */

    @Override
    public PropertyName findRootName(AnnotatedClass ac)
    {
        JsonRootName ann = _findAnnotation(ac, JsonRootName.class);
        if (ann == null) {
            return null;
        }
        String ns = ann.namespace();
        if (ns != null && ns.length() == 0) {
            ns = null;
        }
        return PropertyName.construct(ann.value(), ns);
    }

    @Override
    @Deprecated // since 2.6, remove from 2.7 or later
    public String[] findPropertiesToIgnore(Annotated ac) {
        JsonIgnoreProperties ignore = _findAnnotation(ac, JsonIgnoreProperties.class);
        return (ignore == null) ? null : ignore.value();
    }

    @Override // since 2.6
    public String[] findPropertiesToIgnore(Annotated ac, boolean forSerialization) {
        JsonIgnoreProperties ignore = _findAnnotation(ac, JsonIgnoreProperties.class);
        if (ignore == null) {
            return null;
        }
        // 13-May-2015, tatu: As per [databind#95], allow read-only/write-only props
        if (forSerialization) {
            if (ignore.allowGetters()) {
                return null;
            }
        } else {
            if (ignore.allowSetters()) {
                return null;
            }
        }
        return ignore.value();
    }
    
    @Override
    public Boolean findIgnoreUnknownProperties(AnnotatedClass ac) {
        JsonIgnoreProperties ignore = _findAnnotation(ac, JsonIgnoreProperties.class);
        return (ignore == null) ? null : ignore.ignoreUnknown();
    }

    @Override
    public Boolean isIgnorableType(AnnotatedClass ac) {
        JsonIgnoreType ignore = _findAnnotation(ac, JsonIgnoreType.class);
        return (ignore == null) ? null : ignore.value();
    }
 
    @Override
    public Object findFilterId(Annotated a) {
        JsonFilter ann = _findAnnotation(a, JsonFilter.class);
        if (ann != null) {
            String id = ann.value();
            // Empty String is same as not having annotation, to allow overrides
            if (id.length() > 0) {
                return id;
            }
        }
        return null;
    }

    @Override
    public Object findNamingStrategy(AnnotatedClass ac)
    {
        JsonNaming ann = _findAnnotation(ac, JsonNaming.class);
        return (ann == null) ? null : ann.value();
    }

    @Override
    public String findClassDescription(AnnotatedClass ac) {
        JsonClassDescription ann = _findAnnotation(ac, JsonClassDescription.class);
        return (ann == null) ? null : ann.value();
    }

    /*
    /**********************************************************
    /* Property auto-detection
    /**********************************************************
     */

    @Override
    public VisibilityChecker<?> findAutoDetectVisibility(AnnotatedClass ac,
        VisibilityChecker<?> checker)
    {
        JsonAutoDetect ann = _findAnnotation(ac, JsonAutoDetect.class);
        return (ann == null) ? checker : checker.with(ann);
    }

    /*
    /**********************************************************
    /* General member (field, method/constructor) annotations
    /**********************************************************
     */

    @Override
    public String findImplicitPropertyName(AnnotatedMember m) {
        PropertyName n = _findConstructorName(m);
        return (n == null) ? null : n.getSimpleName();
    }
    
    @Override
    public boolean hasIgnoreMarker(AnnotatedMember m) {
        return _isIgnorable(m);
    }

    @Override
    public Boolean hasRequiredMarker(AnnotatedMember m)
    {
        JsonProperty ann = _findAnnotation(m, JsonProperty.class);
        if (ann != null) {
            return ann.required();
        }
        return null;
    }

    @Override
    public JsonProperty.Access findPropertyAccess(Annotated m) {
        JsonProperty ann = _findAnnotation(m, JsonProperty.class);
        if (ann != null) {
            return ann.access();
        }
        return null;
    }

    @Override
    public String findPropertyDescription(Annotated ann) {
        JsonPropertyDescription desc = _findAnnotation(ann, JsonPropertyDescription.class);
        return (desc == null) ? null : desc.value();
    }

    @Override
    public Integer findPropertyIndex(Annotated ann) {
        JsonProperty prop = _findAnnotation(ann, JsonProperty.class);
        if (prop != null) {
          int ix = prop.index();
          if (ix != JsonProperty.INDEX_UNKNOWN) {
               return Integer.valueOf(ix);
          }
        }
        return null;
    }
    
    @Override
    public String findPropertyDefaultValue(Annotated ann) {
        JsonProperty prop = _findAnnotation(ann, JsonProperty.class);
        if (prop == null) {
            return null;
        }
        String str = prop.defaultValue();
        // Since annotations do not allow nulls, need to assume empty means "none"
        return str.isEmpty() ? null : str;
    }
    
    @Override
    public JsonFormat.Value findFormat(Annotated ann) {
        JsonFormat f = _findAnnotation(ann, JsonFormat.class);
        return (f == null)  ? null : new JsonFormat.Value(f);
    }

    @Override        
    public ReferenceProperty findReferenceType(AnnotatedMember member)
    {
        JsonManagedReference ref1 = _findAnnotation(member, JsonManagedReference.class);
        if (ref1 != null) {
            return AnnotationIntrospector.ReferenceProperty.managed(ref1.value());
        }
        JsonBackReference ref2 = _findAnnotation(member, JsonBackReference.class);
        if (ref2 != null) {
            return AnnotationIntrospector.ReferenceProperty.back(ref2.value());
        }
        return null;
    }

    @Override
    public NameTransformer findUnwrappingNameTransformer(AnnotatedMember member)
    {
        JsonUnwrapped ann = _findAnnotation(member, JsonUnwrapped.class);
        // if not enabled, just means annotation is not enabled; not necessarily
        // that unwrapping should not be done (relevant when using chained introspectors)
        if (ann == null || !ann.enabled()) {
            return null;
        }
        String prefix = ann.prefix();
        String suffix = ann.suffix();
        return NameTransformer.simpleTransformer(prefix, suffix);
    }

    @Override
    public Object findInjectableValueId(AnnotatedMember m)
    {
        JacksonInject ann = _findAnnotation(m, JacksonInject.class);
        if (ann == null) {
            return null;
        }
        /* Empty String means that we should use name of declared
         * value class.
         */
        String id = ann.value();
        if (id.length() == 0) {
            // slight complication; for setters, type 
            if (!(m instanceof AnnotatedMethod)) {
                return m.getRawType().getName();
            }
            AnnotatedMethod am = (AnnotatedMethod) m;
            if (am.getParameterCount() == 0) {
                return m.getRawType().getName();
            }
            return am.getRawParameterType(0).getName();
        }
        return id;
    }

    @Override
    public Class<?>[] findViews(Annotated a)
    {
        JsonView ann = _findAnnotation(a, JsonView.class);
        return (ann == null) ? null : ann.value();
    }

    @Override // since 2.7
    public AnnotatedMethod resolveSetterConflict(MapperConfig<?> config,
            AnnotatedMethod setter1, AnnotatedMethod setter2)
    {
        Class<?> cls1 = setter1.getRawParameterType(0);
        Class<?> cls2 = setter2.getRawParameterType(0);
        
        // First: prefer primitives over non-primitives
        // 11-Dec-2015, tatu: TODO, perhaps consider wrappers for primitives too?
        if (cls1.isPrimitive()) {
            if (!cls2.isPrimitive()) {
                return setter1;
            }
        } else if (cls2.isPrimitive()) {
            return setter2;
        }
        
        if (cls1 == String.class) {
            if (cls2 != String.class) {
                return setter1;
            }
        } else if (cls2 == String.class) {
            return setter2;
        }

        return null;
    }

    /*
    /**********************************************************
    /* Annotations for Polymorphic Type handling
    /**********************************************************
     */

    @Override
    public TypeResolverBuilder<?> findTypeResolver(MapperConfig<?> config,
            AnnotatedClass ac, JavaType baseType)
    {
        return _findTypeResolver(config, ac, baseType);
    }

    @Override
    public TypeResolverBuilder<?> findPropertyTypeResolver(MapperConfig<?> config,
            AnnotatedMember am, JavaType baseType)
    {
        /* As per definition of @JsonTypeInfo, should only apply to contents of container
         * (collection, map) types, not container types themselves:
         */
        // 17-Apr-2016, tatu: For 2.7.4 make sure ReferenceType also included
        if (baseType.isContainerType() || baseType.isReferenceType()) {
            return null;
        }
        // No per-member type overrides (yet)
        return _findTypeResolver(config, am, baseType);
    }

    @Override
    public TypeResolverBuilder<?> findPropertyContentTypeResolver(MapperConfig<?> config,
            AnnotatedMember am, JavaType containerType)
    {
        /* First: let's ensure property is a container type: caller should have
         * verified but just to be sure
         */
        if (containerType.getContentType() == null) {
            throw new IllegalArgumentException("Must call method with a container or reference type (got "+containerType+")");
        }
        return _findTypeResolver(config, am, containerType);
    }
    
    @Override
    public List<NamedType> findSubtypes(Annotated a)
    {
        JsonSubTypes t = _findAnnotation(a, JsonSubTypes.class);
        if (t == null) return null;
        JsonSubTypes.Type[] types = t.value();
        ArrayList<NamedType> result = new ArrayList<NamedType>(types.length);
        for (JsonSubTypes.Type type : types) {
            result.add(new NamedType(type.value(), type.name()));
        }
        return result;
    }

    @Override        
    public String findTypeName(AnnotatedClass ac)
    {
        JsonTypeName tn = _findAnnotation(ac, JsonTypeName.class);
        return (tn == null) ? null : tn.value();
    }

    @Override
    public Boolean isTypeId(AnnotatedMember member) {
        return _hasAnnotation(member, JsonTypeId.class);
    }

    /*
    /**********************************************************
    /* Annotations for Object Id handling
    /**********************************************************
     */

    @Override
    public ObjectIdInfo findObjectIdInfo(Annotated ann) {
        JsonIdentityInfo info = _findAnnotation(ann, JsonIdentityInfo.class);
        if (info == null || info.generator() == ObjectIdGenerators.None.class) {
            return null;
        }
        // In future may need to allow passing namespace?
        PropertyName name = PropertyName.construct(info.property());
        return new ObjectIdInfo(name, info.scope(), info.generator(), info.resolver());
    }

    @Override
    public ObjectIdInfo findObjectReferenceInfo(Annotated ann, ObjectIdInfo objectIdInfo) {
        JsonIdentityReference ref = _findAnnotation(ann, JsonIdentityReference.class);
        if (ref != null) {
            objectIdInfo = objectIdInfo.withAlwaysAsId(ref.alwaysAsId());
        }
        return objectIdInfo;
    }

    /*
    /**********************************************************
    /* Serialization: general annotations
    /**********************************************************
    */

    @Override
    public Object findSerializer(Annotated a)
    {
        JsonSerialize ann = _findAnnotation(a, JsonSerialize.class);
        if (ann != null) {
            @SuppressWarnings("rawtypes")
            Class<? extends JsonSerializer> serClass = ann.using();
            if (serClass != JsonSerializer.None.class) {
                return serClass;
            }
        }
        
        /* 18-Oct-2010, tatu: [JACKSON-351] @JsonRawValue handled just here, for now;
         *  if we need to get raw indicator from other sources need to add
         *  separate accessor within {@link AnnotationIntrospector} interface.
         */
        JsonRawValue annRaw =  _findAnnotation(a, JsonRawValue.class);
        if ((annRaw != null) && annRaw.value()) {
            // let's construct instance with nominal type:
            Class<?> cls = a.getRawType();
            return new RawSerializer<Object>(cls);
        }       
        return null;
    }

    @Override
    public Object findKeySerializer(Annotated a)
    {
        JsonSerialize ann = _findAnnotation(a, JsonSerialize.class);
        if (ann != null) {
            @SuppressWarnings("rawtypes")
            Class<? extends JsonSerializer> serClass = ann.keyUsing();
            if (serClass != JsonSerializer.None.class) {
                return serClass;
            }
        }
        return null;
    }

    @Override
    public Object findContentSerializer(Annotated a)
    {
        JsonSerialize ann = _findAnnotation(a, JsonSerialize.class);
        if (ann != null) {
            @SuppressWarnings("rawtypes")
            Class<? extends JsonSerializer> serClass = ann.contentUsing();
            if (serClass != JsonSerializer.None.class) {
                return serClass;
            }
        }
        return null;
    }

    @Override
    public Object findNullSerializer(Annotated a)
    {
        JsonSerialize ann = _findAnnotation(a, JsonSerialize.class);
        if (ann != null) {
            @SuppressWarnings("rawtypes")
            Class<? extends JsonSerializer> serClass = ann.nullsUsing();
            if (serClass != JsonSerializer.None.class) {
                return serClass;
            }
        }
        return null;
    }

    @Override
    @SuppressWarnings("deprecation")
    public JsonInclude.Include findSerializationInclusion(Annotated a, JsonInclude.Include defValue)
    {
        JsonInclude inc = _findAnnotation(a, JsonInclude.class);
        if (inc != null) {
            JsonInclude.Include v = inc.value();
            if (v != JsonInclude.Include.USE_DEFAULTS) {
                return v;
            }
        }
        JsonSerialize ann = _findAnnotation(a, JsonSerialize.class);
        if (ann != null) {
            JsonSerialize.Inclusion i2 = ann.include();
            switch (i2) {
            case ALWAYS:
                return JsonInclude.Include.ALWAYS;
            case NON_NULL:
                return JsonInclude.Include.NON_NULL;
            case NON_DEFAULT:
                return JsonInclude.Include.NON_DEFAULT;
            case NON_EMPTY:
                return JsonInclude.Include.NON_EMPTY;
            case DEFAULT_INCLUSION: // since 2.3 -- fall through, use default
                break;
            }
        }
        return defValue;
    }

    @Override
    @Deprecated
    public JsonInclude.Include findSerializationInclusionForContent(Annotated a, JsonInclude.Include defValue)
    {
        JsonInclude inc = _findAnnotation(a, JsonInclude.class);
        if (inc != null) {
            JsonInclude.Include incl = inc.content();
            if (incl != JsonInclude.Include.USE_DEFAULTS) {
                return incl;
            }
        }
        return defValue;
    }

    @Override
    @SuppressWarnings("deprecation")
    public JsonInclude.Value findPropertyInclusion(Annotated a)
    {
        JsonInclude inc = _findAnnotation(a, JsonInclude.class);
        JsonInclude.Include valueIncl = (inc == null) ? JsonInclude.Include.USE_DEFAULTS : inc.value();
        if (valueIncl == JsonInclude.Include.USE_DEFAULTS) {
            JsonSerialize ann = _findAnnotation(a, JsonSerialize.class);
            if (ann != null) {
                JsonSerialize.Inclusion i2 = ann.include();
                switch (i2) {
                case ALWAYS:
                    valueIncl = JsonInclude.Include.ALWAYS;
                    break;
                case NON_NULL:
                    valueIncl = JsonInclude.Include.NON_NULL;
                    break;
                case NON_DEFAULT:
                    valueIncl = JsonInclude.Include.NON_DEFAULT;
                    break;
                case NON_EMPTY:
                    valueIncl = JsonInclude.Include.NON_EMPTY;
                    break;
                case DEFAULT_INCLUSION:
                default:
                }
            }
        }
        JsonInclude.Include contentIncl = (inc == null) ? JsonInclude.Include.USE_DEFAULTS : inc.content();
        return JsonInclude.Value.construct(valueIncl, contentIncl);
    }

    @Override
    @Deprecated
    public Class<?> findSerializationType(Annotated am)
    {
        JsonSerialize ann = _findAnnotation(am, JsonSerialize.class);
        return (ann == null) ? null : _classIfExplicit(ann.as());
    }

    @Override
    @Deprecated
    public Class<?> findSerializationKeyType(Annotated am, JavaType baseType)
    {
        JsonSerialize ann = _findAnnotation(am, JsonSerialize.class);
        return (ann == null) ? null : _classIfExplicit(ann.keyAs());
    }

    @Override
    @Deprecated
    public Class<?> findSerializationContentType(Annotated am, JavaType baseType)
    {
        JsonSerialize ann = _findAnnotation(am, JsonSerialize.class);
        return (ann == null) ? null : _classIfExplicit(ann.contentAs());
    }
    
    @Override
    public JsonSerialize.Typing findSerializationTyping(Annotated a)
    {
        JsonSerialize ann = _findAnnotation(a, JsonSerialize.class);
        return (ann == null) ? null : ann.typing();
    }

    @Override
    public Object findSerializationConverter(Annotated a) {
        JsonSerialize ann = _findAnnotation(a, JsonSerialize.class);
        return (ann == null) ? null : _classIfExplicit(ann.converter(), Converter.None.class);
    }

    @Override
    public Object findSerializationContentConverter(AnnotatedMember a) {
        JsonSerialize ann = _findAnnotation(a, JsonSerialize.class);
        return (ann == null) ? null : _classIfExplicit(ann.contentConverter(), Converter.None.class);
    }

    /*
    /**********************************************************
    /* Serialization: class annotations
    /**********************************************************
     */

    @Override
    public String[] findSerializationPropertyOrder(AnnotatedClass ac) {
        JsonPropertyOrder order = _findAnnotation(ac, JsonPropertyOrder.class);
        return (order == null) ? null : order.value();
    }

    @Override
    public Boolean findSerializationSortAlphabetically(Annotated ann) {
        return _findSortAlpha(ann);
    }

    private final Boolean _findSortAlpha(Annotated ann) {
        JsonPropertyOrder order = _findAnnotation(ann, JsonPropertyOrder.class);
        /* 23-Jun-2015, tatu: as per [databind#840], let's only consider
         *  `true` to have any significance.
         */
        if ((order != null) && order.alphabetic()) {
            return Boolean.TRUE;
        }
        return null;
    }

    @Override
    public void findAndAddVirtualProperties(MapperConfig<?> config, AnnotatedClass ac,
            List<BeanPropertyWriter> properties) {
        JsonAppend ann = _findAnnotation(ac, JsonAppend.class);
        if (ann == null) {
            return;
        }
        final boolean prepend = ann.prepend();
        JavaType propType = null;

        // First: any attribute-backed properties?
        JsonAppend.Attr[] attrs = ann.attrs();
        for (int i = 0, len = attrs.length; i < len; ++i) {
            if (propType == null) {
                propType = config.constructType(Object.class);
            }
            BeanPropertyWriter bpw = _constructVirtualProperty(attrs[i],
                    config, ac, propType);
            if (prepend) {
                properties.add(i, bpw);
            } else {
                properties.add(bpw);
            }
        }

        // Then: general-purpose virtual properties?
        JsonAppend.Prop[] props = ann.props();
        for (int i = 0, len = props.length; i < len; ++i) {
            BeanPropertyWriter bpw = _constructVirtualProperty(props[i],
                    config, ac);
            if (prepend) {
                properties.add(i, bpw);
            } else {
                properties.add(bpw);
            }
        }
    }

    protected BeanPropertyWriter _constructVirtualProperty(JsonAppend.Attr attr,
            MapperConfig<?> config, AnnotatedClass ac, JavaType type)
    {
        PropertyMetadata metadata = attr.required() ?
                    PropertyMetadata.STD_REQUIRED : PropertyMetadata.STD_OPTIONAL;
        // could add Index, Description in future, if those matter
        String attrName = attr.value();

        // allow explicit renaming; if none, default to attribute name
        PropertyName propName = _propertyName(attr.propName(), attr.propNamespace());
        if (!propName.hasSimpleName()) {
            propName = PropertyName.construct(attrName);
        }
        // now, then, we need a placeholder for member (no real Field/Method):
        AnnotatedMember member = new VirtualAnnotatedMember(ac, ac.getRawType(),
                attrName, type.getRawClass());
        // and with that and property definition
        SimpleBeanPropertyDefinition propDef = SimpleBeanPropertyDefinition.construct(config,
                member, propName, metadata, attr.include());
        // can construct the property writer
        return AttributePropertyWriter.construct(attrName, propDef,
                ac.getAnnotations(), type);
    }

    protected BeanPropertyWriter _constructVirtualProperty(JsonAppend.Prop prop,
            MapperConfig<?> config, AnnotatedClass ac)
    {
        PropertyMetadata metadata = prop.required() ?
                    PropertyMetadata.STD_REQUIRED : PropertyMetadata.STD_OPTIONAL;
        PropertyName propName = _propertyName(prop.name(), prop.namespace());
        JavaType type = config.constructType(prop.type());
        // now, then, we need a placeholder for member (no real Field/Method):
        AnnotatedMember member = new VirtualAnnotatedMember(ac, ac.getRawType(),
                propName.getSimpleName(), type.getRawClass());
        // and with that and property definition
        SimpleBeanPropertyDefinition propDef = SimpleBeanPropertyDefinition.construct(config,
                member, propName, metadata, prop.include());

        Class<?> implClass = prop.value();

        HandlerInstantiator hi = config.getHandlerInstantiator();
        VirtualBeanPropertyWriter bpw = (hi == null) ? null
                : hi.virtualPropertyWriterInstance(config, implClass);
        if (bpw == null) {
            bpw = (VirtualBeanPropertyWriter) ClassUtil.createInstance(implClass,
                    config.canOverrideAccessModifiers());
        }

        // one more thing: give it necessary contextual information
        return bpw.withConfig(config, ac, propDef, type);
    }

    /*
    /**********************************************************
    /* Serialization: property annotations
    /**********************************************************
     */

    @Override
    public PropertyName findNameForSerialization(Annotated a)
    {
        JsonGetter jg = _findAnnotation(a, JsonGetter.class);
        if (jg != null) {
            return PropertyName.construct(jg.value());
        }
        JsonProperty pann = _findAnnotation(a, JsonProperty.class);
        if (pann != null) {
            return PropertyName.construct(pann.value());
        }
        if (_hasOneOf(a, ANNOTATIONS_TO_INFER_SER)) {
            return PropertyName.USE_DEFAULT;
        }
        return null;
    }

    @Override
    public boolean hasAsValueAnnotation(AnnotatedMethod am) {
        JsonValue ann = _findAnnotation(am, JsonValue.class);
        // value of 'false' means disabled...
        return (ann != null && ann.value());
    }

    /*
    /**********************************************************
    /* Deserialization: general annotations
    /**********************************************************
     */

    @Override
    public Object findDeserializer(Annotated a)
    {
        JsonDeserialize ann = _findAnnotation(a, JsonDeserialize.class);
        if (ann != null) {
            @SuppressWarnings("rawtypes")
            Class<? extends JsonDeserializer> deserClass = ann.using();
            if (deserClass != JsonDeserializer.None.class) {
                return deserClass;
            }
        }
        return null;
    }

    @Override
    public Object findKeyDeserializer(Annotated a)
    {
        JsonDeserialize ann = _findAnnotation(a, JsonDeserialize.class);
        if (ann != null) {
            Class<? extends KeyDeserializer> deserClass = ann.keyUsing();
            if (deserClass != KeyDeserializer.None.class) {
                return deserClass;
            }
        }
        return null;
    }

    @Override
    public Object findContentDeserializer(Annotated a)
    {
        JsonDeserialize ann = _findAnnotation(a, JsonDeserialize.class);
        if (ann != null) {
            @SuppressWarnings("rawtypes")
            Class<? extends JsonDeserializer> deserClass = ann.contentUsing();
            if (deserClass != JsonDeserializer.None.class) {
                return deserClass;
            }
        }
        return null;
    }

    @Override
    public Object findDeserializationConverter(Annotated a)
    {
        JsonDeserialize ann = _findAnnotation(a, JsonDeserialize.class);
        return (ann == null) ? null : _classIfExplicit(ann.converter(), Converter.None.class);
    }

    @Override
    public Object findDeserializationContentConverter(AnnotatedMember a)
    {
        JsonDeserialize ann = _findAnnotation(a, JsonDeserialize.class);
        return (ann == null) ? null : _classIfExplicit(ann.contentConverter(), Converter.None.class);
    }

    /*
    /**********************************************************
    /* Deserialization: type modifications
    /**********************************************************
     */

    @Override
    @Deprecated
    public Class<?> findDeserializationContentType(Annotated am, JavaType baseContentType)
    {
        JsonDeserialize ann = _findAnnotation(am, JsonDeserialize.class);
        return (ann == null) ? null : _classIfExplicit(ann.contentAs());
    }
    
    @Deprecated
    @Override
    public Class<?> findDeserializationType(Annotated am, JavaType baseType) {
        JsonDeserialize ann = _findAnnotation(am, JsonDeserialize.class);
        return (ann == null) ? null : _classIfExplicit(ann.as());
    }

    @Override
    @Deprecated
    public Class<?> findDeserializationKeyType(Annotated am, JavaType baseKeyType) {
        JsonDeserialize ann = _findAnnotation(am, JsonDeserialize.class);
        return (ann == null) ? null : _classIfExplicit(ann.keyAs());
    }
    
    /*
    /**********************************************************
    /* Deserialization: Class annotations
    /**********************************************************
     */
    
    @Override
    public Object findValueInstantiator(AnnotatedClass ac)
    {
        JsonValueInstantiator ann = _findAnnotation(ac, JsonValueInstantiator.class);
        // no 'null' marker yet, so:
        return (ann == null) ? null : ann.value();
    }

    @Override
    public Class<?> findPOJOBuilder(AnnotatedClass ac)
    {
        JsonDeserialize ann = _findAnnotation(ac, JsonDeserialize.class);
        return (ann == null) ? null : _classIfExplicit(ann.builder());
    }

    @Override
    public JsonPOJOBuilder.Value findPOJOBuilderConfig(AnnotatedClass ac)
    {
        JsonPOJOBuilder ann = _findAnnotation(ac, JsonPOJOBuilder.class);
        return (ann == null) ? null : new JsonPOJOBuilder.Value(ann);
    }
    
    /*
    /**********************************************************
    /* Deserialization: property annotations
    /**********************************************************
     */

    @Override
    public PropertyName findNameForDeserialization(Annotated a)
    {
        // @JsonSetter has precedence over @JsonProperty, being more specific
        // @JsonDeserialize implies that there is a property, but no name
        JsonSetter js = _findAnnotation(a, JsonSetter.class);
        if (js != null) {
            return PropertyName.construct(js.value());
        }
        JsonProperty pann = _findAnnotation(a, JsonProperty.class);
        if (pann != null) {
            return PropertyName.construct(pann.value());
        }
        if (_hasOneOf(a, ANNOTATIONS_TO_INFER_DESER)) {
            return PropertyName.USE_DEFAULT;
        }
        return null;
    }
    
    @Override
    public boolean hasAnySetterAnnotation(AnnotatedMethod am)
    {
        /* No dedicated disabling; regular @JsonIgnore used
         * if needs to be ignored (and if so, is handled prior
         * to this method getting called)
         */
        return _hasAnnotation(am, JsonAnySetter.class);
    }

    @Override
    public boolean hasAnyGetterAnnotation(AnnotatedMethod am)
    {
        /* No dedicated disabling; regular @JsonIgnore used
         * if needs to be ignored (handled separately
         */
        return _hasAnnotation(am, JsonAnyGetter.class);
    }

    @Override
    public boolean hasCreatorAnnotation(Annotated a)
    {
        /* No dedicated disabling; regular @JsonIgnore used if needs to be
         * ignored (and if so, is handled prior to this method getting called)
         */
         JsonCreator ann = _findAnnotation(a, JsonCreator.class);
         if (ann != null) {
             return (ann.mode() != JsonCreator.Mode.DISABLED);
         }
<<<<<<< HEAD
         if (a instanceof AnnotatedConstructor) {
             if (_java7Helper != null) {
                 Boolean b = _java7Helper.hasCreatorAnnotation(a);
                 if (b != null) {
                     return b.booleanValue();
=======
         // 19-Apr-2016, tatu: As per [databind#1197], [databind#1122] (and some related),
         //    may or may not consider it a creator
         if (_cfgConstructorPropertiesImpliesCreator ) {
             if (a instanceof AnnotatedConstructor) {
                 if (_jdk7Helper != null) {
                     Boolean b = _jdk7Helper.hasCreatorAnnotation(a);
                     if (b != null) {
                         return b.booleanValue();
                     }
>>>>>>> 7dd671d2
                 }
             }
         }
         return false;
    }

    @Override
    public JsonCreator.Mode findCreatorBinding(Annotated a) {
        JsonCreator ann = _findAnnotation(a, JsonCreator.class);
        return (ann == null) ? null : ann.mode();
    }

    /*
    /**********************************************************
    /* Helper methods
    /**********************************************************
     */

    protected boolean _isIgnorable(Annotated a)
    {
        JsonIgnore ann = _findAnnotation(a, JsonIgnore.class);
        if (ann != null) {
            return ann.value();
        }
        if (_java7Helper != null) {
            Boolean b = _java7Helper.findTransient(a);
            if (b != null) {
                return b.booleanValue();
            }
        }
        return false;
    }

    protected Class<?> _classIfExplicit(Class<?> cls) {
        if (cls == null || ClassUtil.isBogusClass(cls)) {
            return null;
        }
        return cls;
    }

    protected Class<?> _classIfExplicit(Class<?> cls, Class<?> implicit) {
        cls = _classIfExplicit(cls);
        return (cls == null || cls == implicit) ? null : cls;
    }

    protected PropertyName _propertyName(String localName, String namespace) {
        if (localName.isEmpty()) {
            return PropertyName.USE_DEFAULT;
        }
        if (namespace == null || namespace.isEmpty()) {
            return PropertyName.construct(localName);
        }
        return PropertyName.construct(localName, namespace);
    }

    protected PropertyName _findConstructorName(Annotated a)
    {
        if (a instanceof AnnotatedParameter) {
            AnnotatedParameter p = (AnnotatedParameter) a;
            AnnotatedWithParams ctor = p.getOwner();

            if (ctor != null) {
                if (_java7Helper != null) {
                    PropertyName name = _java7Helper.findConstructorName(p);
                    if (name != null) {
                        return name;
                    }
                }
            }
        }
        return null;
    }

    /**
     * Helper method called to construct and initialize instance of {@link TypeResolverBuilder}
     * if given annotated element indicates one is needed.
     */
    @SuppressWarnings("deprecation")
    protected TypeResolverBuilder<?> _findTypeResolver(MapperConfig<?> config,
            Annotated ann, JavaType baseType)
    {
        // First: maybe we have explicit type resolver?
        TypeResolverBuilder<?> b;
        JsonTypeInfo info = _findAnnotation(ann, JsonTypeInfo.class);
        JsonTypeResolver resAnn = _findAnnotation(ann, JsonTypeResolver.class);
        
        if (resAnn != null) {
            if (info == null) {
                return null;
            }
            /* let's not try to force access override (would need to pass
             * settings through if we did, since that's not doable on some
             * platforms)
             */
            b = config.typeResolverBuilderInstance(ann, resAnn.value());
        } else { // if not, use standard one, if indicated by annotations
            if (info == null) {
                return null;
            }
            // bit special; must return 'marker' to block use of default typing:
            if (info.use() == JsonTypeInfo.Id.NONE) {
                return _constructNoTypeResolverBuilder();
            }
            b = _constructStdTypeResolverBuilder();
        }
        // Does it define a custom type id resolver?
        JsonTypeIdResolver idResInfo = _findAnnotation(ann, JsonTypeIdResolver.class);
        TypeIdResolver idRes = (idResInfo == null) ? null
                : config.typeIdResolverInstance(ann, idResInfo.value());
        if (idRes != null) {
            idRes.init(baseType);
        }
        b = b.init(info.use(), idRes);
        /* 13-Aug-2011, tatu: One complication; external id
         *   only works for properties; so if declared for a Class, we will need
         *   to map it to "PROPERTY" instead of "EXTERNAL_PROPERTY"
         */
        JsonTypeInfo.As inclusion = info.include();
        if (inclusion == JsonTypeInfo.As.EXTERNAL_PROPERTY && (ann instanceof AnnotatedClass)) {
            inclusion = JsonTypeInfo.As.PROPERTY;
        }
        b = b.inclusion(inclusion);
        b = b.typeProperty(info.property());
        Class<?> defaultImpl = info.defaultImpl();

        // 08-Dec-2014, tatu: To deprecate `JsonTypeInfo.None` we need to use other placeholder(s);
        //   and since `java.util.Void` has other purpose (to indicate "deser as null"), we'll instead
        //   use `JsonTypeInfo.class` itself. But any annotation type will actually do, as they have no
        //   valid use (can not instantiate as default)
        if (defaultImpl != JsonTypeInfo.None.class && !defaultImpl.isAnnotation()) {
            b = b.defaultImpl(defaultImpl);
        }
        b = b.typeIdVisibility(info.visible());
        return b;
    }

    /**
     * Helper method for constructing standard {@link TypeResolverBuilder}
     * implementation.
     */
    protected StdTypeResolverBuilder _constructStdTypeResolverBuilder() {
        return new StdTypeResolverBuilder();
    }

    /**
     * Helper method for dealing with "no type info" marker; can't be null
     * (as it'd be replaced by default typing)
     */
    protected StdTypeResolverBuilder _constructNoTypeResolverBuilder() {
        return StdTypeResolverBuilder.noTypeInfoBuilder();
    }

    /*
    /**********************************************************
    /* Helper classes
    /**********************************************************
     */
}<|MERGE_RESOLUTION|>--- conflicted
+++ resolved
@@ -1105,23 +1105,15 @@
          if (ann != null) {
              return (ann.mode() != JsonCreator.Mode.DISABLED);
          }
-<<<<<<< HEAD
-         if (a instanceof AnnotatedConstructor) {
-             if (_java7Helper != null) {
-                 Boolean b = _java7Helper.hasCreatorAnnotation(a);
-                 if (b != null) {
-                     return b.booleanValue();
-=======
          // 19-Apr-2016, tatu: As per [databind#1197], [databind#1122] (and some related),
          //    may or may not consider it a creator
          if (_cfgConstructorPropertiesImpliesCreator ) {
              if (a instanceof AnnotatedConstructor) {
-                 if (_jdk7Helper != null) {
-                     Boolean b = _jdk7Helper.hasCreatorAnnotation(a);
+                 if (_java7Helper != null) {
+                     Boolean b = _java7Helper.hasCreatorAnnotation(a);
                      if (b != null) {
                          return b.booleanValue();
                      }
->>>>>>> 7dd671d2
                  }
              }
          }
