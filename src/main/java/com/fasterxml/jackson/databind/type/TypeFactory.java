package com.fasterxml.jackson.databind.type;

import java.util.*;
import java.util.concurrent.atomic.AtomicReference;
import java.lang.reflect.*;

import com.fasterxml.jackson.core.type.TypeReference;
import com.fasterxml.jackson.core.util.Snapshottable;
import com.fasterxml.jackson.databind.JavaType;
import com.fasterxml.jackson.databind.util.ArrayBuilders;
import com.fasterxml.jackson.databind.util.ClassUtil;
import com.fasterxml.jackson.databind.util.SimpleLookupCache;

/**
 * Class used for creating concrete {@link JavaType} instances,
 * given various inputs.
 *<p>
 * Instances of this class are accessible using {@link com.fasterxml.jackson.databind.ObjectMapper}
 * as well as many objects it constructs (like
* {@link com.fasterxml.jackson.databind.DeserializationConfig} and
 * {@link com.fasterxml.jackson.databind.SerializationConfig})),
 * but usually those objects also 
 * expose convenience methods (<code>constructType</code>).
 * So, you can do for example:
 *<pre>
 *   JavaType stringType = mapper.constructType(String.class);
 *</pre>
 * However, more advanced methods are only exposed by factory so that you
 * may need to use:
 *<pre>
 *   JavaType stringCollection = mapper.getTypeFactory().constructCollectionType(List.class, String.class);
 *</pre>
 */
@SuppressWarnings({"rawtypes" })
public final class TypeFactory
    implements Snapshottable<TypeFactory>,
        java.io.Serializable
{
    private static final long serialVersionUID = 3L;

    private final static JavaType[] NO_TYPES = new JavaType[0];

    /**
     * Globally shared singleton. Not accessed directly; non-core
     * code should use per-ObjectMapper instance (via configuration objects).
     * Core Jackson code uses {@link #defaultInstance} for accessing it.
     */
    protected final static TypeFactory instance = new TypeFactory();

    protected final static TypeBindings EMPTY_BINDINGS = TypeBindings.emptyBindings();

    /*
    /**********************************************************************
    /* Constants for "well-known" classes
    /**********************************************************************
     */

    // // // Let's assume that a small set of core primitive/basic types
    // // // will not be modified, and can be freely shared to streamline
    // // // parts of processing

    private final static Class<?> CLS_STRING = String.class;
    private final static Class<?> CLS_OBJECT = Object.class;

    private final static Class<?> CLS_COMPARABLE = Comparable.class;
    private final static Class<?> CLS_CLASS = Class.class;
    private final static Class<?> CLS_ENUM = Enum.class;

    private final static Class<?> CLS_BOOL = Boolean.TYPE;
    private final static Class<?> CLS_INT = Integer.TYPE;
    private final static Class<?> CLS_LONG = Long.TYPE;
    private final static Class<?> CLS_DOUBLE = Double.TYPE;

    /*
    /**********************************************************************
    /* Cached pre-constructed JavaType instances
    /**********************************************************************
     */

    // note: these are primitive, hence no super types
    protected final static SimpleType CORE_TYPE_BOOL = new SimpleType(CLS_BOOL);
    protected final static SimpleType CORE_TYPE_INT = new SimpleType(CLS_INT);
    protected final static SimpleType CORE_TYPE_LONG = new SimpleType(CLS_LONG);
    protected final static SimpleType CORE_TYPE_DOUBLE = new SimpleType(CLS_DOUBLE);

    // and as to String... well, for now, ignore its super types
    protected final static SimpleType CORE_TYPE_STRING = new SimpleType(CLS_STRING);

    protected final static SimpleType CORE_TYPE_OBJECT = new SimpleType(CLS_OBJECT);

    /**
     * Cache {@link Comparable} because it is both parameteric (relatively costly to
     * resolve) and mostly useless (no special handling), better handle directly
     */
    protected final static SimpleType CORE_TYPE_COMPARABLE = new SimpleType(CLS_COMPARABLE);

    /**
     * Cache {@link Enum} because it is parametric AND self-referential (costly to
     * resolve) and useless in itself (no special handling).
     */
    protected final static SimpleType CORE_TYPE_ENUM = new SimpleType(CLS_ENUM);

    /**
     * Cache {@link Class} because it is nominally parametric, but has no really
     * useful information.
     */
    protected final static SimpleType CORE_TYPE_CLASS = new SimpleType(CLS_CLASS);

    /**
     * Since type resolution can be expensive (specifically when resolving
     * actual generic types), we will use small cache to avoid repetitive
     * resolution of core types
     */
    protected final SimpleLookupCache<Object,JavaType> _typeCache;

    /*
    /**********************************************************************
    /* Configuration
    /**********************************************************************
     */

    /**
     * Registered {@link TypeModifier}s: objects that can change details
     * of {@link JavaType} instances factory constructs.
     */
    protected final TypeModifier[] _modifiers;

    /**
     * ClassLoader used by this factory [databind#624].
     */
    protected final ClassLoader _classLoader;

    /*
    /**********************************************************************
    /* Life-cycle
    /**********************************************************************
     */

    private TypeFactory() {
        this(null);
    }

    protected TypeFactory(SimpleLookupCache<Object,JavaType> typeCache) {
        if (typeCache == null) {
            typeCache = new SimpleLookupCache<Object,JavaType>(16, 200);
        }
        _typeCache = typeCache;
        _modifiers = null;
        _classLoader = null;
    }

    protected TypeFactory(SimpleLookupCache<Object,JavaType> typeCache,
            TypeModifier[] mods, ClassLoader classLoader)
    {
        if (typeCache == null) {
            typeCache = new SimpleLookupCache<Object,JavaType>(16, 200);
        }
        _typeCache = typeCache;
        _modifiers = mods;
        _classLoader = classLoader;
    }

    /**
     * Need to make a copy on snapshot() to avoid accidental leakage via cache.
     * In theory only needed if there are modifiers, but since these are lightweight
     * objects, let's recreate always.
     */
    @Override
    public TypeFactory snapshot() {
        return new TypeFactory(_typeCache.snapshot(),
                // this is safe since array never modified, always copy-on-mod
                _modifiers,
                _classLoader);
    }

    /**
     * "Mutant factory" method which will construct a new instance with specified
     * {@link TypeModifier} added as the first modifier to call (in case there
     * are multiple registered).
     */
    public TypeFactory withModifier(TypeModifier mod) 
    {
        SimpleLookupCache<Object,JavaType> typeCache = _typeCache;
        TypeModifier[] mods;
        if (mod == null) { // mostly for unit tests
            mods = null;
            // 30-Jun-2016, tatu: for some reason expected semantics are to clear cache
            //    in this case; can't recall why, but keeping the same
            typeCache = null;
        } else if (_modifiers == null) {
            mods = new TypeModifier[] { mod };
        } else {
            mods = ArrayBuilders.insertInListNoDup(_modifiers, mod);
        }
        return new TypeFactory(typeCache, mods, _classLoader);
    }

    /**
     * "Mutant factory" method which will construct a new instance with specified
     * {@link ClassLoader} to use by {@link #findClass}.
     */
    public TypeFactory withClassLoader(ClassLoader classLoader) {
        return new TypeFactory(_typeCache, _modifiers, classLoader);
    }

    /**
     * Mutant factory method that will construct new {@link TypeFactory} with
     * identical settings except for different cache; most likely one with
     * bigger maximum size.
     */
    public TypeFactory withCache(SimpleLookupCache<Object,JavaType> cache)  {
        return new TypeFactory(cache, _modifiers, _classLoader);
    }

    /**
     * Method used to access the globally shared instance, which has
     * no custom configuration. Used by <code>ObjectMapper</code> to
     * get the default factory when constructed.
     */
    public static TypeFactory defaultInstance() { return instance; }

    /**
     * Method that will clear up any cached type definitions that may
     * be cached by this {@link TypeFactory} instance.
     * This method should not be commonly used, that is, only use it
     * if you know there is a problem with retention of type definitions;
     * the most likely (and currently only known) problem is retention
     * of {@link Class} instances via {@link JavaType} reference.
     */
    public void clearCache() {
        _typeCache.clear();
    }

    public ClassLoader getClassLoader() {
        return _classLoader;
    }

    /*
    /**********************************************************************
    /* Static methods for non-instance-specific functionality
    /**********************************************************************
     */
    
    /**
     * Method for constructing a marker type that indicates missing generic
     * type information, which is handled same as simple type for
     * <code>java.lang.Object</code>.
     */
    public static JavaType unknownType() {
        return defaultInstance()._unknownType();
    }

    /**
     * Static helper method that can be called to figure out type-erased
     * call for given JDK type. It can be called statically since type resolution
     * process can never change actual type-erased class; thereby static
     * default instance is used for determination.
     */
    public static Class<?> rawClass(Type t) {
        if (t instanceof Class<?>) {
            return (Class<?>) t;
        }
        // Should be able to optimize bit more in future...
        return defaultInstance().constructType(t).getRawClass();
    }

    /*
    /**********************************************************************
    /* Low-level helper methods
    /**********************************************************************
     */

    /**
     * Low-level lookup method moved from {@link com.fasterxml.jackson.databind.util.ClassUtil},
     * to allow for overriding of lookup functionality in environments like OSGi.
     */
    public Class<?> findClass(String className) throws ClassNotFoundException
    {
        if (className.indexOf('.') < 0) {
            Class<?> prim = _findPrimitive(className);
            if (prim != null) {
                return prim;
            }
        }
        // Two-phase lookup: first using context ClassLoader; then default
        Throwable prob = null;
        ClassLoader loader = this.getClassLoader();
        if (loader == null) {
            loader = Thread.currentThread().getContextClassLoader();
        }
        if (loader != null) {
            try {
                return classForName(className, true, loader);
            } catch (Exception e) {
                prob = ClassUtil.getRootCause(e);
            }
        }
        try {
            return classForName(className);
        } catch (Exception e) {
            if (prob == null) {
                prob = ClassUtil.getRootCause(e);
            }
        }
        ClassUtil.throwIfRTE(prob);
        throw new ClassNotFoundException(prob.getMessage(), prob);
    }
    
    protected Class<?> classForName(String name, boolean initialize,
            ClassLoader loader) throws ClassNotFoundException {
        return Class.forName(name, true, loader);
    }
    
    protected Class<?> classForName(String name) throws ClassNotFoundException {
        return Class.forName(name);
    }

    protected Class<?> _findPrimitive(String className)
    {
        if ("int".equals(className)) return Integer.TYPE;
        if ("long".equals(className)) return Long.TYPE;
        if ("float".equals(className)) return Float.TYPE;
        if ("double".equals(className)) return Double.TYPE;
        if ("boolean".equals(className)) return Boolean.TYPE;
        if ("byte".equals(className)) return Byte.TYPE;
        if ("char".equals(className)) return Character.TYPE;
        if ("short".equals(className)) return Short.TYPE;
        if ("void".equals(className)) return Void.TYPE;
        return null;
    }

    /*
    /**********************************************************************
    /* Type conversion, parameterization resolution methods
    /**********************************************************************
     */

    /**
     * Factory method for creating a subtype of given base type, as defined
     * by specified subclass; but retaining generic type information if any.
     * Can be used, for example, to get equivalent of "HashMap&lt;String,Integer&gt;"
     * from "Map&lt;String,Integer&gt;" by giving <code>HashMap.class</code>
     * as subclass.
     */
    public JavaType constructSpecializedType(JavaType baseType, Class<?> subclass)
    {
        // simple optimization to avoid costly introspection if type-erased type does NOT differ
        final Class<?> rawBase = baseType.getRawClass();
        if (rawBase == subclass) {
            return baseType;
        }

        JavaType newType;

        // also: if we start from untyped, not much to save
        do { // bogus loop to be able to break
            if (rawBase == Object.class) {
                newType = _fromClass(null, subclass, EMPTY_BINDINGS);
                break;
            }
            if (!rawBase.isAssignableFrom(subclass)) {
                throw new IllegalArgumentException(String.format(
                        "Class %s not subtype of %s", subclass.getName(), baseType));
            }
            // A few special cases where we can simplify handling:

            // (1) Original target type has no generics -- just resolve subtype
            if (baseType.getBindings().isEmpty()) {
                newType = _fromClass(null, subclass, EMPTY_BINDINGS);
                break;
            }
            // (2) A small set of "well-known" List/Map subtypes where can take a short-cut
            if (baseType.isContainerType()) {
                if (baseType.isMapLikeType()) {
                    if ((subclass == HashMap.class)
                            || (subclass == LinkedHashMap.class)
                            || (subclass == EnumMap.class)
                            || (subclass == TreeMap.class)) {
                        newType = _fromClass(null, subclass,
                                TypeBindings.create(subclass, baseType.getKeyType(), baseType.getContentType()));
                        break;
                    }
                } else if (baseType.isCollectionLikeType()) {
                    if ((subclass == ArrayList.class)
                            || (subclass == LinkedList.class)
                            || (subclass == HashSet.class)
                            || (subclass == TreeSet.class)) {
                        newType = _fromClass(null, subclass,
                                TypeBindings.create(subclass, baseType.getContentType()));
                        break;
                    }
                    // 29-Oct-2015, tatu: One further shortcut: there are variants of `EnumSet`,
                    //    but they are impl details and we basically do not care...
                    if (rawBase == EnumSet.class) {
                        return baseType;
                    }
                }
            }
            // (3) Sub-class does not take type parameters -- just resolve subtype
            int typeParamCount = subclass.getTypeParameters().length;
            if (typeParamCount == 0) {
                newType = _fromClass(null, subclass, EMPTY_BINDINGS);
                break;
            }
            // (4) If all else fails, do the full traversal using placeholders
            TypeBindings tb = _bindingsForSubtype(baseType, typeParamCount, subclass);
            newType = _fromClass(null, subclass, tb);

        } while (false);

        // 25-Sep-2016, tatu: As per [databind#1384] also need to ensure handlers get
        //   copied as well
        newType = newType.withHandlersFrom(baseType);
        return newType;
    }

    private TypeBindings _bindingsForSubtype(JavaType baseType, int typeParamCount, Class<?> subclass)
    {
        PlaceholderForType[] placeholders = new PlaceholderForType[typeParamCount];
        for (int i = 0; i < typeParamCount; ++i) {
            placeholders[i] = new PlaceholderForType(i);
        }
        TypeBindings b = TypeBindings.create(subclass, placeholders);
        // First: pseudo-resolve to get placeholders in place:
        JavaType tmpSub = _fromClass(null, subclass, b);
        // Then find super-type
        JavaType baseWithPlaceholders = tmpSub.findSuperType(baseType.getRawClass());
        if (baseWithPlaceholders == null) { // should be found but...
            throw new IllegalArgumentException(String.format(
                    "Internal error: unable to locate supertype (%s) from resolved subtype %s", baseType.getRawClass().getName(),
                    subclass.getName()));
        }
        // and traverse type hierarchies to both verify and to resolve placeholders
        String error = _resolveTypePlaceholders(baseType, baseWithPlaceholders);
        if (error != null) {
            throw new IllegalArgumentException("Failed to specialize base type "+baseType.toCanonical()+" as "
                    +subclass.getName()+", problem: "+error);
        }

        final JavaType[] typeParams = new JavaType[typeParamCount];
        for (int i = 0; i < typeParamCount; ++i) {
            JavaType t = placeholders[i].actualType();
            // 18-Oct-2017, tatu: Looks like sometimes we have incomplete bindings (even if not
            //     common, it is possible if subtype is type-erased class with added type
            //     variable -- see test(s) with "bogus" type(s)).
            if (t == null) {
                t = unknownType();
            }
            typeParams[i] = t;
        }
        return TypeBindings.create(subclass, typeParams);
    }

    private String _resolveTypePlaceholders(JavaType sourceType, JavaType actualType)
        throws IllegalArgumentException
    {
        List<JavaType> expectedTypes = sourceType.getBindings().getTypeParameters();
        List<JavaType> actualTypes = actualType.getBindings().getTypeParameters();
        for (int i = 0, len = expectedTypes.size(); i < len; ++i) {
            JavaType exp = expectedTypes.get(i);
            JavaType act = actualTypes.get(i);

            if (!_verifyAndResolvePlaceholders(exp, act)) {
                // 14-May-2018, tatu: As per [databind#2034] it seems we better relax assignment
                //   rules further -- at least likely "raw" (untyped, non-generic) base should probably
                //   allow specialization.
                if (exp.hasRawClass(Object.class)) {
                    continue;
                }
                // 19-Apr-2018, tatu: Hack for [databind#1964] -- allow type demotion
                //    for `java.util.Map` key type if (and only if) target type is
                //    `java.lang.Object`
                if (i == 0) {
                    if (sourceType.hasRawClass(Map.class)
                            && act.hasRawClass(Object.class)) {
                        continue;
                    }
                }
                // 19-Nov-2018, tatu: To solve [databind#2155], let's allow type-compatible
                //   assignment for interfaces at least...
                if (exp.isInterface()) {
                    if (exp.isTypeOrSuperTypeOf(act.getRawClass())) {
                        continue;
                    }
                }
                return String.format("Type parameter #%d/%d differs; can not specialize %s with %s",
                        (i+1), len, exp.toCanonical(), act.toCanonical());
            }
        }
        return null;
    }

    private boolean _verifyAndResolvePlaceholders(JavaType exp, JavaType act)
    {
        // See if we have an actual type placeholder to resolve; if yes, replace
        if (act instanceof PlaceholderForType) {
            ((PlaceholderForType) act).actualType(exp);
            return true;
        }
        // if not, try to verify compatibility. But note that we can not
        // use simple equality as we need to resolve recursively
        if (exp.getRawClass() != act.getRawClass()) {
            return false;
        }
        // But we can check type parameters "blindly"
        List<JavaType> expectedTypes = exp.getBindings().getTypeParameters();
        List<JavaType> actualTypes = act.getBindings().getTypeParameters();
        for (int i = 0, len = expectedTypes.size(); i < len; ++i) {
            JavaType exp2 = expectedTypes.get(i);
            JavaType act2 = actualTypes.get(i);
            if (!_verifyAndResolvePlaceholders(exp2, act2)) {
                return false;
            }
        }
        return true;
    }

    /**
     * Method similar to {@link #constructSpecializedType}, but that creates a
     * less-specific type of given type. Usually this is as simple as simply
     * finding super-type with type erasure of <code>superClass</code>, but
     * there may be need for some additional work-arounds.
     */
    public JavaType constructGeneralizedType(JavaType baseType, Class<?> superClass)
    {
        // simple optimization to avoid costly introspection if type-erased type does NOT differ
        final Class<?> rawBase = baseType.getRawClass();
        if (rawBase == superClass) {
            return baseType;
        }
        JavaType superType = baseType.findSuperType(superClass);
        if (superType == null) {
            // Most likely, caller did not verify sub/super-type relationship
            if (!superClass.isAssignableFrom(rawBase)) {
                throw new IllegalArgumentException(String.format(
                        "Class %s not a super-type of %s", superClass.getName(), baseType));
            }
            // 01-Nov-2015, tatu: Should never happen, but ch
            throw new IllegalArgumentException(String.format(
                    "Internal error: class %s not included as super-type for %s",
                    superClass.getName(), baseType));
        }
        return superType;
    }

    /**
     * Factory method for constructing a {@link JavaType} out of its canonical
     * representation (see {@link JavaType#toCanonical()}).
     * 
     * @param canonical Canonical string representation of a type
     * 
     * @throws IllegalArgumentException If canonical representation is malformed,
     *   or class that type represents (including its generic parameters) is
     *   not found
     */
    public JavaType constructFromCanonical(String canonical) throws IllegalArgumentException
    {
        return TypeParser.instance.parse(this, canonical);
    }

    /**
     * Method that is to figure out actual type parameters that given
     * class binds to generic types defined by given (generic)
     * interface or class.
     * This could mean, for example, trying to figure out
     * key and value types for Map implementations.
     * 
     * @param type Sub-type (leaf type) that implements <code>expType</code>
     */
    public JavaType[] findTypeParameters(JavaType type, Class<?> expType)
    {
        JavaType match = type.findSuperType(expType);
        if (match == null) {
            return NO_TYPES;
        }
        return match.getBindings().typeParameterArray();
    }

    /**
     * Specialized alternative to {@link #findTypeParameters}
     *
     * @since 3.0
     */
    public JavaType findFirstTypeParameter(JavaType type, Class<?> expType)
    {
        JavaType match = type.findSuperType(expType);
        if (match != null) {
            JavaType t = match.getBindings().getBoundType(0);
            if (t != null) {
                return t;
            }
        }
        return _unknownType();
    }

    /**
     * Method that can be called to figure out more specific of two
     * types (if they are related; that is, one implements or extends the
     * other); or if not related, return the primary type.
     * 
     * @param type1 Primary type to consider
     * @param type2 Secondary type to consider
     */
    public JavaType moreSpecificType(JavaType type1, JavaType type2)
    {
        if (type1 == null) {
            return type2;
        }
        if (type2 == null) {
            return type1;
        }
        Class<?> raw1 = type1.getRawClass();
        Class<?> raw2 = type2.getRawClass();
        if (raw1 == raw2) {
            return type1;
        }
        // TODO: maybe try sub-classing, to retain generic types?
        if (raw1.isAssignableFrom(raw2)) {
            return type2;
        }
        return type1;
    }

    /*
    /**********************************************************************
    /* Public factory methods
    /**********************************************************************
     */

    public JavaType constructType(Type type) {
        return _fromAny(null, type, EMPTY_BINDINGS);
    }

    public JavaType constructType(Type type, TypeBindings bindings) {
        return _fromAny(null, type, bindings);
    }
    
    public JavaType constructType(TypeReference<?> typeRef)
    {
        // 19-Oct-2015, tatu: Simpler variant like so should work
        return _fromAny(null, typeRef.getType(), EMPTY_BINDINGS);

        // but if not, due to funky sub-classing, type variables, what follows
        // is a more complete processing a la Java ClassMate.

        /*
        final Class<?> refdRawType = typeRef.getClass();
        JavaType type = _fromClass(null, refdRawType, EMPTY_BINDINGS);
        JavaType genType = type.findSuperType(TypeReference.class);
        if (genType == null) { // sanity check; shouldn't occur
            throw new IllegalArgumentException("Unparameterized GenericType instance ("+refdRawType.getName()+")");
        }
        TypeBindings b = genType.getBindings();
        JavaType[] params = b.typeParameterArray();
        if (params.length == 0) {
            throw new IllegalArgumentException("Unparameterized GenericType instance ("+refdRawType.getName()+")");
        }
        return params[0];
        */
    }

    // 20-Apr-2018, tatu: Really should get rid of this...
    
    /**
     * Method that use by core Databind functionality, and that should NOT be called
     * by application code outside databind package.
     *<p> 
     * Unchecked here not only means that no checks are made as to whether given class
     * might be non-simple type (like {@link CollectionType}) but also that most of supertype
     * information is not gathered. This means that unless called on primitive types or
     * {@link java.lang.String}, results are probably not what you want to use.
     *
     * @deprecated Since 2.8, to indicate users should never call this method.
     */
    @Deprecated // since 2.8
    public JavaType uncheckedSimpleType(Class<?> cls) {
        // 18-Oct-2015, tatu: Not sure how much problem missing super-type info is here
        return _constructSimple(cls, EMPTY_BINDINGS, null, null);
    }

    /*
    /**********************************************************************
    /* Direct factory methods
    /**********************************************************************
     */

    /**
     * Method for constructing an {@link ArrayType}.
     *<p>
     * NOTE: type modifiers are NOT called on array type itself; but are called
     * for element type (and other contained types)
     */
    public ArrayType constructArrayType(Class<?> elementType) {
        return ArrayType.construct(_fromAny(null, elementType, null), null);
    }
    
    /**
     * Method for constructing an {@link ArrayType}.
     *<p>
     * NOTE: type modifiers are NOT called on array type itself; but are called
     * for contained types.
     */
    public ArrayType constructArrayType(JavaType elementType) {
        return ArrayType.construct(elementType, null);
    }

    /**
     * Method for constructing a {@link CollectionType}.
     *<p>
     * NOTE: type modifiers are NOT called on Collection type itself; but are called
     * for contained types.
     */
    public CollectionType constructCollectionType(Class<? extends Collection> collectionClass,
            Class<?> elementClass) {
        return constructCollectionType(collectionClass,
                _fromClass(null, elementClass, EMPTY_BINDINGS));
    }

    /**
     * Method for constructing a {@link CollectionType}.
     *<p>
     * NOTE: type modifiers are NOT called on Collection type itself; but are called
     * for contained types.
     */
    public CollectionType constructCollectionType(Class<? extends Collection> collectionClass,
            JavaType elementType)
    {
        TypeBindings bindings = TypeBindings.createIfNeeded(collectionClass, elementType);
        CollectionType result = (CollectionType) _fromClass(null, collectionClass, bindings);
        // 17-May-2017, tatu: As per [databind#1415], we better verify bound values if (but only if)
        //    type being resolved was non-generic (i.e.element type was ignored)
        if (bindings.isEmpty() && (elementType != null)) {
            JavaType t = result.findSuperType(Collection.class);
            JavaType realET = t.getContentType();
            if (!realET.equals(elementType)) {
                throw new IllegalArgumentException(String.format(
                        "Non-generic Collection class %s did not resolve to something with element type %s but %s ",
                        ClassUtil.nameOf(collectionClass), elementType, realET));
            }
        }
        return result;
    }

    /**
     * Method for constructing a {@link CollectionLikeType}.
     *<p>
     * NOTE: type modifiers are NOT called on constructed type itself; but are called
     * for contained types.
     */
    public CollectionLikeType constructCollectionLikeType(Class<?> collectionClass, Class<?> elementClass) {
        return constructCollectionLikeType(collectionClass,
                _fromClass(null, elementClass, EMPTY_BINDINGS));
    }
    
    /**
     * Method for constructing a {@link CollectionLikeType}.
     *<p>
     * NOTE: type modifiers are NOT called on constructed type itself; but are called
     * for contained types.
     */
    public CollectionLikeType constructCollectionLikeType(Class<?> collectionClass, JavaType elementType) {
        JavaType type = _fromClass(null, collectionClass,
                TypeBindings.createIfNeeded(collectionClass, elementType));
        if (type instanceof CollectionLikeType) {
            return (CollectionLikeType) type;
        }
        return CollectionLikeType.upgradeFrom(type, elementType);
    }

    /**
     * Method for constructing a {@link MapType} instance
     *<p>
     * NOTE: type modifiers are NOT called on constructed type itself; but are called
     * for contained types.
     */
    public MapType constructMapType(Class<? extends Map> mapClass,
            Class<?> keyClass, Class<?> valueClass) {
        JavaType kt, vt;
        if (mapClass == Properties.class) {
            kt = vt = CORE_TYPE_STRING;
        } else {
            kt = _fromClass(null, keyClass, EMPTY_BINDINGS);
            vt = _fromClass(null, valueClass, EMPTY_BINDINGS);
        }
        return constructMapType(mapClass, kt, vt);
    }

    /**
     * Method for constructing a {@link MapType} instance
     *<p>
     * NOTE: type modifiers are NOT called on constructed type itself; but are called
     * for contained types.
     */
    public MapType constructMapType(Class<? extends Map> mapClass, JavaType keyType, JavaType valueType) {
        TypeBindings bindings = TypeBindings.createIfNeeded(mapClass, new JavaType[] { keyType, valueType });
        MapType result = (MapType) _fromClass(null, mapClass, bindings);
        // 17-May-2017, tatu: As per [databind#1415], we better verify bound values if (but only if)
        //    type being resolved was non-generic (i.e.element type was ignored)
        if (bindings.isEmpty()) {
            JavaType t = result.findSuperType(Map.class);
            JavaType realKT = t.getKeyType();
            if (!realKT.equals(keyType)) {
                throw new IllegalArgumentException(String.format(
                        "Non-generic Map class %s did not resolve to something with key type %s but %s ",
                        ClassUtil.nameOf(mapClass), keyType, realKT));
            }
            JavaType realVT = t.getContentType();
            if (!realVT.equals(valueType)) {
                throw new IllegalArgumentException(String.format(
                        "Non-generic Map class %s did not resolve to something with value type %s but %s ",
                        ClassUtil.nameOf(mapClass), valueType, realVT));
            }
        }
        return result;
    }

    /**
     * Method for constructing a {@link MapLikeType} instance
     *<p>
     * NOTE: type modifiers are NOT called on constructed type itself; but are called
     * for contained types.
     */
    public MapLikeType constructMapLikeType(Class<?> mapClass, Class<?> keyClass, Class<?> valueClass) {
        return constructMapLikeType(mapClass,
                _fromClass(null, keyClass, EMPTY_BINDINGS),
                _fromClass(null, valueClass, EMPTY_BINDINGS));
    }

    /**
     * Method for constructing a {@link MapLikeType} instance
     *<p>
     * NOTE: type modifiers are NOT called on constructed type itself; but are called
     * for contained types.
     */
    public MapLikeType constructMapLikeType(Class<?> mapClass, JavaType keyType, JavaType valueType) {
        // 19-Oct-2015, tatu: Allow case of no-type-variables, since it seems likely to be
        //    a valid use case here
        JavaType type = _fromClass(null, mapClass,
                TypeBindings.createIfNeeded(mapClass, new JavaType[] { keyType, valueType }));
        if (type instanceof MapLikeType) {
            return (MapLikeType) type;
        }
        return MapLikeType.upgradeFrom(type, keyType, valueType);
    }

    /**
     * Method for constructing a type instance with specified parameterization.
s     */
    public JavaType constructSimpleType(Class<?> rawType, JavaType[] parameterTypes) {
        return _fromClass(null, rawType, TypeBindings.create(rawType, parameterTypes));
    }

    public JavaType constructReferenceType(Class<?> rawType, JavaType referredType)
    {
        return ReferenceType.construct(rawType, null, // no bindings
                null, null, // or super-class, interfaces?
                referredType);
    }

    /**
     * Factory method for constructing {@link JavaType} that
     * represents a parameterized type. For example, to represent
     * type {@code List<Set<Integer>>}, you could
     * call
     *<pre>
     *  JavaType inner = TypeFactory.constructParametricType(Set.class, Set.class, Integer.class);
     *  return TypeFactory.constructParametricType(ArrayList.class, List.class, inner);
     *</pre>
     *<p>
     * The reason for first two arguments to be separate is that parameterization may
     * apply to a super-type. For example, if generic type was instead to be
     * constructed for {@code ArrayList<Integer>}, the usual call would be:
     *<pre>
     *  TypeFactory.constructParametricType(ArrayList.class, List.class, Integer.class);
     *</pre>
     * since parameterization is applied to {@link java.util.List}.
     * In most cases distinction does not matter, but there are types where it does;
     * one such example is parameterization of types that implement {@link java.util.Iterator}.
     *<p>
     * NOTE: type modifiers are NOT called on constructed type.
     * 
     * @param parametrized Actual full type
     * @param parameterClasses Type parameters to apply
     */
    public JavaType constructParametricType(Class<?> parametrized, Class<?>... parameterClasses) {
        int len = parameterClasses.length;
        JavaType[] pt = new JavaType[len];
        for (int i = 0; i < len; ++i) {
            pt[i] = _fromClass(null, parameterClasses[i], EMPTY_BINDINGS);
        }
        return constructParametricType(parametrized, pt);
    }

    /**
     * Factory method for constructing {@link JavaType} that
     * represents a parameterized type. For example, to represent
     * type {@code List<Set<Integer>>}, you could call
     *<pre>
     *  JavaType inner = TypeFactory.constructParametricType(Set.class, Set.class, Integer.class);
     *  return TypeFactory.constructParametricType(ArrayList.class, List.class, inner);
     *</pre>
     *<p>
     * The reason for first two arguments to be separate is that parameterization may
     * apply to a super-type. For example, if generic type was instead to be
     * constructed for {@code ArrayList<Integer>}, the usual call would be:
     *<pre>
     *  TypeFactory.constructParametricType(ArrayList.class, List.class, Integer.class);
     *</pre>
     * since parameterization is applied to {@link java.util.List}.
     * In most cases distinction does not matter, but there are types where it does;
     * one such example is parameterization of types that implement {@link java.util.Iterator}.
     *<p>
     * NOTE: type modifiers are NOT called on constructed type.
     *
     * @param rawType Actual type-erased type
     * @param parameterTypes Type parameters to apply
     */
    public JavaType constructParametricType(Class<?> rawType, JavaType... parameterTypes)
    {
        return constructParametricType(rawType, TypeBindings.create(rawType, parameterTypes));
    }

    /**
     * Factory method for constructing {@link JavaType} that
     * represents a parameterized type. The type's parameters are
     * specified as an instance of {@link TypeBindings}. This
     * is useful if you already have the type's parameters such
     * as those found on {@link JavaType}. For example, you could
     * call
     * <pre>
     *   return TypeFactory.constructParametricType(ArrayList.class, javaType.getBindings());
     * </pre>
     * This effectively applies the parameterized types from one
     * {@link JavaType} to another class.
     *
     * @param rawType Actual type-erased type
     * @param parameterTypes Type bindings for the raw type
     * @since 3.0
     */
    public JavaType constructParametricType(Class<?> rawType, TypeBindings parameterTypes)
    {
        return _fromClass(null, rawType, parameterTypes);
    }

    /*
    /**********************************************************************
    /* Direct factory methods for "raw" variants, used when
    /* parameterization is unknown
    /**********************************************************************
     */

    /**
     * Method that can be used to construct "raw" Collection type; meaning that its
     * parameterization is unknown.
     * This is similar to using <code>Object.class</code> parameterization,
     * and is equivalent to calling:
     *<pre>
     *  typeFactory.constructCollectionType(collectionClass, typeFactory.unknownType());
     *</pre>
     *<p>
     * This method should only be used if parameterization is completely unavailable.
     */
    public CollectionType constructRawCollectionType(Class<? extends Collection> collectionClass) {
        return constructCollectionType(collectionClass, unknownType());
    }

    /**
     * Method that can be used to construct "raw" Collection-like type; meaning that its
     * parameterization is unknown.
     * This is similar to using <code>Object.class</code> parameterization,
     * and is equivalent to calling:
     *<pre>
     *  typeFactory.constructCollectionLikeType(collectionClass, typeFactory.unknownType());
     *</pre>
     *<p>
     * This method should only be used if parameterization is completely unavailable.
     */
    public CollectionLikeType constructRawCollectionLikeType(Class<?> collectionClass) {
        return constructCollectionLikeType(collectionClass, unknownType());
    }

    /**
     * Method that can be used to construct "raw" Map type; meaning that its
     * parameterization is unknown.
     * This is similar to using <code>Object.class</code> parameterization,
     * and is equivalent to calling:
     *<pre>
     *  typeFactory.constructMapType(collectionClass, typeFactory.unknownType(), typeFactory.unknownType());
     *</pre>
     *<p>
     * This method should only be used if parameterization is completely unavailable.
     */
    public MapType constructRawMapType(Class<? extends Map> mapClass) {
        return constructMapType(mapClass, unknownType(), unknownType());
    }

    /**
     * Method that can be used to construct "raw" Map-like type; meaning that its
     * parameterization is unknown.
     * This is similar to using <code>Object.class</code> parameterization,
     * and is equivalent to calling:
     *<pre>
     *  typeFactory.constructMapLikeType(collectionClass, typeFactory.unknownType(), typeFactory.unknownType());
     *</pre>
     *<p>
     * This method should only be used if parameterization is completely unavailable.
     */
    public MapLikeType constructRawMapLikeType(Class<?> mapClass) {
        return constructMapLikeType(mapClass, unknownType(), unknownType());
    }

    /*
    /**********************************************************************
    /* Low-level factory methods
    /**********************************************************************
     */

    private JavaType _mapType(Class<?> rawClass, TypeBindings bindings,
            JavaType superClass, JavaType[] superInterfaces)
    {
        JavaType kt, vt;

        // 28-May-2015, tatu: Properties are special, as per [databind#810]; fake "correct" parameter sig
        if (rawClass == Properties.class) {
            kt = vt = CORE_TYPE_STRING;
        } else {
            List<JavaType> typeParams = bindings.getTypeParameters();
            // ok to have no types ("raw")
            switch (typeParams.size()) {
            case 0: // acceptable?
                kt = vt = _unknownType();
                break;
            case 2:
                kt = typeParams.get(0);
                vt = typeParams.get(1);
                break;
            default:
                throw new IllegalArgumentException("Strange Map type "+rawClass.getName()+": cannot determine type parameters");
            }
        }
        return MapType.construct(rawClass, bindings, superClass, superInterfaces, kt, vt);
    }

    private JavaType _collectionType(Class<?> rawClass, TypeBindings bindings,
            JavaType superClass, JavaType[] superInterfaces)
    {
        List<JavaType> typeParams = bindings.getTypeParameters();
        // ok to have no types ("raw")
        JavaType ct;
        if (typeParams.isEmpty()) {
            ct = _unknownType();
        } else if (typeParams.size() == 1) {
            ct = typeParams.get(0);
        } else {
            throw new IllegalArgumentException("Strange Collection type "+rawClass.getName()+": cannot determine type parameters");
        }
        return CollectionType.construct(rawClass, bindings, superClass, superInterfaces, ct);
    }

    protected JavaType _referenceType(Class<?> rawClass, TypeBindings bindings,
            JavaType superClass, JavaType[] superInterfaces)
    {
        List<JavaType> typeParams = bindings.getTypeParameters();
        // ok to have no types ("raw")
        JavaType ct;
        if (typeParams.isEmpty()) {
            ct = _unknownType();
        } else if (typeParams.size() == 1) {
            ct = typeParams.get(0);
        } else {
            throw new IllegalArgumentException("Strange Reference type "+rawClass.getName()+": cannot determine type parameters");
        }
        return ReferenceType.construct(rawClass, bindings, superClass, superInterfaces, ct);
    }

    /**
     * Factory method to call when no special {@link JavaType} is needed,
     * no generic parameters are passed. Default implementation may check
     * pre-constructed values for "well-known" types, but if none found
     * will simply call {@link #_newSimpleType}
     */
    protected JavaType _constructSimple(Class<?> raw, TypeBindings bindings,
            JavaType superClass, JavaType[] superInterfaces)
    {
        if (bindings.isEmpty()) {
            JavaType result = _findWellKnownSimple(raw);
            if (result != null) {
                return result;
            }
        }
        return _newSimpleType(raw, bindings, superClass, superInterfaces);
    }

    /**
     * Factory method that is to create a new {@link SimpleType} with no
     * checks whatsoever. Default implementation calls the single argument
     * constructor of {@link SimpleType}.
     */
    protected JavaType _newSimpleType(Class<?> raw, TypeBindings bindings,
            JavaType superClass, JavaType[] superInterfaces)
    {
        return new SimpleType(raw, bindings, superClass, superInterfaces);
    }

    protected JavaType _unknownType() {
        return CORE_TYPE_OBJECT;
    }

    /**
     * Helper method called to see if requested, non-generic-parameterized
     * type is one of common, "well-known" types, instances of which are
     * pre-constructed and do not need dynamic caching.
     */
    protected JavaType _findWellKnownSimple(Class<?> clz) {
        if (clz.isPrimitive()) {
            if (clz == CLS_BOOL) return CORE_TYPE_BOOL;
            if (clz == CLS_INT) return CORE_TYPE_INT;
            if (clz == CLS_LONG) return CORE_TYPE_LONG;
            if (clz == CLS_DOUBLE) return CORE_TYPE_DOUBLE;
        } else {
            if (clz == CLS_STRING) return CORE_TYPE_STRING;
            if (clz == CLS_OBJECT) return CORE_TYPE_OBJECT; // since 2.7
        }
        return null;
    }

    /*
    /**********************************************************************
    /* Actual type resolution, traversal
    /**********************************************************************
     */

    /**
     * Factory method that can be used if type information is passed
     * as Java typing returned from <code>getGenericXxx</code> methods
     * (usually for a return or argument type).
     */
    protected JavaType _fromAny(ClassStack context, Type type, TypeBindings bindings)
    {
        JavaType resultType;

        // simple class?
        if (type instanceof Class<?>) {
            // Important: remove possible bindings since this is type-erased thingy
            resultType = _fromClass(context, (Class<?>) type, EMPTY_BINDINGS);
        }
        // But if not, need to start resolving.
        else if (type instanceof ParameterizedType) {
            resultType = _fromParamType(context, (ParameterizedType) type, bindings);
        }
        else if (type instanceof JavaType) { // [databind#116]
            // no need to modify further if we already had JavaType
            return (JavaType) type;
        }
        else if (type instanceof GenericArrayType) {
            resultType = _fromArrayType(context, (GenericArrayType) type, bindings);
        }
        else if (type instanceof TypeVariable<?>) {
            resultType = _fromVariable(context, (TypeVariable<?>) type, bindings);
        }
        else if (type instanceof WildcardType) {
            resultType = _fromWildcard(context, (WildcardType) type, bindings);
        } else {
            // sanity check
            throw new IllegalArgumentException("Unrecognized Type: "+((type == null) ? "[null]" : type.toString()));
        }
        /* 21-Feb-2016, nateB/tatu: as per [databind#1129] (applied for 2.7.2),
         *   we do need to let all kinds of types to be refined, esp. for Scala module.
         */
        if (_modifiers != null) {
            TypeBindings b = resultType.getBindings();
            if (b == null) {
                b = EMPTY_BINDINGS;
            }
            for (TypeModifier mod : _modifiers) {
                JavaType t = mod.modifyType(resultType, type, b, this);
                if (t == null) {
                    throw new IllegalStateException(String.format(
                            "TypeModifier %s (of type %s) return null for type %s",
                            mod, mod.getClass().getName(), resultType));
                }
                resultType = t;
            }
        }
        return resultType;
    }

    /**
     * @param bindings Mapping of formal parameter declarations (for generic
     *   types) into actual types
     */
    protected JavaType _fromClass(ClassStack context, Class<?> rawType, TypeBindings bindings)
    {
        // Very first thing: small set of core types we know well:
        JavaType result = _findWellKnownSimple(rawType);
        if (result != null) {
            return result;
        }
        // Barring that, we may have recently constructed an instance
        final Object key;
        if ((bindings == null) || bindings.isEmpty()) {
            key = rawType;
        } else {
            key = bindings.asKey(rawType);
        }
        result = _typeCache.get(key); // ok, cache object is synced
        if (result != null) {
            return result;
        }

        // 15-Oct-2015, tatu: recursive reference?
        if (context == null) {
            context = new ClassStack(rawType);
        } else {
            ClassStack prev = context.find(rawType);
            if (prev != null) {
                // Self-reference: needs special handling, then...
                ResolvedRecursiveType selfRef = new ResolvedRecursiveType(rawType, EMPTY_BINDINGS);
                prev.addSelfReference(selfRef);
                return selfRef;
            }
            // no, but need to update context to allow for proper cycle resolution
            context = context.child(rawType);
        }

        // First: do we have an array type?
        if (rawType.isArray()) {
            result = ArrayType.construct(_fromAny(context, rawType.getComponentType(), bindings),
                    bindings);
        } else {
            // If not, need to proceed by first resolving parent type hierarchy
            
            JavaType superClass;
            JavaType[] superInterfaces;

            if (rawType.isInterface()) {
                superClass = null;
                superInterfaces = _resolveSuperInterfaces(context, rawType, bindings);
            } else {
                // Note: even Enums can implement interfaces, so cannot drop those
                superClass = _resolveSuperClass(context, rawType, bindings);
                superInterfaces = _resolveSuperInterfaces(context, rawType, bindings);
            }

            // 19-Oct-2015, tatu: Bit messy, but we need to 'fix' java.util.Properties here...
            if (rawType == Properties.class) {
                result = MapType.construct(rawType, bindings, superClass, superInterfaces,
                        CORE_TYPE_STRING, CORE_TYPE_STRING);
            }
            // And then check what flavor of type we got. Start by asking resolved
            // super-type if refinement is all that is needed?
            else if (superClass != null) {
                result = superClass.refine(rawType, bindings, superClass, superInterfaces);
            }
            // if not, perhaps we are now resolving a well-known class or interface?
            if (result == null) {
                result = _fromWellKnownClass(context, rawType, bindings, superClass, superInterfaces); 
                if (result == null) {
                    result = _fromWellKnownInterface(context, rawType, bindings, superClass, superInterfaces);
                    if (result == null) {
                        // but if nothing else, "simple" class for now:
                        result = _newSimpleType(rawType, bindings, superClass, superInterfaces);
                    }
                }
            }
        }
        context.resolveSelfReferences(result);
        // 16-Jul-2016, tatu: [databind#1302] is solved different way, but ideally we shouldn't
        //     cache anything with partially resolved `ResolvedRecursiveType`... so maybe improve
        if (!result.hasHandlers()) {
            _typeCache.putIfAbsent(key, result); // cache object syncs
        }
        return result;
    }

    protected JavaType _resolveSuperClass(ClassStack context, Class<?> rawType, TypeBindings parentBindings)
    {
        Type parent = ClassUtil.getGenericSuperclass(rawType);
        if (parent == null) {
            return null;
        }
        return _fromAny(context, parent, parentBindings);
    }

    protected JavaType[] _resolveSuperInterfaces(ClassStack context, Class<?> rawType, TypeBindings parentBindings)
    {
        Type[] types = ClassUtil.getGenericInterfaces(rawType);
        if (types == null || types.length == 0) {
            return NO_TYPES;
        }
        int len = types.length;
        JavaType[] resolved = new JavaType[len];
        for (int i = 0; i < len; ++i) {
            Type type = types[i];
            resolved[i] = _fromAny(context, type, parentBindings);
        }
        return resolved;
    }

    /**
     * Helper class used to check whether exact class for which type is being constructed
     * is one of well-known base interfaces or classes that indicates alternate
     * {@link JavaType} implementation.
     */
    protected JavaType _fromWellKnownClass(ClassStack context, Class<?> rawType, TypeBindings bindings,
            JavaType superClass, JavaType[] superInterfaces)
    {
        if (bindings == null) {
            bindings = EMPTY_BINDINGS;
        }
        
        // Quite simple when we resolving exact class/interface; start with that
        if (rawType == Map.class) {
            return _mapType(rawType, bindings, superClass, superInterfaces);
        }
        if (rawType == Collection.class) {
            return _collectionType(rawType, bindings, superClass, superInterfaces);
        }
        // and since 2.6 one referential type
        if ((rawType == AtomicReference.class)
                || (rawType == Optional.class)) {
            // 17-Sep-2017, tatu: Jackson 3.x brings Java 8 optional types in...
            return _referenceType(rawType, bindings, superClass, superInterfaces);
        }
        // 17-Sep-2017, tatu: Jackson 3.x brings Java 8 optional types in...
        JavaType refd;
        if (rawType == OptionalInt.class) {
            refd = CORE_TYPE_INT;
        } else if (rawType == OptionalLong.class) {
            refd = CORE_TYPE_LONG;
        } else if (rawType == OptionalDouble.class) {
            refd = CORE_TYPE_DOUBLE;
        } else {
            // 01-Nov-2015, tatu: As of 2.7, couple of potential `CollectionLikeType`s (like
            //    `Iterable`, `Iterator`), and `MapLikeType`s (`Map.Entry`) are not automatically
            //    detected, related to difficulties in propagating type upwards (Iterable, for
            //    example, is a weak, tag-on type). They may be detectable in future.
            return null;
        }
        JavaType base = _newSimpleType(rawType, bindings, superClass, superInterfaces);
        return ReferenceType.upgradeFrom(base, refd);
    }

    protected JavaType _fromWellKnownInterface(ClassStack context, Class<?> rawType, TypeBindings bindings,
            JavaType superClass, JavaType[] superInterfaces)
    {
        // But that's not all: may be possible current type actually implements an
        // interface type. So...
        final int intCount = superInterfaces.length;

        for (int i = 0; i < intCount; ++i) {
            JavaType result = superInterfaces[i].refine(rawType, bindings, superClass, superInterfaces);
            if (result != null) {
                return result;
            }
        }
        return null;
    }

    /**
     * This method deals with parameterized types, that is,
     * first class generic classes.
     */
    protected JavaType _fromParamType(ClassStack context, ParameterizedType ptype,
            TypeBindings parentBindings)
    {
        // Assumption here is we'll always get Class, not one of other Types
        Class<?> rawType = (Class<?>) ptype.getRawType();

        // 29-Oct-2015, tatu: For performance reasons, let's streamline handling of
        //   couple of not-so-useful parametric types
        if (rawType == CLS_ENUM) {
            return CORE_TYPE_ENUM;
        }
        if (rawType == CLS_COMPARABLE) {
            return CORE_TYPE_COMPARABLE;
        }
        if (rawType == CLS_CLASS) {
            return CORE_TYPE_CLASS;
        }

        // First: what is the actual base type? One odd thing is that 'getRawType'
        // returns Type, not Class<?> as one might expect. But let's assume it is
        // always of type Class: if not, need to add more code to resolve it to Class.        
        Type[] args = ptype.getActualTypeArguments();
        int paramCount = (args == null) ? 0 : args.length;
        TypeBindings newBindings;        

        if (paramCount == 0) {
            newBindings = EMPTY_BINDINGS;
        } else {
            JavaType[] pt = new JavaType[paramCount];
            for (int i = 0; i < paramCount; ++i) {
                pt[i] = _fromAny(context, args[i], parentBindings);
            }
            newBindings = TypeBindings.create(rawType, pt);
        }
        return _fromClass(context, rawType, newBindings);
    }

    protected JavaType _fromArrayType(ClassStack context, GenericArrayType type, TypeBindings bindings)
    {
        JavaType elementType = _fromAny(context, type.getGenericComponentType(), bindings);
        return ArrayType.construct(elementType, bindings);
    }

    protected JavaType _fromVariable(ClassStack context, TypeVariable<?> var, TypeBindings bindings)
    {
        // ideally should find it via bindings:
        final String name = var.getName();
<<<<<<< HEAD
=======
        if (bindings == null) {
            throw new IllegalArgumentException("Null `bindings` passed (type variable \""+name+"\")");
        }
>>>>>>> e4874f50
        JavaType type = bindings.findBoundType(name);
        if (type != null) {
            return type;
        }
        // but if not, use bounds... note that approach here is simplistic; not taking
        // into account possible multiple bounds, nor consider upper bounds.
        if (bindings.hasUnbound(name)) {
            return CORE_TYPE_OBJECT;
        }
        bindings = bindings.withUnboundVariable(name);

        final Type[] bounds;

        // 15-Jan-2019, tatu: As weird as this looks, apparently on some platforms (Arm CPU, mobile
        //    devices), unsynchronized internal access can lead to issues, see:
        //
        //  https://vmlens.com/articles/java-lang-reflect-typevariable-getbounds-is-not-thread-safe/  
        //
        //    No good way to reproduce but since this should not be on critical path, let's add
        //    syncing as it seems potentially necessary.
        synchronized (var) {
            bounds = var.getBounds();
        }
        return _fromAny(context, bounds[0], bindings);
    }

    protected JavaType _fromWildcard(ClassStack context, WildcardType type, TypeBindings bindings)
    {
        /* Similar to challenges with TypeVariable, we may have multiple upper bounds.
         * But it is also possible that if upper bound defaults to Object, we might
         * want to consider lower bounds instead.
         * For now, we won't try anything more advanced; above is just for future reference.
         */
        return _fromAny(context, type.getUpperBounds()[0], bindings);
    }
}<|MERGE_RESOLUTION|>--- conflicted
+++ resolved
@@ -1408,12 +1408,6 @@
     {
         // ideally should find it via bindings:
         final String name = var.getName();
-<<<<<<< HEAD
-=======
-        if (bindings == null) {
-            throw new IllegalArgumentException("Null `bindings` passed (type variable \""+name+"\")");
-        }
->>>>>>> e4874f50
         JavaType type = bindings.findBoundType(name);
         if (type != null) {
             return type;
