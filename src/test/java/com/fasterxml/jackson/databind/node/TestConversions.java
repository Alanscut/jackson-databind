package com.fasterxml.jackson.databind.node;

import java.io.IOException;
import java.math.BigDecimal;
import java.util.*;

import org.junit.Assert;

import com.fasterxml.jackson.annotation.JsonTypeInfo;
import com.fasterxml.jackson.core.*;
import com.fasterxml.jackson.core.json.JsonFactory;
import com.fasterxml.jackson.core.type.WritableTypeId;
import com.fasterxml.jackson.databind.*;
import com.fasterxml.jackson.databind.annotation.JsonDeserialize;
import com.fasterxml.jackson.databind.annotation.JsonSerialize;
import com.fasterxml.jackson.databind.jsontype.TypeSerializer;
import com.fasterxml.jackson.databind.util.TokenBuffer;

/**
 * Unit tests for verifying functionality of {@link JsonNode} methods that
 * convert values to other types
 */
public class TestConversions extends BaseMapTest
{
    static class Root {
        public Leaf leaf;
    }

    static class Leaf {
        public int value;

        public Leaf() { }
        public Leaf(int v) { value = v; }
    }

    @JsonDeserialize(using = LeafDeserializer.class)
    public static class LeafMixIn { }

    // for [databind#467]
    @JsonSerialize(using=Issue467Serializer.class)
    static class Issue467Bean  {
        public int i;

        public Issue467Bean(int i0) { i = i0; }
        public Issue467Bean() { this(0); }
    }

    @JsonSerialize(using=Issue467TreeSerializer.class)
    static class Issue467Tree  {
    }
    
    static class Issue467Serializer extends JsonSerializer<Issue467Bean> {
        @Override
        public void serialize(Issue467Bean value, JsonGenerator g,
                SerializerProvider provider) throws IOException {
            g.writeObject(new Issue467TmpBean(value.i));
        }
    }    

    static class Issue467TreeSerializer extends JsonSerializer<Issue467Tree> {
        @Override
        public void serialize(Issue467Tree value, JsonGenerator g,
                SerializerProvider provider) throws IOException {
            g.writeTree(BooleanNode.TRUE);
        }
    }    
    
    static class Issue467TmpBean  {
        public int x;

        public Issue467TmpBean(int i) { x = i; }
    }

    static class Issue709Bean {
        public byte[] data;
    }

    @JsonTypeInfo(use=JsonTypeInfo.Id.CLASS, include=JsonTypeInfo.As.PROPERTY, property="_class")
    static class LongContainer1940 {
        public Long longObj;
    }

    // [databind#433]
    static class CustomSerializedPojo implements JsonSerializable
    {
        private final ObjectNode node = JsonNodeFactory.instance.objectNode();

        public void setFoo(final String foo) {
            node.put("foo", foo);
        }
    
        @Override
        public void serialize(final JsonGenerator jgen, final SerializerProvider provider) throws IOException
        {
            jgen.writeTree(node);
        }

        @Override
        public void serializeWithType(JsonGenerator g,
                SerializerProvider provider, TypeSerializer typeSer) throws IOException
        {
            WritableTypeId typeIdDef = new WritableTypeId(this, JsonToken.START_OBJECT);
            typeSer.writeTypePrefix(g, typeIdDef);
            serialize(g, provider);
            typeSer.writeTypePrefix(g, typeIdDef);
        }    
    }
    
    /*
    /**********************************************************
    /* Unit tests
    /**********************************************************
     */

    private final ObjectMapper MAPPER = objectMapper();
    
    public void testAsInt() throws Exception
    {
        assertEquals(9, IntNode.valueOf(9).asInt());
        assertEquals(7, LongNode.valueOf(7L).asInt());
        assertEquals(13, new TextNode("13").asInt());
        assertEquals(0, new TextNode("foobar").asInt());
        assertEquals(27, new TextNode("foobar").asInt(27));
        assertEquals(1, BooleanNode.TRUE.asInt());
    }

    public void testAsBoolean() throws Exception
    {
        assertEquals(false, BooleanNode.FALSE.asBoolean());
        assertEquals(true, BooleanNode.TRUE.asBoolean());
        assertEquals(false, IntNode.valueOf(0).asBoolean());
        assertEquals(true, IntNode.valueOf(1).asBoolean());
        assertEquals(false, LongNode.valueOf(0).asBoolean());
        assertEquals(true, LongNode.valueOf(-34L).asBoolean());
        assertEquals(true, new TextNode("true").asBoolean());
        assertEquals(false, new TextNode("false").asBoolean());
        assertEquals(false, new TextNode("barf").asBoolean());
        assertEquals(true, new TextNode("barf").asBoolean(true));

        assertEquals(true, new POJONode(Boolean.TRUE).asBoolean());
    }
    
    // Deserializer to trigger the problem described in [JACKSON-554]
    public static class LeafDeserializer extends JsonDeserializer<Leaf>
    {
        @Override
        public Leaf deserialize(JsonParser jp, DeserializationContext ctxt)
                throws IOException, JsonProcessingException
        {
            JsonNode tree = (JsonNode) jp.readValueAsTree();
            Leaf leaf = new Leaf();
            leaf.value = tree.get("value").intValue();
            return leaf;
        }
    }

    public void testTreeToValue() throws Exception
    {
        String JSON = "{\"leaf\":{\"value\":13}}";
        ObjectMapper mapper = jsonMapperBuilder()
                .addMixIn(Leaf.class, LeafMixIn.class)
                .build();
        JsonNode root = mapper.readTree(JSON);
        // Ok, try converting to bean using two mechanisms
        Root r1 = mapper.treeToValue(root, Root.class);
        assertNotNull(r1);
        assertEquals(13, r1.leaf.value);
    }

    // [databind#1208]: should coerce POJOs at least at root level
    public void testTreeToValueWithPOJO() throws Exception
    {
        Calendar c = Calendar.getInstance();
        c.setTime(new java.util.Date(0));
        ValueNode pojoNode = MAPPER.getNodeFactory().pojoNode(c);        
        Calendar result = MAPPER.treeToValue(pojoNode, Calendar.class);
        assertNotNull(result);
        assertEquals(result.getTimeInMillis(), c.getTimeInMillis());
    }

    public void testBase64Text() throws Exception
    {
        // let's actually iterate over sets of encoding modes, lengths
        
        final int[] LENS = { 1, 2, 3, 4, 7, 9, 32, 33, 34, 35 };
        final Base64Variant[] VARIANTS = {
                Base64Variants.MIME,
                Base64Variants.MIME_NO_LINEFEEDS,
                Base64Variants.MODIFIED_FOR_URL,
                Base64Variants.PEM
        };

        for (int len : LENS) {
            byte[] input = new byte[len];
            for (int i = 0; i < input.length; ++i) {
                input[i] = (byte) i;
            }
            for (Base64Variant variant : VARIANTS) {
                TextNode n = new TextNode(variant.encode(input));
                byte[] data = null;
                try {
                    data = n.getBinaryValue(variant);
                } catch (Exception e) {
                    fail("Failed (variant "+variant+", data length "+len+"): "+e.getMessage());
                }
                assertNotNull(data);
                assertArrayEquals(data, input);

                // 15-Aug-2018, tatu: [databind#2096] requires another test
                JsonParser p = new TreeTraversingParser(n);
                assertEquals(JsonToken.VALUE_STRING, p.nextToken());
                try {
                    data = p.getBinaryValue(variant);
                } catch (Exception e) {
                    fail("Failed (variant "+variant+", data length "+len+"): "+e.getMessage());
                }
                assertNotNull(data);
                assertArrayEquals(data, input);
                p.close();
            }
        }
    }

    /**
     * Simple test to verify that byte[] values can be handled properly when
     * converting, as long as there is metadata (from POJO definitions).
     */
    public void testIssue709() throws Exception
    {
        byte[] inputData = new byte[] { 1, 2, 3 };
        ObjectNode node = MAPPER.createObjectNode();
        node.put("data", inputData);
        Issue709Bean result = MAPPER.treeToValue(node, Issue709Bean.class);
        String json = MAPPER.writeValueAsString(node);
        Issue709Bean resultFromString = MAPPER.readValue(json, Issue709Bean.class);
        Issue709Bean resultFromConvert = MAPPER.convertValue(node, Issue709Bean.class);
        
        // all methods should work equally well:
        Assert.assertArrayEquals(inputData, resultFromString.data);
        Assert.assertArrayEquals(inputData, resultFromConvert.data);
        Assert.assertArrayEquals(inputData, result.data);
    }

    public void testEmbeddedByteArray() throws Exception
    {
        TokenBuffer buf = TokenBuffer.forGeneration();
        buf.writeObject(new byte[3]);
        JsonNode node = MAPPER.readTree(buf.asParser(ObjectReadContext.empty()));
        buf.close();
        assertTrue(node.isBinary());
        byte[] data = node.binaryValue();
        assertNotNull(data);
        assertEquals(3, data.length);
    }

    // [databind#232]
    public void testBigDecimalAsPlainStringTreeConversion() throws Exception
    {
        ObjectMapper mapper = new ObjectMapper(JsonFactory.builder()
                .enable(StreamWriteFeature.WRITE_BIGDECIMAL_AS_PLAIN)
                .build());
        Map<String, Object> map = new HashMap<String, Object>();
        String PI_STR = "3.00000000";
        map.put("pi", new BigDecimal(PI_STR));
        JsonNode tree = mapper.valueToTree(map);
        assertNotNull(tree);
        assertEquals(1, tree.size());
        assertTrue(tree.has("pi"));
    }

<<<<<<< HEAD
    static class CustomSerializedPojo implements JsonSerializable
    {
        private final ObjectNode node = JsonNodeFactory.instance.objectNode();

        public void setFoo(final String foo) {
            node.put("foo", foo);
        }

        @Override
        public void serialize(final JsonGenerator g, final SerializerProvider provider) throws IOException
        {
            g.writeTree(node);
        }

        @Override
        public void serializeWithType(JsonGenerator g,
                SerializerProvider provider, TypeSerializer typeSer) throws IOException
        {
            WritableTypeId typeIdDef = new WritableTypeId(this, JsonToken.START_OBJECT);
            typeSer.writeTypePrefix(g, typeIdDef);
            serialize(g, provider);
            typeSer.writeTypePrefix(g, typeIdDef);
        }    
    }

=======
>>>>>>> 6c3144df
    // [databind#433]
    public void testBeanToTree() throws Exception
    {
        final CustomSerializedPojo pojo = new CustomSerializedPojo();
        pojo.setFoo("bar");
        final JsonNode node = MAPPER.valueToTree(pojo);
        assertEquals(JsonNodeType.OBJECT, node.getNodeType());
    }

    // [databind#467]
    public void testConversionOfPojos() throws Exception
    {
        final Issue467Bean input = new Issue467Bean(13);
        final String EXP = "{\"x\":13}";
        
        // first, sanity check
        String json = MAPPER.writeValueAsString(input);
        assertEquals(EXP, json);

        // then via conversions: should become JSON Object
        JsonNode tree = MAPPER.valueToTree(input);
        assertTrue("Expected Object, got "+tree.getNodeType(), tree.isObject());
        assertEquals(EXP, MAPPER.writeValueAsString(tree));
    }

    // [databind#467]
    public void testConversionOfTrees() throws Exception
    {
        final Issue467Tree input = new Issue467Tree();
        final String EXP = "true";

        // first, sanity check
        String json = MAPPER.writeValueAsString(input);
        assertEquals(EXP, json);

        // then via conversions: should become JSON Object
        JsonNode tree = MAPPER.valueToTree(input);
        assertTrue("Expected Object, got "+tree.getNodeType(), tree.isBoolean());
        assertEquals(EXP, MAPPER.writeValueAsString(tree));
    }

    // [databind#1940]: losing of precision due to coercion
    public void testBufferedLongViaCoercion() throws Exception {
        long EXP = 1519348261000L;
        JsonNode tree = MAPPER.readTree("{\"longObj\": "+EXP+".0, \"_class\": \""+LongContainer1940.class.getName()+"\"}");
        LongContainer1940 obj = MAPPER.treeToValue(tree, LongContainer1940.class);
        assertEquals(Long.valueOf(EXP), obj.longObj);
    }

    public void testConversionsOfNull() throws Exception
    {
        // First: `null` value should become `NullNode`
        JsonNode n = MAPPER.valueToTree(null);
        assertNotNull(n);
        assertTrue(n.isNull());

        // and vice versa
        Object pojo = MAPPER.treeToValue(n, Root.class);
        assertNull(pojo);
    }
}<|MERGE_RESOLUTION|>--- conflicted
+++ resolved
@@ -268,34 +268,6 @@
         assertTrue(tree.has("pi"));
     }
 
-<<<<<<< HEAD
-    static class CustomSerializedPojo implements JsonSerializable
-    {
-        private final ObjectNode node = JsonNodeFactory.instance.objectNode();
-
-        public void setFoo(final String foo) {
-            node.put("foo", foo);
-        }
-
-        @Override
-        public void serialize(final JsonGenerator g, final SerializerProvider provider) throws IOException
-        {
-            g.writeTree(node);
-        }
-
-        @Override
-        public void serializeWithType(JsonGenerator g,
-                SerializerProvider provider, TypeSerializer typeSer) throws IOException
-        {
-            WritableTypeId typeIdDef = new WritableTypeId(this, JsonToken.START_OBJECT);
-            typeSer.writeTypePrefix(g, typeIdDef);
-            serialize(g, provider);
-            typeSer.writeTypePrefix(g, typeIdDef);
-        }    
-    }
-
-=======
->>>>>>> 6c3144df
     // [databind#433]
     public void testBeanToTree() throws Exception
     {
