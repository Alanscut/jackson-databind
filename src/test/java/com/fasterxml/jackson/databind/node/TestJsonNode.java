package com.fasterxml.jackson.databind.node;

import java.util.Comparator;

import com.fasterxml.jackson.core.*;
import com.fasterxml.jackson.core.io.SerializedString;
import com.fasterxml.jackson.databind.*;
import com.fasterxml.jackson.databind.testutil.NoCheckSubTypeValidator;
import com.fasterxml.jackson.databind.util.RawValue;

/**
 * Basic tests for {@link JsonNode} base class and some features
 * of implementation classes
 */
public class TestJsonNode extends NodeTestBase
{
    private final ObjectMapper MAPPER = objectMapper();

    public void testBoolean() throws Exception
    {
        BooleanNode f = BooleanNode.getFalse();
        assertNotNull(f);
        assertTrue(f.isBoolean());
        assertSame(f, BooleanNode.valueOf(false));
        assertStandardEquals(f);
        assertFalse(f.booleanValue());
        assertFalse(f.asBoolean());
        assertEquals("false", f.asText());
        assertEquals(JsonToken.VALUE_FALSE, f.asToken());

        // and ditto for true
        BooleanNode t = BooleanNode.getTrue();
        assertNotNull(t);
        assertTrue(t.isBoolean());
        assertSame(t, BooleanNode.valueOf(true));
        assertStandardEquals(t);
        assertTrue(t.booleanValue());
        assertTrue(t.asBoolean());
        assertEquals("true", t.asText());
        assertEquals(JsonToken.VALUE_TRUE, t.asToken());

        assertNodeNumbers(f, 0, 0.0);
        assertNodeNumbers(t, 1, 1.0);
    
        JsonNode result = objectMapper().readTree("true\n");
        assertFalse(result.isNull());
        assertFalse(result.isNumber());
        assertFalse(result.isTextual());
        assertTrue(result.isBoolean());
        assertType(result, BooleanNode.class);
        assertTrue(result.booleanValue());
        assertEquals("true", result.asText());
        assertFalse(result.isMissingNode());

        // also, equality should work ok
        assertEquals(result, BooleanNode.valueOf(true));
        assertEquals(result, BooleanNode.getTrue());
    }

    public void testBinary() throws Exception
    {
        assertNull(BinaryNode.valueOf(null));
        assertNull(BinaryNode.valueOf(null, 0, 0));

        BinaryNode empty = BinaryNode.valueOf(new byte[1], 0, 0);
        assertSame(BinaryNode.EMPTY_BINARY_NODE, empty);
        assertStandardEquals(empty);

        byte[] data = new byte[3];
        data[1] = (byte) 3;
        BinaryNode n = BinaryNode.valueOf(data, 1, 1);
        data[2] = (byte) 3;
        BinaryNode n2 = BinaryNode.valueOf(data, 2, 1);
        assertTrue(n.equals(n2));
        assertEquals("\"Aw==\"", n.toString());

        assertEquals("AAMD", new BinaryNode(data).asText());
        assertNodeNumbersForNonNumeric(n);
    }

    public void testPOJO()
    {
        POJONode n = new POJONode("x"); // not really a pojo but that's ok
        assertStandardEquals(n);
        assertEquals(n, new POJONode("x"));
        assertEquals("x", n.asText());
        // 10-Dec-2018, tatu: With 2.10, should serialize same as via ObjectMapper/ObjectWriter
        assertEquals("\"x\"", n.toString());

        assertEquals(new POJONode(null), new POJONode(null));

        // default; non-numeric
        assertNodeNumbersForNonNumeric(n);
        // but if wrapping actual number, use it
        assertNodeNumbers(new POJONode(Integer.valueOf(123)), 123, 123.0);
    }

    // [databind#743]
    public void testRawValue() throws Exception
    {
        ObjectNode root = MAPPER.createObjectNode();
        root.putRawValue("a", new RawValue(new SerializedString("[1, 2, 3]")));

        assertEquals("{\"a\":[1, 2, 3]}", MAPPER.writeValueAsString(root));
    }

    // [databind#790]
    public void testCustomComparators() throws Exception
    {
        ObjectNode nestedObject1 = MAPPER.createObjectNode();
        nestedObject1.put("value", 6);
        ArrayNode nestedArray1 = MAPPER.createArrayNode();
        nestedArray1.add(7);
        ObjectNode root1 = MAPPER.createObjectNode();
        root1.put("value", 5);
        root1.set("nested_object", nestedObject1);
        root1.set("nested_array", nestedArray1);

        ObjectNode nestedObject2 = MAPPER.createObjectNode();
        nestedObject2.put("value", 6.9);
        ArrayNode nestedArray2 = MAPPER.createArrayNode();
        nestedArray2.add(7.0);
        ObjectNode root2 = MAPPER.createObjectNode();
        root2.put("value", 5.0);
        root2.set("nested_object", nestedObject2);
        root2.set("nested_array", nestedArray2);

        // default equals(): not strictly equal
        assertFalse(root1.equals(root2));
        assertFalse(root2.equals(root1));
        assertTrue(root1.equals(root1));
        assertTrue(root2.equals(root2));

        assertTrue(nestedArray1.equals(nestedArray1));
        assertFalse(nestedArray1.equals(nestedArray2));
        assertFalse(nestedArray2.equals(nestedArray1));

        // but. Custom comparator can make all the difference
        Comparator<JsonNode> cmp = new Comparator<JsonNode>() {

            @Override
            public int compare(JsonNode o1, JsonNode o2) {
                if (o1 instanceof ContainerNode || o2 instanceof ContainerNode) {
                    fail("container nodes should be traversed, comparator should not be invoked");
                }
                if (o1.equals(o2)) {
                    return 0;
                }
                if ((o1 instanceof NumericNode) && (o2 instanceof NumericNode)) {
                    int d1 = ((NumericNode) o1).asInt();
                    int d2 = ((NumericNode) o2).asInt();
                    if (d1 == d2) { // strictly equals because it's integral value
                        return 0;
                    }
                    if (d1 < d2) {
                        return -1;
                    }
                    return 1;
                }
                return 0;
            }
        };
        assertTrue(root1.equals(cmp, root2));
        assertTrue(root2.equals(cmp, root1));
        assertTrue(root1.equals(cmp, root1));
        assertTrue(root2.equals(cmp, root2));

        ArrayNode array3 = MAPPER.createArrayNode();
        array3.add(123);
        
        assertFalse(root2.equals(cmp, nestedArray1));
        assertTrue(nestedArray1.equals(cmp, nestedArray1));
        assertFalse(nestedArray1.equals(cmp, root2));
        assertFalse(nestedArray1.equals(cmp, array3));
    }

    // [databind#793]
    public void testArrayWithDefaultTyping() throws Exception
    {
<<<<<<< HEAD
        ObjectMapper mapper = jsonMapperBuilder()
            .enableDefaultTyping(NoCheckSubTypeValidator.instance)
            .build();
=======
        ObjectMapper mapper = new ObjectMapper()
            .activateDefaultTyping(NoCheckSubTypeValidator.instance);

>>>>>>> ac787903
        JsonNode array = mapper.readTree("[ 1, 2 ]");
        assertTrue(array.isArray());
        assertEquals(2, array.size());
        JsonNode obj = mapper.readTree("{ \"a\" : 2 }");
        assertTrue(obj.isObject());
        assertEquals(1, obj.size());
        assertEquals(2, obj.path("a").asInt());
    }
}<|MERGE_RESOLUTION|>--- conflicted
+++ resolved
@@ -177,15 +177,9 @@
     // [databind#793]
     public void testArrayWithDefaultTyping() throws Exception
     {
-<<<<<<< HEAD
         ObjectMapper mapper = jsonMapperBuilder()
-            .enableDefaultTyping(NoCheckSubTypeValidator.instance)
+            .activateDefaultTyping(NoCheckSubTypeValidator.instance)
             .build();
-=======
-        ObjectMapper mapper = new ObjectMapper()
-            .activateDefaultTyping(NoCheckSubTypeValidator.instance);
-
->>>>>>> ac787903
         JsonNode array = mapper.readTree("[ 1, 2 ]");
         assertTrue(array.isArray());
         assertEquals(2, array.size());
