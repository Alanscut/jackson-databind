--- conflicted
+++ resolved
@@ -114,33 +114,22 @@
             +"},  \"type\": 3, \"url\": \"http://www.google.com\" } ],\n"
             +"\"name\": \"xyz\", \"type\": 1, \"url\" : null }\n  "
             ;
-<<<<<<< HEAD
         final ObjectMapper mapper = objectMapper();
-        JsonParser p = mapper.createParser(new StringReader(JSON));
-        JsonNode result = mapper.readTree(p);
-=======
-        JsonFactory jf = new JsonFactory();
-        JsonParser p = jf.createParser(new StringReader(JSON));
+        JsonParser p = MAPPER.createParser(new StringReader(JSON));
         JsonNode result = MAPPER.readTree(p);
->>>>>>> 6532c755
 
         assertTrue(result.isObject());
         assertEquals(4, result.size());
 
-<<<<<<< HEAD
-        assertNull(mapper.readTree(p));
-=======
         assertNull(MAPPER.readTree(p));
->>>>>>> 6532c755
         p.close();
     }
 
     public void testNullViaParser() throws Exception
     {
         final String JSON = " null ";
-        JsonFactory jf = new JsonFactory();
 
-        try (JsonParser p = jf.createParser(new StringReader(JSON))) {
+        try (JsonParser p = MAPPER.createParser(new StringReader(JSON))) {
             final JsonNode result = MAPPER.readTree(p);
             assertTrue(result.isNull());
         }
