package com.fasterxml.jackson.databind.interop;

import com.fasterxml.jackson.annotation.JsonTypeInfo;
import com.fasterxml.jackson.databind.*;
import com.fasterxml.jackson.databind.exc.InvalidDefinitionException;

/**
 * Test case(s) to guard against handling of types that are illegal to handle
 * due to security constraints.
 */
public class IllegalTypesCheckTest extends BaseMapTest
{
    static class Bean1599 {
        public int id;
        public Object obj;
    }

    static class PolyWrapper {
        @JsonTypeInfo(use = JsonTypeInfo.Id.CLASS,
                include = JsonTypeInfo.As.WRAPPER_ARRAY)
        public Object v;
    }
    
    /*
    /**********************************************************
    /* Unit tests
    /**********************************************************
     */

    private final ObjectMapper MAPPER = objectMapper();
    
    // // // Tests for [databind#1599]

    public void testXalanTypes1599() throws Exception
    {
<<<<<<< HEAD
        final String NASTY_CLASS = "com.sun.org.apache.xalan.internal.xsltc.trax.TemplatesImpl";
        final String JSON = aposToQuotes(
 "{'id': 124,\n"
+" 'obj':[ '"+NASTY_CLASS+"',\n"
=======
        final String clsName = "com.sun.org.apache.xalan.internal.xsltc.trax.TemplatesImpl";
        final String JSON = aposToQuotes(
 "{'id': 124,\n"
+" 'obj':[ '"+clsName+"',\n"
>>>>>>> ddfddfba
+"  {\n"
+"    'transletBytecodes' : [ 'AAIAZQ==' ],\n"
+"    'transletName' : 'a.b',\n"
+"    'outputProperties' : { }\n"
+"  }\n"
+" ]\n"
+"}"
        );
        ObjectMapper mapper = new ObjectMapper();
        mapper.enableDefaultTyping();
        try {
            mapper.readValue(JSON, Bean1599.class);
            fail("Should not pass");
<<<<<<< HEAD
        } catch (InvalidDefinitionException e) {
            verifyException(e, "Illegal type");
            verifyException(e, "to deserialize");
            verifyException(e, "prevented for security reasons");
            BeanDescription desc = e.getBeanDescription();
            assertNotNull(desc);
            assertEquals(NASTY_CLASS, desc.getBeanClass().getName());
=======
        } catch (JsonMappingException e) {
            _verifySecurityException(e, clsName);
        }
    }

    // // // Tests for [databind#1737]

    public void testJDKTypes1737() throws Exception
    {
        _testTypes1737(java.util.logging.FileHandler.class);
        _testTypes1737(java.rmi.server.UnicastRemoteObject.class);
    }

    // 17-Aug-2017, tatu: Ideally would test handling of 3rd party types, too,
    //    but would require adding dependencies. This may be practical when
    //    checking done by module, but for now let's not do that for databind.

    /*
    public void testSpringTypes1737() throws Exception
    {
        _testTypes1737("org.springframework.aop.support.AbstractBeanFactoryPointcutAdvisor");
        _testTypes1737("org.springframework.beans.factory.config.PropertyPathFactoryBean");
    }

    public void testC3P0Types1737() throws Exception
    {
        _testTypes1737("com.mchange.v2.c3p0.JndiRefForwardingDataSource");
        _testTypes1737("com.mchange.v2.c3p0.WrapperConnectionPoolDataSource");
    }
    */

    private void _testTypes1737(Class<?> nasty) throws Exception {
        _testTypes1737(nasty.getName());
    }

    private void _testTypes1737(String clsName) throws Exception
    {
        // While usually exploited via default typing let's not require
        // it here; mechanism still the same
        String json = aposToQuotes(
                "{'v':['"+clsName+"','/tmp/foobar.txt']}"
                );
        try {
            MAPPER.readValue(json, PolyWrapper.class);
            fail("Should not pass");
        } catch (JsonMappingException e) {
            _verifySecurityException(e, clsName);
        }
    }

    protected void _verifySecurityException(Throwable t, String clsName) throws Exception
    {
        // 17-Aug-2017, tatu: Expected type more granular in 2.9 (over 2.8)
        _verifyException(t, JsonMappingException.class,
            "Illegal type",
            "to deserialize",
            "prevented for security reasons");
        verifyException(t, clsName);
    }

    protected void _verifyException(Throwable t, Class<?> expExcType,
            String... patterns) throws Exception
    {
        Class<?> actExc = t.getClass();
        if (!expExcType.isAssignableFrom(actExc)) {
            fail("Expected Exception of type '"+expExcType.getName()+"', got '"
                    +actExc.getName()+"', message: "+t.getMessage());
        }
        for (String pattern : patterns) {
            verifyException(t, pattern);
>>>>>>> ddfddfba
        }
    }
}<|MERGE_RESOLUTION|>--- conflicted
+++ resolved
@@ -33,17 +33,10 @@
 
     public void testXalanTypes1599() throws Exception
     {
-<<<<<<< HEAD
-        final String NASTY_CLASS = "com.sun.org.apache.xalan.internal.xsltc.trax.TemplatesImpl";
-        final String JSON = aposToQuotes(
- "{'id': 124,\n"
-+" 'obj':[ '"+NASTY_CLASS+"',\n"
-=======
         final String clsName = "com.sun.org.apache.xalan.internal.xsltc.trax.TemplatesImpl";
         final String JSON = aposToQuotes(
  "{'id': 124,\n"
 +" 'obj':[ '"+clsName+"',\n"
->>>>>>> ddfddfba
 +"  {\n"
 +"    'transletBytecodes' : [ 'AAIAZQ==' ],\n"
 +"    'transletName' : 'a.b',\n"
@@ -57,15 +50,6 @@
         try {
             mapper.readValue(JSON, Bean1599.class);
             fail("Should not pass");
-<<<<<<< HEAD
-        } catch (InvalidDefinitionException e) {
-            verifyException(e, "Illegal type");
-            verifyException(e, "to deserialize");
-            verifyException(e, "prevented for security reasons");
-            BeanDescription desc = e.getBeanDescription();
-            assertNotNull(desc);
-            assertEquals(NASTY_CLASS, desc.getBeanClass().getName());
-=======
         } catch (JsonMappingException e) {
             _verifySecurityException(e, clsName);
         }
@@ -118,8 +102,7 @@
 
     protected void _verifySecurityException(Throwable t, String clsName) throws Exception
     {
-        // 17-Aug-2017, tatu: Expected type more granular in 2.9 (over 2.8)
-        _verifyException(t, JsonMappingException.class,
+        _verifyException(t, InvalidDefinitionException.class,
             "Illegal type",
             "to deserialize",
             "prevented for security reasons");
@@ -136,7 +119,6 @@
         }
         for (String pattern : patterns) {
             verifyException(t, pattern);
->>>>>>> ddfddfba
         }
     }
 }