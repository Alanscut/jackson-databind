package com.fasterxml.jackson.databind;

import java.io.*;
import java.util.*;

import com.fasterxml.jackson.annotation.JsonCreator;

import com.fasterxml.jackson.core.*;

import com.fasterxml.jackson.databind.ObjectMapper;
import com.fasterxml.jackson.databind.deser.std.StdScalarDeserializer;
import com.fasterxml.jackson.databind.ser.std.StdScalarSerializer;
import com.fasterxml.jackson.databind.type.TypeFactory;

public abstract class BaseMapTest
    extends BaseTest
{
    private final static Object SINGLETON_OBJECT = new Object();
    
    /*
    /**********************************************************
    /* Shared helper classes
    /**********************************************************
     */

    public static class BogusSchema implements FormatSchema {
        @Override
        public String getSchemaType() {
            return "TestFormat";
        }
    }

    /**
     * Simple wrapper around boolean types, usually to test value
     * conversions or wrapping
     */
    protected static class BooleanWrapper {
        public Boolean b;

        public BooleanWrapper() { }
        public BooleanWrapper(Boolean value) { b = value; }
    }

    protected static class IntWrapper {
        public int i;

        public IntWrapper() { }
        public IntWrapper(int value) { i = value; }
    }

    protected static class LongWrapper {
        public long l;

        public LongWrapper() { }
        public LongWrapper(long value) { l = value; }
    }

    protected static class DoubleWrapper {
        public double d;

        public DoubleWrapper() { }
        public DoubleWrapper(double value) { d = value; }
    }
    
    /**
     * Simple wrapper around String type, usually to test value
     * conversions or wrapping
     */
    protected static class StringWrapper {
        public String str;

        public StringWrapper() { }
        public StringWrapper(String value) {
            str = value;
        }
    }

    protected static class ObjectWrapper {
        final Object object;
        protected ObjectWrapper(final Object object) {
            this.object = object;
        }
        public Object getObject() { return object; }

        @JsonCreator(mode = JsonCreator.Mode.DELEGATING)
        static ObjectWrapper jsonValue(final Object object) {
            return new ObjectWrapper(object);
        }
    }

    protected static class ListWrapper<T>
    {
        public List<T> list;

        public ListWrapper(@SuppressWarnings("unchecked") T... values) {
            list = new ArrayList<T>();
            for (T value : values) {
                list.add(value);
            }
        }
    }

    protected static class MapWrapper<K,V>
    {
        public Map<K,V> map;

        public MapWrapper() { }
        public MapWrapper(Map<K,V> m) {
            map = m;
        }
        public MapWrapper(K key, V value) {
            map = new LinkedHashMap<>();
            map.put(key, value);
        }
    }
    
    protected static class ArrayWrapper<T>
    {
        public T[] array;

        public ArrayWrapper(T[] v) {
            array = v;
        }
    }
    
    /**
     * Enumeration type with sub-classes per value.
     */
    protected enum EnumWithSubClass {
        A { @Override public void foobar() { } }
        ,B { @Override public void foobar() { } }
        ;

        public abstract void foobar();
    }

    public enum ABC { A, B, C; }

    // since 2.8
    public static class Point {
        public int x, y;

        protected Point() { } // for deser
        public Point(int x0, int y0) {
            x = x0;
            y = y0;
        }
    
        @Override
        public boolean equals(Object o) {
            if (!(o instanceof Point)) {
                return false;
            }
            Point other = (Point) o;
            return (other.x == x) && (other.y == y);
        }

        @Override
        public String toString() {
            return String.format("[x=%d, y=%d]", x, y);
        }
    }

    /*
    /**********************************************************
    /* Shared serializers
    /**********************************************************
     */

    @SuppressWarnings("serial")
    public static class UpperCasingSerializer extends StdScalarSerializer<String>
    {
        public UpperCasingSerializer() { super(String.class); }

        @Override
        public void serialize(String value, JsonGenerator gen,
                SerializerProvider provider) throws IOException {
            gen.writeString(value.toUpperCase());
        }
    }

    @SuppressWarnings("serial")
    public static class LowerCasingDeserializer extends StdScalarDeserializer<String>
    {
        public LowerCasingDeserializer() { super(String.class); }

        @Override
        public String deserialize(JsonParser p, DeserializationContext ctxt)
                throws IOException, JsonProcessingException {
            return p.getText().toLowerCase();
        }
    }

    /*
    /**********************************************************
    /* Construction
    /**********************************************************
     */
    
    protected BaseMapTest() { super(); }

    /*
    /**********************************************************
    /* Factory methods
    /**********************************************************
     */
    
<<<<<<< HEAD
=======
    protected ObjectReader objectReader(Class<?> cls) {
        return objectMapper().readerFor(cls);
    }

    // @since 2.9
    protected static ObjectMapper newObjectMapper() {
        return new ObjectMapper();
    }

    // @since 2.10
    protected static ObjectMapper.Builder objectMapperBuilder() {
        /* 27-Aug-2018, tatu: Now this is weird -- with Java 7, we seem to need
         *   explicit type parameters, but not with Java 8.
         *   This need renders builder-approach pretty much useless for Java 7,
         *   which is ok for 3.x (where baseline is Java 8), but potentially
         *   problematic for 2.10. Oh well.
         */
        return (ObjectMapper.Builder) ObjectMapper.<ObjectMapper,ObjectMapper.Builder>builder();
    }

>>>>>>> 555cbeb0
    // @since 2.7
    protected TypeFactory newTypeFactory() {
        // this is a work-around; no null modifier added
        return TypeFactory.defaultInstance().withModifier(null);
    }
    
    /*
    /**********************************************************
    /* Additional assert methods
    /**********************************************************
     */

    protected void assertEquals(int[] exp, int[] act)
    {
        assertArrayEquals(exp, act);
    }

    protected void assertEquals(byte[] exp, byte[] act)
    {
        assertArrayEquals(exp, act);
    }

    /**
     * Helper method for verifying 3 basic cookie cutter cases;
     * identity comparison (true), and against null (false),
     * or object of different type (false)
     */
    protected void assertStandardEquals(Object o)
    {
        assertTrue(o.equals(o));
        assertFalse(o.equals(null));
        assertFalse(o.equals(SINGLETON_OBJECT));
        // just for fun, let's also call hash code...
        o.hashCode();
    }

    /*
    /**********************************************************
    /* Helper methods, serialization
    /**********************************************************
     */

    @SuppressWarnings("unchecked")
    protected Map<String,Object> writeAndMap(ObjectMapper m, Object value)
        throws IOException
    {
        String str = m.writeValueAsString(value);
        return (Map<String,Object>) m.readValue(str, Map.class);
    }
    
    protected String serializeAsString(ObjectMapper m, Object value)
        throws IOException
    {
        return m.writeValueAsString(value);
    }

    protected String serializeAsString(Object value)
        throws IOException
    {
        return serializeAsString(objectMapper(), value);
    }

    protected String asJSONObjectValueString(Object... args)
        throws IOException
    {
        return asJSONObjectValueString(objectMapper(), args);
    }

    protected String asJSONObjectValueString(ObjectMapper m, Object... args)
        throws IOException
    {
        LinkedHashMap<Object,Object> map = new LinkedHashMap<Object,Object>();
        for (int i = 0, len = args.length; i < len; i += 2) {
            map.put(args[i], args[i+1]);
        }
        return m.writeValueAsString(map);
    }

    /*
    /**********************************************************
    /* Helper methods, deserialization
    /**********************************************************
     */
    
    protected <T> T readAndMapFromString(String input, Class<T> cls)
        throws IOException
    {
        return readAndMapFromString(objectMapper(), input, cls);
    }

    protected <T> T readAndMapFromString(ObjectMapper m, String input, Class<T> cls) throws IOException
    {
        return (T) m.readValue("\""+input+"\"", cls);
    }

    /*
    /**********************************************************
    /* Helper methods, other
    /**********************************************************
     */

    protected TimeZone getUTCTimeZone() {
        return TimeZone.getTimeZone("GMT");
    }

    protected byte[] utf8Bytes(String str) {
        try {
            return str.getBytes("UTF-8");
        } catch (IOException e) {
            throw new IllegalArgumentException(e);
        }
    }

    protected static String aposToQuotes(String json) {
        return json.replace("'", "\"");
    }

    protected static String quotesToApos(String json) {
        return json.replace("\"", "'");
    }
}<|MERGE_RESOLUTION|>--- conflicted
+++ resolved
@@ -18,9 +18,9 @@
     private final static Object SINGLETON_OBJECT = new Object();
     
     /*
-    /**********************************************************
+    /**********************************************************************
     /* Shared helper classes
-    /**********************************************************
+    /**********************************************************************
      */
 
     public static class BogusSchema implements FormatSchema {
@@ -162,9 +162,9 @@
     }
 
     /*
-    /**********************************************************
+    /**********************************************************************
     /* Shared serializers
-    /**********************************************************
+    /**********************************************************************
      */
 
     @SuppressWarnings("serial")
@@ -192,42 +192,19 @@
     }
 
     /*
-    /**********************************************************
+    /**********************************************************************
     /* Construction
-    /**********************************************************
+    /**********************************************************************
      */
     
     protected BaseMapTest() { super(); }
 
     /*
-    /**********************************************************
+    /**********************************************************************
     /* Factory methods
-    /**********************************************************
-     */
-    
-<<<<<<< HEAD
-=======
-    protected ObjectReader objectReader(Class<?> cls) {
-        return objectMapper().readerFor(cls);
-    }
-
-    // @since 2.9
-    protected static ObjectMapper newObjectMapper() {
-        return new ObjectMapper();
-    }
-
-    // @since 2.10
-    protected static ObjectMapper.Builder objectMapperBuilder() {
-        /* 27-Aug-2018, tatu: Now this is weird -- with Java 7, we seem to need
-         *   explicit type parameters, but not with Java 8.
-         *   This need renders builder-approach pretty much useless for Java 7,
-         *   which is ok for 3.x (where baseline is Java 8), but potentially
-         *   problematic for 2.10. Oh well.
-         */
-        return (ObjectMapper.Builder) ObjectMapper.<ObjectMapper,ObjectMapper.Builder>builder();
-    }
-
->>>>>>> 555cbeb0
+    /**********************************************************************
+     */
+
     // @since 2.7
     protected TypeFactory newTypeFactory() {
         // this is a work-around; no null modifier added
@@ -235,9 +212,9 @@
     }
     
     /*
-    /**********************************************************
+    /**********************************************************************
     /* Additional assert methods
-    /**********************************************************
+    /**********************************************************************
      */
 
     protected void assertEquals(int[] exp, int[] act)
@@ -265,9 +242,9 @@
     }
 
     /*
-    /**********************************************************
+    /**********************************************************************
     /* Helper methods, serialization
-    /**********************************************************
+    /**********************************************************************
      */
 
     @SuppressWarnings("unchecked")
@@ -307,9 +284,9 @@
     }
 
     /*
-    /**********************************************************
+    /**********************************************************************
     /* Helper methods, deserialization
-    /**********************************************************
+    /**********************************************************************
      */
     
     protected <T> T readAndMapFromString(String input, Class<T> cls)
