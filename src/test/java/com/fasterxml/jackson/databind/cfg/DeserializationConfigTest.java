package com.fasterxml.jackson.databind.cfg;

import java.util.Collections;

<<<<<<< HEAD
import com.fasterxml.jackson.core.JsonParser;
=======
import com.fasterxml.jackson.annotation.JsonInclude;
import com.fasterxml.jackson.core.json.JsonReadFeature;
>>>>>>> 3f942182
import com.fasterxml.jackson.databind.*;

public class DeserializationConfigTest extends BaseMapTest
{
    private final ObjectMapper MAPPER = newObjectMapper();

    public void testFeatureDefaults()
    {
        ObjectMapper m = new ObjectMapper();
        DeserializationConfig cfg = m.deserializationConfig();

        // Expected defaults:
        assertTrue(cfg.isEnabled(MapperFeature.USE_ANNOTATIONS));
        assertFalse(cfg.isEnabled(MapperFeature.USE_GETTERS_AS_SETTERS)); // 3.0
        assertTrue(cfg.isEnabled(MapperFeature.CAN_OVERRIDE_ACCESS_MODIFIERS));

        assertFalse(cfg.isEnabled(DeserializationFeature.USE_BIG_DECIMAL_FOR_FLOATS));
        assertFalse(cfg.isEnabled(DeserializationFeature.USE_BIG_INTEGER_FOR_INTS));

        assertTrue(cfg.isEnabled(DeserializationFeature.FAIL_ON_UNKNOWN_PROPERTIES));
    }

    public void testBasicFeatures() throws Exception
    {
        DeserializationConfig config = MAPPER.deserializationConfig();
        assertTrue(config.hasDeserializationFeatures(DeserializationFeature.EAGER_DESERIALIZER_FETCH.getMask()));
        assertFalse(config.hasDeserializationFeatures(DeserializationFeature.ACCEPT_SINGLE_VALUE_AS_ARRAY.getMask()));
        assertTrue(config.hasSomeOfFeatures(DeserializationFeature.EAGER_DESERIALIZER_FETCH.getMask()
                + DeserializationFeature.ACCEPT_SINGLE_VALUE_AS_ARRAY.getMask()));
        assertFalse(config.hasSomeOfFeatures(DeserializationFeature.ACCEPT_SINGLE_VALUE_AS_ARRAY.getMask()));

        assertNotSame(config, config.with(DeserializationFeature.ACCEPT_EMPTY_ARRAY_AS_NULL_OBJECT,
                DeserializationFeature.FAIL_ON_MISSING_CREATOR_PROPERTIES));
    }

    public void testParserFeatures() throws Exception
    {
<<<<<<< HEAD
        DeserializationConfig config = MAPPER.deserializationConfig();

        assertNotSame(config, config.with(JsonParser.Feature.ALLOW_COMMENTS));
        assertNotSame(config, config.withFeatures(JsonParser.Feature.ALLOW_COMMENTS,
                JsonParser.Feature.ALLOW_MISSING_VALUES));

        assertSame(config, config.without(JsonParser.Feature.ALLOW_COMMENTS));
        assertSame(config, config.withoutFeatures(JsonParser.Feature.ALLOW_COMMENTS,
                JsonParser.Feature.ALLOW_MISSING_VALUES));
=======
        DeserializationConfig config = MAPPER.getDeserializationConfig();
        assertNotSame(config, config.with(JsonReadFeature.ALLOW_JAVA_COMMENTS));
        assertNotSame(config, config.withFeatures(JsonReadFeature.ALLOW_JAVA_COMMENTS,
                JsonReadFeature.ALLOW_MISSING_VALUES));

        assertNotSame(config, config.without(JsonReadFeature.ALLOW_JAVA_COMMENTS));
        assertNotSame(config, config.withoutFeatures(JsonReadFeature.ALLOW_JAVA_COMMENTS,
                JsonReadFeature.ALLOW_MISSING_VALUES));
>>>>>>> 3f942182
    }

    public void testFormatFeatures() throws Exception
    {
        DeserializationConfig config = MAPPER.deserializationConfig();
        DeserializationConfig config2 = config.with(BogusFormatFeature.FF_DISABLED_BY_DEFAULT);
        assertNotSame(config, config2);
        DeserializationConfig config3 = config.withFeatures(BogusFormatFeature.FF_DISABLED_BY_DEFAULT,
                BogusFormatFeature.FF_ENABLED_BY_DEFAULT);
        assertNotSame(config, config3);

        assertNotSame(config3, config3.without(BogusFormatFeature.FF_ENABLED_BY_DEFAULT));
        assertNotSame(config3, config3.withoutFeatures(BogusFormatFeature.FF_DISABLED_BY_DEFAULT,
                BogusFormatFeature.FF_ENABLED_BY_DEFAULT));
    }

    /* Test to verify that we don't overflow number of features; if we
     * hit the limit, need to change implementation -- this test just
     * gives low-water mark
     */
    public void testEnumIndexes()
    {
        int max = 0;
        
        for (DeserializationFeature f : DeserializationFeature.values()) {
            max = Math.max(max, f.ordinal());
        }
        if (max >= 31) { // 31 is actually ok; 32 not
            fail("Max number of DeserializationFeature enums reached: "+max);
        }
    }

    public void testMisc() throws Exception
    {
        DeserializationConfig config = MAPPER.deserializationConfig();
        assertEquals(ConfigOverrides.INCLUDE_ALL, config.getDefaultPropertyInclusion());
        assertEquals(ConfigOverrides.INCLUDE_ALL, config.getDefaultPropertyInclusion(String.class));

        assertSame(config, config.withRootName((PropertyName) null)); // defaults to 'none'

        DeserializationConfig newConfig = config.withRootName(PropertyName.construct("foobar"));
        assertNotSame(config, newConfig);
        config = newConfig;
        assertSame(config, config.withRootName(PropertyName.construct("foobar")));

        assertSame(config, config.with(config.getAttributes()));
        assertNotSame(config, config.with(new ContextAttributes.Impl(Collections.singletonMap("a", "b"))));

        // should also be able to introspect:
//        assertNotNull(config.introspectDirectClassAnnotations(getClass()));
    }
}<|MERGE_RESOLUTION|>--- conflicted
+++ resolved
@@ -2,12 +2,7 @@
 
 import java.util.Collections;
 
-<<<<<<< HEAD
 import com.fasterxml.jackson.core.JsonParser;
-=======
-import com.fasterxml.jackson.annotation.JsonInclude;
-import com.fasterxml.jackson.core.json.JsonReadFeature;
->>>>>>> 3f942182
 import com.fasterxml.jackson.databind.*;
 
 public class DeserializationConfigTest extends BaseMapTest
@@ -45,26 +40,15 @@
 
     public void testParserFeatures() throws Exception
     {
-<<<<<<< HEAD
         DeserializationConfig config = MAPPER.deserializationConfig();
 
-        assertNotSame(config, config.with(JsonParser.Feature.ALLOW_COMMENTS));
-        assertNotSame(config, config.withFeatures(JsonParser.Feature.ALLOW_COMMENTS,
-                JsonParser.Feature.ALLOW_MISSING_VALUES));
+        assertNotSame(config, config.with(JsonParser.Feature.IGNORE_UNDEFINED));
+        assertNotSame(config, config.withFeatures(JsonParser.Feature.IGNORE_UNDEFINED,
+                JsonParser.Feature.STRICT_DUPLICATE_DETECTION));
 
-        assertSame(config, config.without(JsonParser.Feature.ALLOW_COMMENTS));
-        assertSame(config, config.withoutFeatures(JsonParser.Feature.ALLOW_COMMENTS,
-                JsonParser.Feature.ALLOW_MISSING_VALUES));
-=======
-        DeserializationConfig config = MAPPER.getDeserializationConfig();
-        assertNotSame(config, config.with(JsonReadFeature.ALLOW_JAVA_COMMENTS));
-        assertNotSame(config, config.withFeatures(JsonReadFeature.ALLOW_JAVA_COMMENTS,
-                JsonReadFeature.ALLOW_MISSING_VALUES));
-
-        assertNotSame(config, config.without(JsonReadFeature.ALLOW_JAVA_COMMENTS));
-        assertNotSame(config, config.withoutFeatures(JsonReadFeature.ALLOW_JAVA_COMMENTS,
-                JsonReadFeature.ALLOW_MISSING_VALUES));
->>>>>>> 3f942182
+        assertSame(config, config.without(JsonParser.Feature.IGNORE_UNDEFINED));
+        assertSame(config, config.withoutFeatures(JsonParser.Feature.IGNORE_UNDEFINED,
+                JsonParser.Feature.STRICT_DUPLICATE_DETECTION));
     }
 
     public void testFormatFeatures() throws Exception
