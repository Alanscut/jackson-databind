package com.fasterxml.jackson.databind.deser.dos;

import com.fasterxml.jackson.core.exc.InputCoercionException;
import com.fasterxml.jackson.databind.*;

// for [databind#2157]
public class HugeIntegerCoerceTest extends BaseMapTest
{
    private final static int BIG_NUM_LEN = 199999;
    private final static String BIG_POS_INTEGER;
    static {
        StringBuilder sb = new StringBuilder(BIG_NUM_LEN);
        for (int i = 0; i < BIG_NUM_LEN; ++i) {
            sb.append('9');
        }
        BIG_POS_INTEGER = sb.toString();
    }

    private final ObjectMapper MAPPER = objectMapper(); // shared is fine
    
    public void testMaliciousLongForEnum() throws Exception
    {
        // Note: due to [jackson-core#488], fix verified with streaming over multiple
        // parser types. Here we focus on databind-level
        
        try {
            /*ABC value =*/ MAPPER.readValue(BIG_POS_INTEGER, ABC.class);
            fail("Should not pass");
<<<<<<< HEAD
        } catch (JsonParseException e) {
            verifyException(e, "out of range of `int`");
=======
        } catch (InputCoercionException e) {
            verifyException(e, "out of range of int");
>>>>>>> 1f437f24
            verifyException(e, "Integer with "+BIG_NUM_LEN+" digits");
        }
    }    
}<|MERGE_RESOLUTION|>--- conflicted
+++ resolved
@@ -26,13 +26,8 @@
         try {
             /*ABC value =*/ MAPPER.readValue(BIG_POS_INTEGER, ABC.class);
             fail("Should not pass");
-<<<<<<< HEAD
-        } catch (JsonParseException e) {
+        } catch (InputCoercionException e) {
             verifyException(e, "out of range of `int`");
-=======
-        } catch (InputCoercionException e) {
-            verifyException(e, "out of range of int");
->>>>>>> 1f437f24
             verifyException(e, "Integer with "+BIG_NUM_LEN+" digits");
         }
     }    
