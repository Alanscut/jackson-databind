--- conflicted
+++ resolved
@@ -201,15 +201,8 @@
         assertEquals(TestEnum.OK, MAPPER.readValue(p, TestEnum.class));
         assertEquals(TestEnum.RULES, MAPPER.readValue(p, TestEnum.class));
 
-<<<<<<< HEAD
-        /* should be ok; nulls are typeless; handled by mapper, not by
-         * deserializer
-         */
+        // should be ok; nulls are typeless; handled by mapper, not by deserializer
         assertNull(MAPPER.readValue(p, TestEnum.class));
-=======
-        // should be ok; nulls are typeless; handled by mapper, not by deserializer
-        assertNull(MAPPER.readValue(jp, TestEnum.class));
->>>>>>> 2dff214e
 
         // and no more content beyond that...
         assertFalse(p.hasCurrentToken());
