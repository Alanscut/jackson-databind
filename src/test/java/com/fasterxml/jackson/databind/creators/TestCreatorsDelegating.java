package com.fasterxml.jackson.databind.creators;

import com.fasterxml.jackson.annotation.JsonCreator;
import com.fasterxml.jackson.annotation.JacksonInject;
<<<<<<< HEAD
=======
import com.fasterxml.jackson.core.JsonParser;
import com.fasterxml.jackson.core.JsonToken;
>>>>>>> bcccd3e8
import com.fasterxml.jackson.databind.*;
import com.fasterxml.jackson.databind.util.TokenBuffer;

public class TestCreatorsDelegating extends BaseMapTest
{
    static class BooleanBean
    {
        protected Boolean value;

        public BooleanBean(Boolean v) { value = v; }
        
        @JsonCreator
        protected static BooleanBean create(Boolean value) {
            return new BooleanBean(value);
        }
    }

    // for [JACKSON-711]; should allow delegate-based one(s) too
    static class CtorBean711
    {
        protected String name;
        protected int age;
        
        @JsonCreator
        public CtorBean711(@JacksonInject String n, int a)
        {
            name = n;
            age = a;
        }
    }

    // for [JACKSON-711]; should allow delegate-based one(s) too
    static class FactoryBean711
    {
        protected String name1;
        protected String name2;
        protected int age;
        
        private FactoryBean711(int a, String n1, String n2) {
            age = a;
            name1 = n1;
            name2 = n2;
        }
        
        @JsonCreator
        public static FactoryBean711 create(@JacksonInject String n1, int a, @JacksonInject String n2) {
            return new FactoryBean711(a, n1, n2);
        }
    }

<<<<<<< HEAD
=======
    static class Value592
    {
        protected Object stuff;

        protected Value592(Object ob, boolean bogus) {
            stuff = ob;
        }
        
        @JsonCreator
        public static Value592 from(TokenBuffer buffer) {
            return new Value592(buffer, false);
        }
    }
        
>>>>>>> bcccd3e8
    /*
    /**********************************************************
    /* Unit tests
    /**********************************************************
     */

    public void testBooleanDelegate() throws Exception
    {
        ObjectMapper m = new ObjectMapper();
        // should obviously work with booleans...
        BooleanBean bb = m.readValue("true", BooleanBean.class);
        assertEquals(Boolean.TRUE, bb.value);

        // but also with value conversion from String
        bb = m.readValue(quote("true"), BooleanBean.class);
        assertEquals(Boolean.TRUE, bb.value);
    }
    
    // As per [JACKSON-711]: should also work with delegate model (single non-annotated arg)
    public void testWithCtorAndDelegate() throws Exception
    {
        ObjectMapper mapper = new ObjectMapper();
        mapper.setInjectableValues(new InjectableValues.Std()
            .addValue(String.class, "Pooka")
            );
        CtorBean711 bean = null;
        try {
            bean = mapper.readValue("38", CtorBean711.class);
        } catch (JsonMappingException e) {
            fail("Did not expect problems, got: "+e.getMessage());
        }
        assertEquals(38, bean.age);
        assertEquals("Pooka", bean.name);
    }

    public void testWithFactoryAndDelegate() throws Exception
    {
        ObjectMapper mapper = new ObjectMapper();
        mapper.setInjectableValues(new InjectableValues.Std()
            .addValue(String.class, "Fygar")
            );
        FactoryBean711 bean = null;
        try {
            bean = mapper.readValue("38", FactoryBean711.class);
        } catch (JsonMappingException e) {
            fail("Did not expect problems, got: "+e.getMessage());
        }
        assertEquals(38, bean.age);
        assertEquals("Fygar", bean.name1);
        assertEquals("Fygar", bean.name2);
    }

    // [databind#592]
    public void testDelegateWithTokenBuffer() throws Exception
    {
        ObjectMapper mapper = new ObjectMapper();
        Value592 value = mapper.readValue("{\"a\":1,\"b\":2}", Value592.class);
        assertNotNull(value);
        Object ob = value.stuff;
        assertEquals(TokenBuffer.class, ob.getClass());
        JsonParser jp = ((TokenBuffer) ob).asParser();
        assertToken(JsonToken.START_OBJECT, jp.nextToken());
        assertToken(JsonToken.FIELD_NAME, jp.nextToken());
        assertEquals("a", jp.getCurrentName());
        assertToken(JsonToken.VALUE_NUMBER_INT, jp.nextToken());
        assertEquals(1, jp.getIntValue());
        assertToken(JsonToken.FIELD_NAME, jp.nextToken());
        assertEquals("b", jp.getCurrentName());
        assertToken(JsonToken.VALUE_NUMBER_INT, jp.nextToken());
        assertEquals(2, jp.getIntValue());
        assertToken(JsonToken.END_OBJECT, jp.nextToken());
        jp.close();
    }

}<|MERGE_RESOLUTION|>--- conflicted
+++ resolved
@@ -2,11 +2,10 @@
 
 import com.fasterxml.jackson.annotation.JsonCreator;
 import com.fasterxml.jackson.annotation.JacksonInject;
-<<<<<<< HEAD
-=======
+
 import com.fasterxml.jackson.core.JsonParser;
 import com.fasterxml.jackson.core.JsonToken;
->>>>>>> bcccd3e8
+
 import com.fasterxml.jackson.databind.*;
 import com.fasterxml.jackson.databind.util.TokenBuffer;
 
@@ -57,8 +56,6 @@
         }
     }
 
-<<<<<<< HEAD
-=======
     static class Value592
     {
         protected Object stuff;
@@ -72,8 +69,7 @@
             return new Value592(buffer, false);
         }
     }
-        
->>>>>>> bcccd3e8
+
     /*
     /**********************************************************
     /* Unit tests
