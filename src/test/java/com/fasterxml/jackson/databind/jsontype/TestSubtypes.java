--- conflicted
+++ resolved
@@ -249,17 +249,10 @@
         assertEquals("{\"@type\":\"TestSubtypes$EmptyBean\"}", json);
 
         // and then with defaults
-<<<<<<< HEAD
         mapper = jsonMapperBuilder()
             .configure(SerializationFeature.FAIL_ON_EMPTY_BEANS, false)
-            .enableDefaultTyping(NoCheckSubTypeValidator.instance, DefaultTyping.NON_FINAL)
+            .activateDefaultTyping(NoCheckSubTypeValidator.instance, DefaultTyping.NON_FINAL)
             .build();
-=======
-        mapper = new ObjectMapper();
-        mapper.activateDefaultTyping(NoCheckSubTypeValidator.instance,
-                ObjectMapper.DefaultTyping.NON_FINAL);
-        mapper.configure(SerializationFeature.FAIL_ON_EMPTY_BEANS, false);
->>>>>>> ac787903
         json = mapper.writeValueAsString(new EmptyNonFinal());
         assertEquals("[\"com.fasterxml.jackson.databind.jsontype.TestSubtypes$EmptyNonFinal\",{}]", json);
     }
