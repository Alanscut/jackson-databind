package com.fasterxml.jackson.failing;

import java.io.IOException;
import java.util.ArrayList;
import java.util.Iterator;
import java.util.List;

import com.fasterxml.jackson.core.*;

import com.fasterxml.jackson.databind.*;
import com.fasterxml.jackson.databind.deser.*;
import com.fasterxml.jackson.databind.deser.std.CollectionDeserializer;
import com.fasterxml.jackson.databind.deser.std.DelegatingDeserializer;
import com.fasterxml.jackson.databind.type.CollectionLikeType;

public class NodeContext2049Test extends BaseMapTest
{
    public interface HasParent {
        void setParent(Parent parent);
        Parent getParent();
    }

    static class Child implements HasParent {
        public Parent parent;
        public String property;

        @Override
        public void setParent(Parent p) { parent = p; }
        @Override
        public Parent getParent() { return parent; }
    }

    static class Parent {
        public List<Child> children;
        public Child singleChild;
    }

    static class ListValueInstantiator extends ValueInstantiator {
        @Override
        public String getValueTypeDesc() {
             return List.class.getName();
        }

        @Override
        public Object createUsingDefault(DeserializationContext ctxt) throws IOException {
             return new ArrayList<>();
        }

        @Override
        public Class<?> getValueClass() {
            return List.class;
        }
    }

    static class ParentSettingDeserializerModifier extends BeanDeserializerModifier {
        @Override
        public BeanDeserializerBuilder updateBuilder(DeserializationConfig config, BeanDescription beanDesc,
                  BeanDeserializerBuilder builder) {
             for (Iterator<SettableBeanProperty> propertyIt = builder.getProperties(); propertyIt.hasNext(); ) {
                  SettableBeanProperty property = propertyIt.next();
                  builder.addOrReplaceProperty(property.withValueDeserializer(new ParentSettingDeserializerContextual()), false);
             }
             return builder;
        }
    }

    @SuppressWarnings("serial")
    static class ParentSettingDeserializer extends DelegatingDeserializer {
        public ParentSettingDeserializer(JsonDeserializer<?> delegatee) {
             super(delegatee);
        }

        @Override
        public Object deserialize(JsonParser jp, DeserializationContext ctxt) throws IOException, JsonProcessingException {
             Object retValue = super.deserialize(jp, ctxt);
             if (retValue instanceof HasParent) {
                  HasParent obj = (HasParent) retValue;
                  Parent parent = null;
                  TokenStreamContext parsingContext = jp.getParsingContext();
                  while (parent == null && parsingContext != null) {
                       Object currentValue = parsingContext.getCurrentValue();
                       if (currentValue != null && currentValue instanceof Parent) {
                            parent = (Parent) currentValue;
                       }
                       parsingContext = parsingContext.getParent();
                  }
                  if (parent != null) {
                       obj.setParent(parent);
                  }
             }
             return retValue;
        }

        @Override
        protected JsonDeserializer<?> newDelegatingInstance(JsonDeserializer<?> newDelegatee) {
             return new ParentSettingDeserializer(newDelegatee);
        }

   }
    
    static class ParentSettingDeserializerContextual extends JsonDeserializer<Object>
    {
        @Override
        public JsonDeserializer<?> createContextual(DeserializationContext ctxt, BeanProperty property)
                  throws JsonMappingException {
             JavaType propertyType = property.getType();
             JavaType contentType = propertyType;
             if (propertyType.isCollectionLikeType()) {
                  contentType = propertyType.getContentType();
             }
             JsonDeserializer<Object> delegatee = ctxt.findNonContextualValueDeserializer(contentType);
             JsonDeserializer<Object> objectDeserializer = new ParentSettingDeserializer(delegatee);
             JsonDeserializer<?> retValue;
             if (propertyType.isCollectionLikeType()) {
                  CollectionLikeType collectionType = ctxt.getTypeFactory().constructCollectionLikeType(propertyType.getRawClass(),
                            contentType);
                  ValueInstantiator instantiator = new ListValueInstantiator();
                  retValue = new CollectionDeserializer(collectionType, objectDeserializer, null, instantiator);
             } else {
                  retValue = objectDeserializer;
             }
             return retValue;
        }

        @Override
        public Object deserialize(JsonParser p, DeserializationContext ctxt) throws IOException, JsonProcessingException {
             // TODO Auto-generated method stub
             return null;
        }
    }

    /*
    /**********************************************************************
    /* Test methods
    /**********************************************************************
     */

    private ObjectMapper objectMapper;
    {
<<<<<<< HEAD
        com.fasterxml.jackson.databind.Module module = new com.fasterxml.jackson.databind.Module() {
            @Override
=======
        objectMapper = new ObjectMapper();
        objectMapper.registerModule(new com.fasterxml.jackson.databind.Module() {
              @Override
>>>>>>> b42dfc4f
              public String getModuleName() {
                   return "parentSetting";
              }
              @Override
              public Version version() {
                   return Version.unknownVersion();
              }
              @Override
              public void setupModule(SetupContext context) {
                  context.addDeserializerModifier(new ParentSettingDeserializerModifier());
              }
         };
         objectMapper = ObjectMapper.builder()
                 .addModule(module)
                .build();
    }

    final static String JSON = "{\n" + 
            "     \"children\": [\n" + 
            "          {\n" + 
            "               \"property\": \"value1\"\n" + 
            "          },\n" + 
            "          {\n" + 
            "               \"property\": \"value2\"\n" + 
            "          }\n" + 
            "     ],\n" + 
            "     \"singleChild\": {\n" + 
            "          \"property\": \"value3\"\n" + 
            "     }\n" + 
            "}";

    public void testReadNoBuffering() throws IOException {
        Parent obj = objectMapper.readerFor(Parent.class).readValue(JSON);
        assertSame(obj, obj.singleChild.getParent());
        for (Child child : obj.children) {
            assertSame(obj, child.getParent());
        }
    }

    public void testReadFromTree() throws IOException {
        JsonNode tree = objectMapper.readTree(JSON);
        Parent obj = objectMapper.reader().forType(Parent.class).readValue(tree);
        assertSame(obj, obj.singleChild.getParent());
        for (Child child : obj.children) {
            assertSame(obj, child.getParent());
        }
    }
}<|MERGE_RESOLUTION|>--- conflicted
+++ resolved
@@ -137,28 +137,22 @@
 
     private ObjectMapper objectMapper;
     {
-<<<<<<< HEAD
         com.fasterxml.jackson.databind.Module module = new com.fasterxml.jackson.databind.Module() {
             @Override
-=======
-        objectMapper = new ObjectMapper();
-        objectMapper.registerModule(new com.fasterxml.jackson.databind.Module() {
-              @Override
->>>>>>> b42dfc4f
-              public String getModuleName() {
-                   return "parentSetting";
-              }
-              @Override
-              public Version version() {
-                   return Version.unknownVersion();
-              }
-              @Override
-              public void setupModule(SetupContext context) {
-                  context.addDeserializerModifier(new ParentSettingDeserializerModifier());
-              }
-         };
-         objectMapper = ObjectMapper.builder()
-                 .addModule(module)
+            public String getModuleName() {
+                return "parentSetting";
+            }
+            @Override
+            public Version version() {
+                return Version.unknownVersion();
+            }
+            @Override
+            public void setupModule(SetupContext context) {
+                context.addDeserializerModifier(new ParentSettingDeserializerModifier());
+            }
+        };
+        objectMapper = ObjectMapper.builder()
+                .addModule(module)
                 .build();
     }
 
