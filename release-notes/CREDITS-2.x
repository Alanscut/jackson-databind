--- conflicted
+++ resolved
@@ -847,7 +847,10 @@
     Collections$UnmodifiableRandomAccessList
    (2.9.9)
 
-<<<<<<< HEAD
+Christoph Fiehe (cfiehe@github.com)
+  * Contributed #2299: Fix for using jackson-databind in an OSGi environment under Android
+   (2.9.9)
+
 Christoph Breitkopf (bokesan@github)
   * Reported #2217: Suboptimal memory allocation in `TextNode.getBinaryValue()`
    (2.10.0)
@@ -858,9 +861,4 @@
 
 Pavel Chervakov (pacher@github)
   * Reported #2230: `WRITE_BIGDECIMAL_AS_PLAIN` is ignored if `@JsonFormat` is used
-   (2.10.0)
-=======
-Christoph (cfiehe@github.com)
-  * Contributed #2299: Fix for using jackson-databind in an OSGi environment under Android
-   (2.9.9)
->>>>>>> 7da282d5
+   (2.10.0)