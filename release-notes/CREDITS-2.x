--- conflicted
+++ resolved
@@ -842,21 +842,19 @@
    as value type
    (2.9.8)
 
-<<<<<<< HEAD
-Christoph Breitkopf (bokesan@github)
-  * Reported #2217: Suboptimal memory allocation in `TextNode.getBinaryValue()`
-   (2.10.0)
-
-Alexander Saites (saites@github)
-  * Reported #2189: `TreeTraversingParser` does not check int bounds
-   (2.10.0)
-
-Pavel Chervakov (pacher@github)
-  * Reported #2230: `WRITE_BIGDECIMAL_AS_PLAIN` is ignored if `@JsonFormat` is used
-   (2.10.0)
-=======
 Joffrey Bion (joffrey-bion@github)
   * Reported #2265: Inconsistent handling of Collections$UnmodifiableList vs 
     Collections$UnmodifiableRandomAccessList
    (2.9.9)
->>>>>>> 83264a7e
+
+Christoph Breitkopf (bokesan@github)
+  * Reported #2217: Suboptimal memory allocation in `TextNode.getBinaryValue()`
+   (2.10.0)
+
+Alexander Saites (saites@github)
+  * Reported #2189: `TreeTraversingParser` does not check int bounds
+   (2.10.0)
+
+Pavel Chervakov (pacher@github)
+  * Reported #2230: `WRITE_BIGDECIMAL_AS_PLAIN` is ignored if `@JsonFormat` is used
+   (2.10.0)