--- conflicted
+++ resolved
@@ -208,16 +208,14 @@
   * Reported #691: Jackson 2.5.0. NullSerializer for MapProperty failing
    (2.5.2)
 
-<<<<<<< HEAD
-Charles Allen (drcrallen@github):
-  * Reported #696: Copy constructor does not preserve `_injectableValues`
-   (2.6.0)
-=======
- Shumpei Akai (flexfrank@github)
+Shumpei Akai (flexfrank@github)
   * Reported #703: Multiple calls to ObjectMapper#canSerialize(Object.class) returns different values
    (2.5.2)
 
 Francisco A. Lozano (flozano@github)
   * Contributed fix for #703 (see above)
    (2.5.2)
->>>>>>> 195e9b5e
+
+Charles Allen (drcrallen@github):
+  * Reported #696: Copy constructor does not preserve `_injectableValues`
+   (2.6.0)