Here are people who have contributed to the development of Jackson JSON processor
databind core component, version 2.x
(version numbers in brackets indicate release in which the problem was fixed)

(note: for older credits, check out release notes for 1.x versions)

Tatu Saloranta, tatu.saloranta@iki.fi: author

Pascal Glinas:
  * Contributed fixes to 'MappingIterator' handling (Pull#58 and Pull#59)
   (2.1.0)
  * Reported #220: ContainerNode missing 'createNumber(BigInteger)'
   (2.2.2)

Joern Huxhorn: (huxi@github)
  * Suggested [JACKSON-636]: Add 'SerializationFeature.ORDER_MAP_ENTRIES_BY_KEYS' to allow
    forced sorting of Maps during serialization
   (2.0.0)
  * Reported #479: NPE on trying to deserialize a `String[]` that contains null
   (2.4.1)

James Roper:
 * Requested [JACKSON-732]: Allow 'AnnotationIntrospector.findContentDeserializer()'
    (and similar) to return instance, not just Class<?> for instance
  (2.0.0)
 * Suggested [JACKSON-800]: Adding a method for letting modules register
    DeserializationProblemHandlers
  (2.0.0)

Casey Lucas:
 * Reported [JACKSON-798]: Problem with external type id, creators
  (2.0.0)

Tammo van Lessen:
 * Reported [JACKSON-811]: Problems with @JsonIdentityInfo, abstract types
  (2.0.0)
 * Reported [JACKSON-814]: Parsing RFC822/RFC1123 dates failes on non-US locales
  (2.0.0)

Raymond Myers:
 * Suggested [JACKSON-810]: Deserialization Feature: Allow unknown Enum values via
    'DeserializationFeature.READ_UNKNOWN_ENUM_VALUES_AS_NULL'
  (2.0.0)

Ryan Gardner:
 * Contributed #5 -- Add support for maps with java.util.Locale keys
    to the set of StdKeyDeserializers
  (2.0.1)

Razvan Dragut:
 * Suggested [JACKSON-850]: Allow use of zero-arg factory methods as "default creator"
  (2.1.0)

Duncan Atkinson:
 * Reported [JACKSON-851]: State corruption with ObjectWriter, DefaultPrettyPrinter
  (2.1.0)

Mark Wolfe:
 * Suggested #45: Add `@JsonNaming()` for per-class naming strategy overrides
  (2.1.0)

Dmitry Katsubo:
 * Contributed patch for #65: Add getters to `ObjectMapper`, DeserializationContext,
   DeserializationFactory.
  (2.1.0)

Francis Galiegue:
 * Reported #93 (and suggested fix): bug in `ObjectMapper.setAll(...)'
  implementation
  (2.1.1)
 * Reported #433: `ObjectMapper`'s `.valueToTree()` wraps `JsonSerializable` objects
  into a POJONode
  (2.3.3)
 * Contributed #434: Ensure that DecimalNodes with mathematically equal values are equal
  (2.4.0)

kelaneren@github:
 * Reported #157, contributed unit test: NPE when registering same module twice.
  (2.1.4)

Eric Tschetter (cheddar@github):
  * Reported issues #166, #167, #170 (regressions from 1.9.x to 2.x)
   (2.1.4)

Thierry D (thierryd@github)
  * Reported #214: Problem with LICENSE, NOTICE, Android packaging
   (2.2.2)

Luke G-H (lukegh@github)
  * Reported #223: Duplicated nulls with @JsonFormat(shape=Shape.ARRAY)
   (2.2.2)

Karl Moore (karldmoore@github)
  * Reported #217: JsonProcessingExceptions not all wrapped as expected
   (2.2.2)

David Phillips:
  * Requested #308: Improve serialization and deserialization speed of `java.util.UUID`
   (2.3.0)

Seth Pellegrino (jivesoft):
  * Contributed #317: Fix `JsonNode` support for nulls bound to	`ObjectNode`, `ArrayNode`
   (2.3.0)

Florian Schoppmann (fschopp@github)
  * Reported #357: StackOverflowError with contentConverter that returns array type
   (2.7.0)
  * Reported #358: `IterableSerializer` ignoring	annotated content serializer
   (2.3.1)
  * Reported #359: Converted object not using explicitly annotated serializer
   (2.4.0)

Martin Traverso:
  * Reported #406: Cannot use external type id + @JsonTypeIdResolver
   (2.3.2)

Matthew Morrissette:
  * Contributed #381: Allow inlining/unwrapping of value from single-component JSON array
   (2.4.0)

Will Palmeri: (wpalmeri@github)
  * Contributed #407: Make array and Collection serializers use configured value null handler
   (2.4.0)

Cemalettin Koc: (cemo@github)
  * Reported #353: Problems with polymorphic types, `JsonNode` (related to #88)
   (2.4.0)

Ben Fagin: (UnquietCode@github)
  * Suggested #442: Make `@JsonUnwrapped` indicate property inclusion
   (2.4.0)
  * Contributed #81/#455: Allow use of @JsonUnwrapped with typed (@JsonTypeInfo) classes,
    provided that (new) feature `SerializationFeature.FAIL_ON_UNWRAPPED_TYPE_IDENTIFIERS`
    is disabled
   (2.4.0)

Chris Cleveland:
  * Suggested #463: Add 'JsonNode.asText(String defaultValue)`
   (2.4.0)

Benson Margulies:
  * Reported #467: Unwanted POJO's embedded in tree via serialization to tree
   (2.4.0)
  * Reported #601: ClassCastException for a custom serializer for enum key in `EnumMap`
   (2.4.4)
  * Contributed 944: Failure to use custom deserializer for key deserializer
   (2.6.3)

Steve Sanbeg: (sanbeg@github)
  * Contributed #482: Make date parsing error behavior consistent with JDK
   (2.4.1)

Ian Barfield: (tea-dragon@github)
  * Reported #580: delegate deserializers choke on a (single) abstract/polymorphic parameter
   (2.4.4)
  * Reported #844: Using JsonCreator still causes invalid path references in JsonMappingException
   (2.5.5)

Eugene Lukash
  * Reported #592: Wrong `TokenBuffer` delegate deserialization using `@JsonCreator`
   (2.4.4)

Fernando Otero (zeitos@github)
  * Contributed fix for #610: Problem with forward reference in hierarchies
   (2.4.4)

Lovro Pandžić (lpandzic@github)
  * Reported #421: @JsonCreator not used in case of multiple creators with parameter names
   (2.5.0)

Adam Stroud (adstro@github)
  * Contributed	#576: Add fluent API for adding mixins
   (2.5.0)

David Fleeman (fleebytes@github)
  * Contributed #528 implementation: Add support for `JsonType.As.EXISTING_PROPERTY`
   (2.5.0)

Aurélien Leboulanger (herau@github)
  * Contributed improvement for #597: Improve error messaging for cases	where JSON Creator
    returns null (which is illegal)
   (2.5.0)

Michael Spiegel (mspiegel@githib)
  * Contributed #636: `ClassNotFoundException` for classes not (yet) needed during serialization
   (2.5.0)

Michael Ressler (mressler@github)
  * Contributed #566: Add support for case-insensitive deserialization
   (`MapperFeature.ACCEPT_CASE_INSENSITIVE_PROPERTIES`)
   (2.5.0)

Konstantin Labun (kulabun@github)
  * Reported #647: Deserialization fails when @JsonUnwrapped property contains an object with same property name
   (2.5.0)

Christopher Smith (chrylis@github)
  * Reported #594: `@JsonValue` on enum not used when enum value is a Map key
   (2.5.0)

Alexandre Santana Campelo (alexqi200@github):
  * Contributed #671: Adding `java.util.Currency` deserialization support for maps
   (2.5.1)

Zoltan Farkas (zolyfarkas@github)
  * Reported #674: Spring CGLIB proxies not handled as intended
   (2.5.1)

Ludevik@github:
  * Reported #682: Class<?>-valued Map keys not serialized properly
   (2.5.1)

Antibrumm@github:
  * Reported #691: Jackson 2.5.0. NullSerializer for MapProperty failing
   (2.5.2)
  * Reported #984: JsonStreamContexts are not build the same way for write.. and convert methods
   (2.6.4)

Shumpei Akai (flexfrank@github)
  * Reported #703: Multiple calls to ObjectMapper#canSerialize(Object.class) returns different values
   (2.5.2)

Francisco A. Lozano (flozano@github)
  * Contributed fix for #703 (see above)
   (2.5.2)

Dylan Scott (dylanscott@github)
  * Reported #738: #738: @JsonTypeInfo non-deterministically ignored in 2.5.1 (concurrency
    issue)
   (2.5.2)

Alain Gilbert (agilbert314@github)
  * Reporter, contributed #766: Fix Infinite recursion (StackOverflowError) when
    serializing a SOAP object
   (2.5.3)

Alexey Gavrilov (Alexey1Gavrilov@github)
  * Reported, contributed fix for #761: Builder deserializer: in-compatible type exception
    when return type is super type
   (2.5.3)

Dmitry Spikhalskiy (Spikhalskiy@github)
  * Reported #731, suggested the way to fix it: XmlAdapter result marshaling error in
    case of ValueType=Object
   (2.5.3)

John Meyer (jpmeyer@github)
  * Reported, contributed fix for #745: EnumDeserializer.deserializerForCreator() fails
    when used to deserialize a Map key
   (2.5.3)

Andrew Duckett (andrewduckett@github)
  * Reported #771: Annotation bundles ignored when added to Mixin
   (2.5.4)

Charles Allen:
  * Contributed #785: Add handlings for classes which are available in
    `Thread.currentThread().getContextClassLoader()`
   (2.5.4)

Andrew Goodale (newyankeecodeshop@github)
  * Contributed #816: Allow date-only ISO strings to have no time zone
   (2.5.4)

Kamil Benedykciński (Kamil-Benedykcinski@github)
  * Contributed #801: Using `@JsonCreator` cause generating invalid path reference
   in `JsonMappingException`
   (2.5.4)

Chi Kim (chikim79@github)
  * Reported #878: serializeWithType on BeanSerializer does not setCurrentValue
   (2.5.5 / 2.6.1)

Charles Allen (drcrallen@github):
  * Reported #696: Copy constructor does not preserve `_injectableValues`
   (2.6.0)

Chris Pimlott (pimlottc@github):
  * Suggested #348: ObjectMapper.valueToTree does not work with @JsonRawValue
   (2.6.0)

Laird Nelson (ljnelson@github)
  * Suggested #688: Provide a means for an ObjectMapper to discover mixin annotation
    classes on demand
   (2.6.0)
  * Reported #1088: NPE possibility in SimpleMixinResolver
   (2.6.6)

Derk Norton (derknorton@github)
  * Suggested #689: Add `ObjectMapper.setDefaultPrettyPrinter(PrettyPrinter)`
   (2.6.0)

Michal Letynski (mletynski@github)
  * Suggested #296: Serialization of transient fields with public getters (add
    MapperFeature.PROPAGATE_TRANSIENT_MARKER)
   (2.6.0)

Jeff Schnitzer (stickfigure@github)
  * Suggested #504: Add `DeserializationFeature.USE_LONG_FOR_INTS`
   (2.6.0)

Jerry Yang (islanderman@github)
  * Contributed #820: Add new method for `ObjectReader`, to bind from JSON Pointer position
   (2.6.0)

Lars Pfannenschmidt (larsp@github)
  * Contributed #826: Replaced synchronized HashMap with ConcurrentHashMap in
   TypeDeserializerBase._findDeserializer
   (2.6.0)

Stephen A. Goss (thezerobit@github)
  * Contributed #828: Respect DeserializationFeatures.WRAP_EXCEPTIONS in CollectionDeserializer
   (2.6.0)

Andy Wilkinson (wilkinsona@github)
  * Reported #889: Configuring an ObjectMapper's DateFormat changes time zone
   (2.6.1)

lufe66@github:
  * Reported 894: When using withFactory on ObjectMapper, the created Factory has a TypeParser
    which still has the original Factory
   (2.6.2)

Daniel Walker (dsw2127@github)
  * Reported, contributed fix for #913: `ObjectMapper.copy()` does not preserve
   `MappingJsonFactory` features
   (2.6.2)

Sadayuki Furuhashi (frsyuki@github)
  * Reported #941: Deserialization from "{}" to ObjectNode field causes
    "out of END_OBJECT token" error
   (2.6.3)

David Haraburda (dharaburda@github)
  * Contributed #918: Add `MapperFeature.ALLOW_EXPLICIT_PROPERTY_RENAMING`
   (2.7.0)

Sergio Mira (Sergio-Mira@github)
  * Contributed #940: Add missing `hashCode()` implementations for `JsonNode` types that did not have them
   (2.6.3)

Andreas Pieber (anpieber@github)
  * Reported #939: Regression: DateConversionError in 2.6.x	
   (2.6.3)

Jesse Wilson (swankjesse@github)
  * Contributed #948: Support leap seconds, any number of millisecond digits for ISO-8601 Dates.
   (2.6.3)
  * Contributed #949: Report the offending substring when number parsing fails
   (2.6.3)

Warren Bloomer (stormboy@github)
  * Reported #942: Handle null type id for polymorphic values that use external type id
   (2.6.3)

Ievgen Pianov (pyanoveugen@github)
  * Reported #989: Deserialization from "{}" to java.lang.Object causes "out of END_OBJECT token" error
   (2.6.3)

Jayson Minard (apatrida@github)
  * Reported #1005: Synthetic constructors confusing Jackson data binding
   (2.6.4)

David Bakin (david-bakin@github)
  * Reported #1013: `@JsonUnwrapped` is not treated as assuming `@JsonProperty("")`
   (2.6.4)
  * Suggested #1011: Change ObjectWriter::withAttributes() to take a Map with some kind of wildcard types
   (2.7.0)

Dmitry Romantsov (DmRomantsov@github)
  * Reported #1036: Problem with case-insensitive deserialization
   (2.6.4)

<<<<<<< HEAD
Miles Kaufmann (milesk-amzn@github)
  * Reported #432: `StdValueInstantiator` unwraps exceptions, losing context
   (2.7.0)

Thomas Mortagne (tmortagne@github)
  * Suggested #857: Add support for java.beans.Transient
   (2.7.0)

Jonas Konrad (yawkat@github)
  * Suggested #905: Add support for `@ConstructorProperties`
   (2.7.0)

Jirka Kremser (Jiri-Kremser@github)
  * Suggested #924: SequenceWriter.writeAll() could accept Iterable
   (2.7.0)

Daniel Mischler (danielmischler@github)
  * Requested #963: Add PropertyNameStrategy `KEBAB_CASE`
   (2.7.0)

Shumpei Akai (flexfrank@github)
  * Reported #978: ObjectMapper#canSerialize(Object.class) returns false even though
   FAIL_ON_EMPTY_BEANS is disabled
   (2.7.0)

Hugo Wood (hgwood@github)
  * Contributed #1010: Support for array delegator
   (2.7.0)

Julian Hyde (julianhyde@github)
  * Reported #1083: Field in base class is not recognized, when using `@JsonType.defaultImpl`
   (2.7.1)

Thibault Kruse (tkruse@github)
  * Reported #1102: Handling of deprecated `SimpleType.construct()` too minimalistic
   (2.7.1)

Aleks Seovic (aseovic@github)
  * Reported #1109: @JsonFormat is ignored by the DateSerializer unless either a custom pattern
    or a timezone are specified
   (2.7.1)
=======
Daniel Norberg (danielnorberg@github)
  * Contributed #1099: Fix custom comparator container node traversal
   (2.6.6)
>>>>>>> 89559a20
<|MERGE_RESOLUTION|>--- conflicted
+++ resolved
@@ -371,7 +371,10 @@
   * Reported #1036: Problem with case-insensitive deserialization
    (2.6.4)
 
-<<<<<<< HEAD
+Daniel Norberg (danielnorberg@github)
+  * Contributed #1099: Fix custom comparator container node traversal
+   (2.6.6)
+
 Miles Kaufmann (milesk-amzn@github)
   * Reported #432: `StdValueInstantiator` unwraps exceptions, losing context
    (2.7.0)
@@ -413,8 +416,3 @@
   * Reported #1109: @JsonFormat is ignored by the DateSerializer unless either a custom pattern
     or a timezone are specified
    (2.7.1)
-=======
-Daniel Norberg (danielnorberg@github)
-  * Contributed #1099: Fix custom comparator container node traversal
-   (2.6.6)
->>>>>>> 89559a20
