--- conflicted
+++ resolved
@@ -462,7 +462,10 @@
   * Reported #1248: `Annotated` returns raw type in place of Generic Type in 2.7.x
    (2.7.5)
 
-<<<<<<< HEAD
+Erich Schubert (kno10@github)
+  * Reported #1260: `NullPointerException` in `JsonNodeDeserializer`, provided fix
+   (2.7.5)
+
 Artur Jonkisz (ajonkisz@github)
   * Reported #960: `@JsonCreator` not working on a factory with no arguments for ae enum type
    (2.8.0)
@@ -490,9 +493,4 @@
 
 Vladimir Kulev (lightoze@github)
   * Reported #1028: Ignore USE_BIG_DECIMAL_FOR_FLOATS for NaN/Infinity
-   (2.8.0)
-=======
-Erich Schubert (kno10@github)
-  * Reported #1260: `NullPointerException` in `JsonNodeDeserializer`, provided fix
-   (2.7.5)
->>>>>>> 7bc0fc4e
+   (2.8.0)