--- conflicted
+++ resolved
@@ -4,7 +4,6 @@
 === Releases ===
 ------------------------------------------------------------------------
 
-<<<<<<< HEAD
 2.9.0 (not yet released)
 
 #1341: FAIL_ON_MISSING_EXTERNAL_TYPE_ID_PROPERTY
@@ -14,10 +13,7 @@
 #1371: Add `MapperFeature.INFER_CREATOR_FROM_CONSTRUCTOR_PROPERTIES` to allow
  disabling use of `@CreatorProperties` as explicit `@JsonCreator` equivalent
 
-2.8.3 (not yet released)
-=======
 2.8.3 (17-Sep-2016)
->>>>>>> a354adcb
 
 #1351: `@JsonInclude(NON_DEFAULT)` doesn't omit null fields
  (reported by Gili T)
