--- conflicted
+++ resolved
@@ -5,19 +5,10 @@
 
 2.8.11.4 (25-Jul-2019)
 
-#2326: Block one more gadget type (CVE-2019-12086)
-<<<<<<< HEAD
-#2334: Block class for CVE-2019-12384
-#2341: Block class for CVE-2019-12814
-#2387: Block one more gadget type (EHCache, CVE-2019-xxxxx?)
-#2389: Block one more gadget type (CVE-2019-14439)
-=======
- (contributed by MaximilianTews@github)
 #2334: Block one more gadget type (CVE-2019-12384)
 #2341: Block one more gadget type (CVE-2019-12814)
 #2387: Block one more gadget type (CVE-2019-14379)
 #2389: Block one more gadget type (CVE-2019-14361)
->>>>>>> 29bfda09
  (reported by xiexq)
 
 2.8.11.3 (23-Nov-2018)
