Project: jackson-databind

------------------------------------------------------------------------
=== Releases ===
------------------------------------------------------------------------

<<<<<<< HEAD
2.6.0 (not yet released)

#77: Allow injection of 'transient' fields
#95: Allow read-only properties with `@JsonIgnoreProperties(allowGetters=true)`
#222: EXTERNAL_PROPERTY adds property multiple times and in multiple places
 (reported by Rob E, thatsnotright@github)
#296: Serialization of transient fields with public getters (add
    MapperFeature.PROPAGATE_TRANSIENT_MARKER)
 (suggested by Michal L)
#312: Support Type Id mappings where two ids map to same Class
#348: ObjectMapper.valueToTree does not work with @JsonRawValue
 (reported by Chris P, pimlottc@github)
#504: Add `DeserializationFeature.USE_LONG_FOR_INTS`
 (suggested by Jeff S)
#649: Make `BeanDeserializer` use new `parser.nextFieldName()` and `.hasTokenId()` methods
#664: Add `DeserializationFeature.ACCEPT_FLOAT_AS_INT` to prevent coercion of floating point
 numbers int `int`/`long`/`Integer`/`Long`
 (requested by wenzis@github)
#677: Specifying `Enum` value serialization using `@JsonProperty`
 (requested by Allen C, allenchen1154@github)
#679: Add `isEmpty()` implementation for `JsonNode` serializers
#688: Provide a means for an ObjectMapper to discover mixin annotation classes on demand
 (requested by Laird N)
#689: Add `ObjectMapper.setDefaultPrettyPrinter(PrettyPrinter)`
 (requested by derknorton@github)
#696: Copy constructor does not preserve `_injectableValues`
 (reported by Charles A)
#698: Add support for referential types (ReferenceType)
#700: Cannot Change Default Abstract Type Mapper from LinkedHashMap
 (reported by wealdtech@github)
#725: Auto-detect multi-argument constructor with implicit names if it is the only visible creator
#727: Improve `ObjectWriter.forType()` to avoid forcing base type for container types
#734: Add basic error-recovery for `ObjectReader.readValues()`
#737: Add support for writing raw values in TokenBuffer
 (suggested by Guillaume S, gsmet@github)
#740: Ensure proper `null` (as empty) handling for `AtomicReference`
#741: Pass `DeserializationContext' argument for `JsonDeserializer` methods "getNullValue()"
 and "getEmptyValue()"
#743: Add `RawValue` helper type, for piping raw values through `TokenBuffer`
#756: Disabling SerializationFeature.FAIL_ON_EMPTY_BEANS does not affect `canSerialize()`
 (reported by nickwongdev@github)
#762: Add `ObjectWriter.withoutRootName()`, `ObjectReader.withoutRootName()`
#765: `SimpleType.withStaticTyping()` impl incorrect
#769: Fix `JacksonAnnotationIntrospector.findDeserializer` to return `Object` (as per
  `AnnotationIntrospector`); similarly for other `findXxx(De)Serializer(...)` methods
#777: Allow missing build method if its name is empty ("")
 (suggested by galdosd@github)
#781: Support handling of `@JsonProperty.required` for Creator methods
#787: Add `ObjectMapper setFilterProvider(FilterProvider)` to allow chaining
 (suggested by rgoldberg@githin)
#790: Add `JsonNode.equals(Comparator<JsonNode>, JsonNode)` to support
  configurable/external equality comparison
#794: Add `SerializationFeature.WRITE_DATES_WITH_ZONE_ID` to allow inclusion/exclusion of
  timezone id for date/time values (as opposed to timezone offset)
#795: Converter annotation not honored for abstract types
 (reported by myrosia@github)
#797: `JsonNodeFactory` method `numberNode(long)` produces `IntNode` for small numbers
#810: Force value coercion for `java.util.Properties`, so that values are `String`s
#811: Add new option, `JsonInclude.Include.NON_ABSENT` (to support exclusion of
  JDK8/Guava Optionals)
#812: Java 8 breaks Class-value annotation properties, wrt generics: need to work around
#813: Add support for new property of `@JsonProperty.access` to support
  read-only/write-only use cases
#824: Contextual `TimeZone` changes don't take effect wrt `java.util.Date`,
  `java.util.Calendar` serialization
#826: Replaced synchronized HashMap with ConcurrentHashMap in TypeDeserializerBase._findDeserializer
 (contributed by Lars P)
- Remove old cglib compatibility tests; cause problems in Eclipse

2.5.4 (not yet released)
=======
2.5.4 (09-Jun-2015)
>>>>>>> 99fc2ec1

#676: Deserialization of class with generic collection inside depends on
  how is was deserialized first time
 (reported by lunaticare@github)
#771: Annotation bundles ignored when added to Mixin
 (reported by Andrew D)
#774: NPE from SqlDateSerializer as _useTimestamp is not checked for being null
 (reported by mrowkow@github)
#785: Add handlings for classes which are available in `Thread.currentThread().getContextClassLoader()`
 (contributed by Charles A)
#792: Ensure Constructor Parameter annotations are linked with those of Field, Getter, or Setter
#793: `ObjectMapper.readTree()` does not work with defaultTyping enabled
 (reported by gracefulgopher@github)
#801: Using `@JsonCreator` cause generating invalid path reference in `JsonMappingException`
 (contributed by Kamil B)
#815: Presence of PropertyNamingStrategy Makes Deserialization fail
#816: Allow date-only ISO strings to have no time zone
 (contributed by Andrew G)
- Fix handling of Enums wrt JSON Schema, when 'toString()' used for serialization

2.5.3 (24-Apr-2015)

#731: XmlAdapter result marshaling error in case of ValueType=Object
 (reported, debugged by Dmitry S)
#742: Allow deserialization of `null` Object Id (missing already allowed)
#744: Custom deserializer with parent object update failing
 (reported by migel@github)
#745: EnumDeserializer.deserializerForCreator fails when used to deserialize a Map key
 (contributed by John M)
#761: Builder deserializer: in-compatible type exception when return type is super type
 (contributed by Alexey G)
#766: Fix Infinite recursion (StackOverflowError) when serializing a SOAP object
 (contributed by Alain G)

2.5.2 (29-Mar-2015)

#609: Problem resolving locally declared generic type
 (repoted by Hal H)
#691: NullSerializer for MapProperty failing when using polymorphic handling
 (reported by Antibrumm@github)
#703: Multiple calls to ObjectMapper#canSerialize(Object.class) returns different values
 (reported by flexfrank@github)
#705: JsonAnyGetter doesn't work with JsonSerialize (except with keyUsing)
 (reported by natnan@github)
#728: TypeFactory#_fromVariable returns unknownType() even though it has enough information
  to provide a more specific type
 (reported by jkochaniak@github)
#733: MappingIterator should move past errors or not return hasNext() == true
 (reported by Lorrin N, lorrin@github)
#738: @JsonTypeInfo non-deterministically ignored in 2.5.1 (concurrency issue)
 (reported by Dylan S, dylanscott@github)
- Improvement to handling of custom `ValueInstantiator` for delegating mode; no more NPE
  if `getDelegateCreator()` returns null
- Refactor `TypedKey` into separate util class

2.5.1 (06-Feb-2015)

#667: Problem with bogus conflict between single-arg-String vs `CharSequence` constructor
#669: JSOG usage of @JsonTypeInfo and @JsonIdentityInfo(generator=JSOGGenerator.class) fails
 (reported by ericali78@github)
#671: Adding `java.util.Currency` deserialization support for maps
 (contributed by Alexandre S-C)
#674: Spring CGLIB proxies not handled as intended
 (reported by Zoltan F)
#682: Class<?>-valued Map keys not serialized properly
 (reported by Ludevik@github)
#684: FAIL_ON_NUMBERS_FOR_ENUMS does not fail when integer value is quoted
 (reported by kllp@github)
#696: Copy constructor does not preserve `_injectableValues`
 (reported by Charles A)
- Add a work-around in `ISO8601DateFormat` to allow omission of ':' from timezone
- Bit more work to complete #633

2.5.0 (01-Jan-2015)

#47: Support `@JsonValue` for (Map) key serialization 
#113: Problem deserializing polymorphic types with @JsonCreator
#165: Add `DeserializationContext.getContextualType()` to let deserializer
  known the expected type.
#299: Add `DeserializationFeature.FAIL_ON_UNRESOLVED_OBJECT_IDS` to allow missing
  Object Ids (as global default)
#408: External type id does not allow use of 'visible=true'
#421: @JsonCreator not used in case of multiple creators with parameter names
 (reported by Lovro P, lpandzic@github)
#427: Make array and Collection serializers call `JsonGenerator.writeStartArray(int)`
#521: Keep bundle annotations, prevent problems with recursive annotation types
 (reported by tea-dragon@github)
#527: Add support for `@JsonInclude(content=Include.NON_NULL)` (and others) for Maps
#528: Add support for `JsonType.As.EXISTING_PROPERTY`
 (reported by heapifyman@github; implemented by fleebytes@github)
#539: Problem with post-procesing of "empty bean" serializer; was not calling
  'BeanSerializerModifier.modifySerializer()` for empty beans
 (reported by Fabien R, fabienrenaud@github)
#540: Support deserializing `[]` as null or empty collection when the java type
  is a not an object, `DeserializationFeature.ACCEPT_EMPTY_ARRAY_AS_NULL_OBJECT`
 (requested by Fabien R, fabienrenaud@github)
#543: Problem resolving self-referential recursive types
 (reported by ahgittin@github)
#550: Minor optimization: prune introspection of "well-known" JDK types
#552: Improved handling for ISO-8601 (date) format
 (contributed by Jerome G, geronimo-iia@github)
#559: Add `getDateFormat()`, `getPropertyNamingStrategy()` in `ObjectMapper`
#560: @JsonCreator to deserialize BigInteger to Enum
 (requested by gisupp@github)
#565: Add support for handling `Map.Entry`
#566: Add support for case-insensitive deserialization (`MapperFeature.ACCEPT_CASE_INSENSITIVE_PROPERTIES`)
 (contributed by Michael R)
#571: Add support in ObjectMapper for custom `ObjectReader`, `ObjectWriter` (sub-classes)
#572: Override default serialization of Enums
 (requested by herau@github)
#576: Add fluent API for adding mixins
 (contributed by Adam S, adstro@github)
#594: `@JsonValue` on enum not used when enum value is a Map key
 (reported by chrylis@github)
#596: Add support for `@JsonProperty.defaultValue`, exposed via `BeanProperty.getMetadata().getDefaultValue()`
#597: Improve error messaging for cases where JSON Creator returns null (which
  is illegal)
 (contributed by Aurelien L)
#599: Add a simple mechanism for avoiding multiple registrations of the same module
#607: Allow (re)config of `JsonParser.Feature`s via `ObjectReader`
#608: Allow (re)config of `JsonGenerator.Feature`s via `ObjectWriter`
#614: Add a mechanism for using `@JsonCreator.mode` for resolving possible ambiguity between
  delegating- and property-based creators
#616: Add `SerializationFeature.WRITE_DURATIONS_AS_TIMESTAMPS`
#622: Support for non-scalar ObjectId Reference deserialiazation (like JSOG)
#623: Add `StdNodeBasedDeserializer`
#630: Add `KeyDeserializer` for `Class`
#631: Update `current value` of `JsonParser`, `JsonGenerator` from standard serializers,
 deserializers
 (suggested by Antibrumm@github)
#633: Allow returning null value from IdResolver to make type information optional
 (requested by Antibrumm@github)
#634: Add `typeFromId(DatabindContext,String)` in `TypeIdDeserializer`
#636: `ClassNotFoundException` for classes not (yet) needed during serialization
 (contributed by mspiegel@github)
#638: Add annotation-based method(s) for injecting properties during serialization
 (using @JsonAppend, VirtualBeanPropertyWriter)
#647: Deserialization fails when @JsonUnwrapped property contains an object with same property name
 (reported by Konstantin L)
#653: Jackson doesn't follow JavaBean naming convention (added `MapperFeature.USE_STD_BEAN_NAMING`)
#654: Add support for (re)configuring `JsonGenerator.setRootValueSeparator()` via `ObjectWriter`
#655: Add `ObjectWriter.writeValues()` for writing value sequences
#660: `@JsonCreator`-annotated factory method is ignored if constructor exists
- Allow use of `Shape.ARRAY` for Enums, as an alias to 'use index'
- Start using `JsonGenerator.writeStartArray(int)` to help data formats
  that benefit from knowing number of elements in arrays (and would otherwise
  need to buffer values to know length)
- Added new overload for `JsonSerializer.isEmpty()`, to eventually solve #588
- Improve error messaging (related to [jaxb-annotations#38]) to include known subtype ids.

2.4.6 (23-Apr-2015)

#735: (complete fix) @JsonDeserialize on Map with contentUsing custom deserializer overwrites default behavior
 (reported by blackfyre512@github) (regression due to #604)
$744: Custom deserializer with parent object update fails

2.4.5.1 (26-Mar-2015)

Special one-off "micro patch" for:

#706: Add support for `@JsonUnwrapped` via JSON Schema module
#707: Error in getting string representation of an ObjectNode with a float number value
 (reported by @navidqar)
#735: (partial) @JsonDeserialize on Map with contentUsing custom deserializer overwrites default behavior

2.4.5 (13-Jan-2015)

#635: Reduce cachability of `Map` deserializers, to avoid problems with per-property config changes
    (regression due to #604)
#656: `defaultImpl` configuration is ignored for `WRAPPER_OBJECT`
- Solve potential cyclic-resolution problem for `UntypedObjectDeserializer`

2.4.4 (24-Nov-2014)

(jackson-core)#158: Setter confusion on assignable types
 (reported by tsquared2763@github)
#245: Calls to ObjectMapper.addMixInAnnotations() on an instance returned by ObjectMapper.copy()
 don't work
 (reported by Erik D)
#580: delegate deserializers choke on a (single) abstract/polymorphic parameter
 (reported by Ian B, tea-dragon@github)
#590: Binding invalid Currency gives nonsense at end of the message
 (reported by Jerbell@github)
#592: Wrong `TokenBuffer` delegate deserialization using `@JsonCreator`
 (reported by Eugene L)
#601: ClassCastException for a custom serializer for enum key in `EnumMap`
 (reported by Benson M)
#604: `Map` deserializers not being cached, causing performance problems
#610: Fix forward reference in hierarchies
 (contributed by zeito@github)
#619: Off by one error in AnnotatedWithParams
 (reported by stevetodd@github)
- Minor fix to `EnumSerializer` regarding detection "serialize using index"
- Minor fix to number serializers, to call proper callback for schema generation

2.4.3 (02-Oct-2014)

#496: Wrong result with `new TextNode("false").asBoolean(true)`
 (reported by Ivar R, ivarru@github)
#511: DeserializationFeature.FAIL_ON_INVALID_SUBTYPE does not work
 (reported by sbelikov@github)
#523: MapDeserializer and friends do not report the field/key name for mapping exceptions
 (reported by Ian B, tea-dragon@github)
#524: @JsonIdentityReference(alwaysAsId = true) Custom resolver is reset to SimpleObjectIdResolver
 (reported by pkokorev@github)
#541: @JsonProperty in @JsonCreator is conflicting with POJOs getters/attributes
 (reported by fabienrenaud@github)
#543: Problem resolving self-referential generic types
#570: Add Support for Parsing All Compliant ISO-8601 Date Formats
 (requested by pfconrey@github)
- Fixed a problem with `acceptJsonFormatVisitor` with Collection/array types that
  are marked with `@JsonValue`; could cause NPE in JSON Schema generator module.

2.4.2 (14-Aug-2014)

#515: Mixin annotations lost when using a mixin class hierarchy with non-mixin interfaces
 (reported by 'stevebread@github')
- Fixed a problem related to [jackson-dataformat-smile#19].

2.4.1.2 (12-Jul-2014)

Special one-off "micro patch" for:

#503: Concurrency issue inside com.fasterxml.jackson.databind.util.LRUMap.get(Object)
 (reported by fjtc@github)

2.4.1.1 (18-Jun-2014)

Special one-off "micro patch" for:

#491: Temporary work-around for issue #490 (full fix for 2.5 needs to be
  in `jackson-annotations`)
#506: Index is never set for Collection and Array in InvalidFormatException.Reference
 (reported by Fabrice D, fabdouglas@github)
- Fixed a problem related to [jackson-dataformat-smile#19].

2.4.1 (17-Jun-2014)

#479: NPE on trying to deserialize a `String[]` that contains null
 (reported by huxi@github)
#482: Make date parsing error behavior consistent with JDK
 (suggested by Steve S, sanbeg@github)
#489 (partial): TypeFactory cache prevents garbage collection of custom ClassLoader
 (reported by sftwrengnr@github)

2.4.0 (02-Jun-2014)

#81: Allow use of @JsonUnwrapped with typed (@JsonTypeInfo) classes, provided
  that (new) feature `SerializationFeature.FAIL_ON_UNWRAPPED_TYPE_IDENTIFIERS`
  is disabled
 (constributed by Ben F, UnquietCode@github)
#88: Prevent use of type information for `JsonNode` via default typing
 (reported by electricmonk@github)
#149: Allow use of "stringified" indexes for Enum values
 (requested by chenboxiang@github)
#176: Allow use external Object Id resolver (to use with @JsonIdentityInfo etc)
 (implemented by Pascal G)
#193: Conflicting property name definitions
 (reported by Stuart J, sgjohnston@github)
#323: Serialization of the field with deserialization config
 (reported by metanet@github)
#327: Should not consider explicitly differing renames a fail, as long as all are explicit
#335: Allow use of `@JsonPropertyOrder(alphabetic=true)` for Map properties
#352 Add `ObjectMapper.setConfig()` for overriding `SerializationConfig`/`DeserializationConfig`
#353: Problems with polymorphic types, `JsonNode` (related to #88)
 (reported by cemo@github)
#359: Converted object not using explicitly annotated serializer
 (reported by Florian S [fschopp@github])
#369: Incorrect comparison for renaming in `POJOPropertyBuilder`
#375: Add `readValue()`/`readPropertyValue()` methods in `DeserializationContext`
#376: Add support for `@JsonFormat(shape=STRING)` for number serializers
#381: Allow inlining/unwrapping of value from single-component JSON array
 (contributed by yinzara@github)
#390: Change order in which managed/back references are resolved (now back-ref
 first, then forward)
 (requested by zAlbee@github)
#407: Properly use null handlers for value types when serializer Collection
 and array types
 (contributed by Will P)
#425: Add support for using `Void.class` as "no class", instead of `NoClass.class`
#428: `PropertyNamingStrategy` will rename even explicit name from `@JsonProperty`
 (reported by turskip@github)
#435: Performance bottleneck in TypeFactory._fromClass
 (reported by Sean D, sdonovanuk@github)
#434: Ensure that DecimalNodes with mathematically equal values are equal
 (contributed by Francis G)
#435: Performance bottleneck in TypeFactory._fromClass
 (reported by sdonovanuk@github)
#438: Add support for accessing `@JsonProperty(index=N)` annotations
#442: Make `@JsonUnwrapped` indicate property inclusion
 (suggested by Ben F)
#447: ArrayNode#addAll should accept Collection<? extends JsonNode>
 (suggested by alias@github)
#461: Add new standard naming strategy, `PropertyNamingStrategy.LowerCaseStrategy`
#463: Add 'JsonNode.asText(String defaultValue)`
 (suggested by Chris C)
#464: Include `JsonLocation` in more mapping exceptions
 (contributed by Andy C (q3aiml@github))
#465: Make it easier to support serialization of custom subtypes of `Number`
#467: Unwanted POJO's embedded in tree via serialization to tree
 (reported by Benson M)
- Slightly improve `SqlDateSerializer` to support `@JsonFormat`
- Improve handling of native type ids (YAML, CBOR) to use non-native type ids
  as fallback

2.3.4 (17-Jul-2014)

#459: BeanDeserializerBuilder copy constructor not copying `_injectables`
#462: Annotation-provided Deserializers are not contextualized inside CreatorProperties
 (reported by aarondav@github)

2.3.3 (10-Apr-2014)

#420: Remove 'final' modifier from `BeanDeserializerBase.deserializeWithType`
 (requested by Ghoughpteighbteau@github)
#422: Allow use of "True" and "False" as aliases for booleans when coercing from
  JSON String
#423: Fix `CalendarSerializer` to work with custom format
 (reported by sergeymetallic@github)
#433: `ObjectMapper`'s `.valueToTree()` wraps `JsonSerializable` objects into a POJONode
 (reported by Francis G)
- Fix null-handling for `CollectionSerializer`

2.3.2 (01-Mar-2014)

#378: Fix a problem with custom enum deserializer construction
 (reported by BokoEnos@github)
#379: Fix a problem with (re)naming of Creator properties; needed to make
 Paranamer module work with NamingStrategy.
 (reported by Chris P, cpilsworth@github)
#398: Should deserialize empty (not null) URI from empty String
 (reported by pgieser@github)
#406: @JsonTypeIdResolver not working with external type ids
 (reported by Martin T)
#411: NumberDeserializers throws exception with NaN and +/- Infinity
 (reported by clarkbreyman@github)
#412: ObjectMapper.writerWithType() does not change root name being used
 (repoted by jhalterman@github)
- Added `BeanSerializerBase._serializeObjectId()` needed by modules that
  override standard BeanSerializer; specifically, XML module.

2.3.1 (28-Dec-2013)

#346: Fix problem deserializing `ObjectNode`, with @JsonCreator, empty
  JSON Object
 (reported by gaff78@github)
#358: `IterableSerializer` ignoring annotated content serializer
 (reported by Florian S)
#361: Reduce sync overhead for SerializerCache by using volatile, double-locking
 (contributed by stuartwdouglas@github)
#362: UUID output as Base64 String with ObjectMapper.convertValue()
 (reported by jknack@github)
#367: Make `TypeNameIdResolver` call `TypeResolver` for resolving base type
 (suggested by Ben F)
#370: Fail to add Object Id for POJO with no properties
 (reported by jh3141@github)
- Fix for [jackson-module-afterburner#38]: need to remove @JacksonStdImpl from
  `RawSerializer`, to avoid accidental removal of proper handling.

2.3.0 (13-Nov-2013)

#48: Add support for `InetSocketAddress`
 (contributed by Nick T)
#152: Add support for traversing `JsonNode` with (new!) `JsonPointer` implementation
 (suggested by fge@github)
#208: Accept "fromString()" as an implicit Creator (factory) method (alias for "valueOf()")
 (requested by David P)
#215: Allow registering custom `CharacterEscapes` to use for serialization,
 via `ObjectWriter.with(CharacterEscapes)` (and `ObjectMapper.writer(CharacterEscapes)`)
#227: Allow "generic" Enum serializers, deserializers, via `SimpleModule`
#234: Incorrect type information for deeply nested Maps
 (reported by Andrei P)
#237: Add `DeserializationFeature.FAIL_ON_READING_DUP_TREE_KEY` to optionally
  throw `JsonMappingException` on duplicate keys, tree model (`JsonNode`)
#238: Allow existence of overlapping getter, is-getter (choose 'regular' getter)
#239: Support `ByteBuffer`
 (suggested by mckamey@github)
#240: Make sure `@JsonSerialize.include` does not accidentally override
  class inclusion settings
 (requested by thierryhenrio@github)
#253: `DelegatingDeserializer` causes problems for Managed/BackReferences
 (reported by bfelaco@github)
#257: Make `UntypedObjectDeserializer` support overides for `List`, `Map` etc
#268: Add new variant of `ObjectMapper.canSerialize()` that can return `Throwable`
 that caused false to be returned (if any)
#269: Add support for new `@JsonPropertyDescription` via `AnnotationIntrospector`
 as well as `BeanProperty.getMedata().getDescription()`
#270: Add `SerializationFeature.USE_EQUALITY_FOR_OBJECT_ID` to allow use of equality
 (instead of identity) for figuring out when to use Object Id
 (requested by beku8@github)
#271: Support handling of `@JsonUnwrapped` for in-built JSON Schema generation
#277: Make `TokenBuffer` support new native type and object ids
#302: Add `setNamingStrategy` in `Module.SetupContext`
 (suggested by Miguel C)
#305: Add support for accessing `TypeFactory` via `TypeIdResolverBase`
 (not yet via `TypeIdResolver` interface), other configuration
#306: Allow use of `@JsonFilter` for properties, not just classes 
#307: Allow use of `@JsonFilter` for Maps in addition to POJOs
#308: Improve serialization and deserialization speed of `java.util.UUID` by 4x
 (suggested by David P)
#310: Improve `java.util.UUID` serialization with binary codecs, to use "raw" form.
#311: Make sure that "creator properties" are alphabetically ordered too, if
  so requested.
#315: Allow per-property definition of null serializer to use, using
 new `@JsonSerialize(nullsUsing=xxx)` annotation property
#317: Fix `JsonNode` support for nulls bound to `ObjectNode`, `ArrayNode`
 (contributed by Seth P)
#318: Problems with `ObjectMapper.updateValue()`, creator property-backed accessors
#319: Add support for per-call ("contextual") attributes, with defaulting,
 to allow keeping track of state during (de)serialization
#324: Make sure to throw `JsonMappingException` from `EnumDeserializer` creator,
  not `IllegalArgumentException`
 (reported by beverku@github)
#326: Support `@JsonFilter` for "any getter" properties
#334: Make `ArrayNode`, `ObjectNode` non-final again
#337: `AnySetter` does not support polymorphic types
 (reported by askvortsov@github)
#340: AtomicReference not working with polymorphic types
#342: Add `DeserializationFeature.FAIL_ON_IGNORED_PROPERTIES` to make `ObjectMapper`
  throw exception when encountering explicitly ignored properties
 (requested by Ruslan M)
[JACKSON-890]: Support managed/back-references for polymorphic (abstract) types
- Add 'BeanPropertyWriter.isUnwrapping()' for future needs (by Afterburner)
- Add coercions from String "null" (as if null token was parsed) for primitives/Wrappers.
- Add `JsonDeserializer.handledType()`

2.2.4 (10-Jun-2014)

#292: Problems with abstract `Map`s, `Collection`s, polymorphic deserialization
#324: EnumDeserializer should throw JsonMappingException, not IllegalArgumentException
#346: Problems deserializing `ObjectNode` from empty JSON Object, with @JsonCreator

2.2.3 (22-Aug-2013)

#234: Problems with serializing types for deeply nested generic Maps, default typing 
#251: SerializationFeature.WRITE_BIGDECIMAL_AS_PLAIN ignored with JsonNode
  serialization
 (reported by fge@github)
#259: Fix a problem with JSON Schema generation for `@JsonValue`
 (reported by Lior L)
#267: Handle negative, stringified timestamps
 (reported by Drecth@github)
#281: Make `NullNode` use configured null-value serializer
#287: Fix problems with converters, Maps with Object values
 (reported by antubis@github)
#288: Fix problem with serialization converters assigned with annotations
 (reported by cemo@github)

2.2.2 (26-May-2013)

#216: Problems with Android, 1.6-only types
#217: JsonProcessingExceptions not all wrapped as expected
 (reported by karldmoore@github)
#220: ContainerNode missing 'createNumber(BigInteger)'
 (reported by Pascal G)
#223: Duplicated nulls with @JsonFormat(shape=Shape.ARRAY)
 (reported by lukegh@github)
#226: Field mapping fail on deserialization to common referenced object when
  @JsonUnwrapped is used
 (reported by ikvia@github)
#232: Converting bound BigDecimal value to tree fails with WRITE_BIGDECIMAL_AS_PLAIN
 (reported by celkings@github)
- Minor fix to handle primitive types for key deserializer lookups
- Add convenience method `MappingIterator.getCurrentLocation()`
 (suggested by Tomdz@github)

2.2.1 (03-May-2013)

#214: Problem with LICENSE, NOTICE, Android packaging
 (reported by thierryd@github)

2.2.0 (22-Apr-2013)

Fixes:

#23: Fixing typing of root-level collections
#118: JsonTypeInfo.as.EXTERNAL_PROPERTY not working correctly
 with missing type id, scalar types
#130: TimeZone not set for GregorianCalendar, even if configured
#144: MissingNode.isValueNode() should return 'false'
 (reported by 'fge@github')
#146: Creator properties were not being renamed as expected
 (contributed by Christoper C)
#188: Problem with ObjectId serialization, 'alwaysAsId' references

Improvements:

#116: JavaType implements `java.lang.reflect.Type` (as does `TypeReference`)
#147: Defer reporting of problems with missing creator parameters
 (contributed by Christoper C)
#155: Make `ObjectNode` and `ArrayNode` final (other node types already were)
 (requested by fge@github)
#161: Add deserializer for java.util.concurrent.ArrayBlockingQueue
#173: Add 'JsonNode.traverse(ObjectCodec)' for convenience
#181: Improve error reporting for missing '_valueDeserializer'
#194: Add `FloatNode` type in tree model (JsonNode)
 (requested by msteiger@github)
#199: Allow deserializing `Iterable` instances (as basic `Collection`s)
 (requested by electrum@github)
#206: Make 'ObjectMapper.createDeserializationContext()' overridable
 (requested by noter@github)
#207: Add explicit support for `short` datatypes, for tree model
 (contributed by msteiger@github)

New features:

#120: Extend BeanDeserializerModifier to work with non-POJO deserializers
#121: Extend BeanSerializerModifier to work with non-POJO serializers
#124: Add support for serialization converters (@JsonSerializer(converter=...))
#124: Add support for deserialization converters (@JsonDeserializer(converter=...))
#140: Add 'SerializationFeature.WRITE_BIGDECIMAL_AS_PLAIN' to allow forcing
  of non-scientific notation when serializing BigDecimals.
 (suggested by phedny@github)
#148: Add 'DeserializationFeature.FAIL_ON_INVALID_SUBTYPE`, which allows mapping
  entries with missing or invalid type id into null references (instead of failing).
  Also allows use of '@JsonTypeInfo.defaultImpl = NoClass.class' as alternative.
#159: Add more accessors in 'MappingIterator': getParser(), getParserSchema(),
  readAll()
 (suggested by Tom D)
#190: Add 'MapperFeature.ALLOW_FINAL_FIELDS_AS_MUTATORS' (default: true) for
 pruning out final fields (to avoid using as mutators)
 (requested by Eric T)
#195: Add 'MapperFeature.INFER_PROPERTY_MUTATORS' (default: enabled) for finer
  control of what mutators are auto-detected.
 (requested by Dain S)
#198: Add SPI metadata, handling in ObjectMapper (findModules()), for
  automatic registration of auto-detected extension modules
 (suggested by 'beamerblvd@github')
#203: Added new features to support advanced date/time handling:
  - SerializationFeature.WRITE_DATE_TIMESTAMPS_AS_NANOSECONDS
  - DeserializationFeature.READ_DATE_TIMESTAMPS_AS_NANOSECONDS
  - DeserializationFeature.ADJUST_DATES_TO_CONTEXT_TIME_ZONE

Other:

#126: Update JDK baseline to 1.6
* API under 'com.fasterxml.jackson.databind.jsonFormatVisitors' changed significantly
  based on experiences with external JSON Schema generator.
* Version information accessed via code-generated access class, instead of reading
  VERSION.txt
* Added 2 methods in Converter interface: getInputType(), getOutputType(),
  to allow programmatic overrides (needed by JAXB annotation module)

2.1.4 (26-Feb-2013)

* [JACKSON-887]: StackOverflow with parameterized sub-class field
 (reported by Alexander M)
* [#130]: TimeZone not set for GregorianCalendar, when deserializing
* [#157]: NPE when registering module twice
* [#162]: JsonNodeFactory: work around an old bug with BigDecimal and zero
 (submitted by fge@github)
* [#166]: Incorrect optimization for `ObjectMapper.convertValue(Class)`
 (reported by Eric T)
* [#167]: Problems with @JsonValue, polymorphic types (regression from 1.x)
 (reported by Eric T)
* [#170]: Problems deserializing `java.io.File` if creator auto-discovery disabled
 (reported by Eric T)
* [#175]: NPE for JsonMappingException, if no path is specified
 (reported by bramp@github)

2.1.3 (19-Jan-2013)

* [Issue#141]: ACCEPT_EMPTY_STRING_AS_NULL_OBJECT not working for enums
* [Issue#142]: Serialization of class containing EnumMap with polymorphic enum
  fails to generate class type data
 (reported by kidavis4@github)

2.1.2 (04-Dec-2012)

* [Issue#106]: NPE in ObjectArraySerializer.createContextual(...)
* [Issue#117]: HandlerInstantiator defaulting not working
 (reported by Alexander B)
* [Issue#118]: Problems with JsonTypeInfo.As.EXTERNAL_PROPERTY, scalar values
 (reported by Adva11@github)
* [Issue#119]: Problems with @JsonValue, JsonTypeInfo.As.EXTERNAL_PROPERTY
 (reported by Adva11@github)
* [Issue#122]: ObjectMapper.copy() was not copying underlying mix-in map
 (reported by rzlo@github)

2.1.1 (11-Nov-2012)

Fixes:

* [JACKSON-875]: Enum values not found if Feature.USE_ANNOTATIONS disabled
 (reported by Laurent P)
* [Issue#93]: ObjectNode.setAll() broken; would not add anything for
  empty ObjectNodes.
 (reported by Francis G)
* Making things implement java.io.Serializable:
  - Issues: #94, #99, #100, #102
    (reported by Sean B)
* [Issue#96]: Problem with JsonTypeInfo.As.EXTERNAL_PROPERTY, defaultImpl
 (reported by Adva11@github)

2.1.0 (08-Oct-2012)

  New minor version for 2.x series. Major improvements in multiple areas,
  including:

  - Dataformat auto-detection
  - More `@JsonFormat.shape` variant to serialize Collections as
    JSON Objects, POJOs as JSON Arrays (csv-like).
  - Much more configuration accessible via ObjectReader, ObjectWriter
  - New mechanism for JSON Schema generation, other uses (in future)

Fixes:

* [JACKSON-830]/[Issue#19]: Change OSGi bundle name to be fully-qualified
* ]JACKSON-847]: Make @JsonIdentityInfo work with property-based creator
* [JACKSON-851]: State corruption with ObjectWriter, DefaultPrettyPrinter
 (reported by Duncan A)
* [Issue#75]: Too aggressive KeySerializer caching
* Minor fix wrt [Issue#11], coercion needed extra checks

Improvements:

* [JACKSON-758]: Remove 'IOException' from throws clauses of "writeValueAsString"
  and "writeValueAsBytes" of ObjectMapper/ObjectWriter
 (suggested by G-T Chen)
* [JACKSON-839]: Allow "upgrade" of integer number types for
  UntypedObjectDeserializer, even with default typing enabled.
* [JACKSON-850]: Allow use of zero-arg factory methods as "default creator"
  (suggested by Razvan D)
* [Issue#9]: Implement 'required' JSON Schema attribute for bean properties
* [Issue#20]: Add new exception type, InvalidFormatException (sub-type of
  JsonMappingException) to indicate data format problems
 (suggested by HolySamosa@github)
* [Issue#30]: ObjectReader and ObjectWriter now try to pre-fetch root
  (de)serializer if possible; minor performance improvement (2% for small POJOs).
* [Issue#33]: Simplified/clarified definition of 'ObjectReader.readValues()';
  minor change in behavior for JSON Array "wrapped" sequences
* [Issue#60]: Add 'JsonNode.hasNonNull(...)' method(s)
 (suggested by Jeff S on mailing list) 
* [Issue#64]: Add new "standard" PropertyNamingStrategy, PascalCaseStrategy
  (PropertyNamingStrategy.PASCAL_CASE_TO_CAMEL_CASE)
 (contributed by Sean B)
* [Issue#65]: Add getters to `ObjectMapper`, DeserializationContext/-Factory.
 (contributed by Dmitry K)
* [Issue#69]: Add `PropertyName` abstraction, new methods in AnnotationIntrospector
* [Issue#80]: Make `DecimalNode` normalize input, to make "1.0" and "1.00"equal
 (reported by fge@github)

New features:

* [Issue#15]: Support data format auto-detection via ObjectReader (added
  'withFormatDetection(...)' fluent factories)
* [Issue#21]: Add 'ObjectNode.set(...)' method (and related) to improve
  chaining, semantic consistency of Tree Model API
 (suggested by fge@Github)
* [Issue#22]: Add 'ObjectMapper.setAnnotationIntrospectors()' which allows
  defining different introspectors for serialization, deserialization
* [Issue#24]: Allow serialization of Enums as JSON Objects
 (suggested by rveloso@github)
* [Issue#28]: Add 'ObjectMapper.copy()', to create non-linked copy of
  mapper, with same configuration settings
* [Issue#29]: Allow serializing, deserializing POJOs as JSON Arrays
  by using `@JsonFormat(shape=Shape.ARRAY)`
* [Issue#40]: Allow serialization of Collections as JSON Objects
  (and deserialization from)
 (suggested by 'rveloso@github')
* [Issue#42]: Allow specifying Base64 variant to use for Base64-encoded data
  using ObjectReader.with(Base64Variant), ObjectWriter.with(Base64Variant).
 (suggested by 'mpfau@github')
* [Issue#45]: Add '@JsonNaming' annotation to define per-class PropertyNamingStrategy
 (suggested by Mark W)
* [Pull#58]: Make 'MappingIterator' implement 'Closable'
 (contributed by Pascal G)
* [Issue#72]: Add 'MapperFeature.USE_WRAPPER_NAME_AS_PROPERTY_NAME' to use
  wrapper name annotations for renaming properties
* [Issue#87]: Add 'StdDelegatingSerializer', 'StdDelegatingDeserializer' to
  simplify writing of two-step handlers
* (issue #4 of jackson-annotations): Add `@JsonIdentityReference(alwaysAsId=true)`
  to force ALL references to an object written as Object Id, even the first one.
* Added 'ObjectReader#withHandler' to allow for reconfiguring deserialization
  problem handler
 (suggested by 'electricmonk')

Other changes:

* New variant of AnnotationIntrospector.getFormat(), to support class
  annotations
* It is now possible to serialize instances of plain old Object, iff
  'FAIL_ON_EMPTY_BEANS' is disabled.
* Trying to remove reference to "JSON" in datatype conversion errors
 (since databinding is format-agnostic)

INCOMPATIBILITIES: (rats!)

* Note that [Issue#33] (see above) is, technically speaking, backwards
  imcompatible change. It is estimated that it should NOT affect most
  users, as changes are to edge cases (and undocumented ones at that).
  However, it can potentially cause problems with upgrade.
* Implementation of `JsonFormatVisitable` resulting in 2 new methods
  being added in `BeanPropertyFilter` interface -- this is unfortunate,
  but was required to support full traversability.

2.0.4 (26-Jun-2012)

* [Issue#6]: element count for PrettyPrinter, endObject wrong
   (reported by "thebluemountain")
* [JACKSON-838]: Utf8StreamParser._reportInvalidToken() skips letters
    from reported token name
   (reported by Lóránt Pintér)
* [JACKSON-841] Data is doubled in SegmentedStringWriter output
   (reported by Scott S)
* [JACKSON-842] ArrayIndexOutOfBoundsException when skipping C-style comments
   (reported by Sebastien R)

2.0.3: no version 2.0.3 released -- only used for extension modules

2.0.2 [14-May-2012]

Fixes:

* [Issue#14]: Annotations were not included from parent classes of
  mix-in classes
 (reported by @guillaup)
* [JACKSON-824]: Combination of JSON Views, ObjectMapper.readerForUpdating()
  was not working
 (reported by Nir S)
(and all fixes from 1.9.7)

Improvements:

* [Issue#11]: Improve ObjectMapper.convertValue()/.treeToValue() to use
  cast if possible

2.0.1 [23-Apr-2012]

Fixes:

* [JACKSON-827] Ensure core packages work on JDK 1.5
 (reported by Pascal g)
* [JACKSON-829] Custom serializers not working for List<String> properties,
  @JsonSerialize(contentUsing)
 (reported by James R)

Improvements:

* [Issue#5]: Add support for maps with java.util.Locale keys to the set of
  StdKeyDeserializers
 (contributed by Ryan G)

2.0.0 [25-Mar-2012]

Fixes:

* [JACKSON-368]: Problems with managed references, abstract types
* [JACKSON-711]: Delegating @JsonCreator did not work with Injectable values
* [JACKSON-798]: Problem with external type id, creators
  (reported by Casey L)
(and all fixes up until and including 1.9.6)

Improvements:

* [JACKSON-546]: Indicate end-of-input with JsonMappingException instead
  of EOFException, when there is no parsing exception
* [JACKSON-664]: Reduce overhead of type resolution by adding caching
  in TypeFactory
* [JACKSON-690]: Pass DeserializationContext through ValueInstantiator
* [JACKSON-695]: Add 'isEmpty(value)' in JsonSerializer to allow
  customizing handling of serialization of empty values
* [JACKSON-710]: 'ObjectMapper.convertValue()' should ignore root value
  wrapping/unwrapping settings
* [JACKSON-730] Split various features (JsonParser, JsonGenerator,
  SerializationConfig, DeserializationConfig) into per-factory
  features (MapperFeature, JsonFactory.Feature) an per
  instance features (existing ones)
* [JACKSON-732]: Allow 'AnnotationIntrospector.findContentDeserializer()'
  (and similar) to return instance, not just Class<?> for instance
 (requested by James R)
* [JACKSON-736]: Add (more) access to array, container and map serializers
* [JACKSON-737]: Allow accessing of "creator properties" for BeanDeserializer
* [JACKSON-748]: Add 'registerSubtypes' to 'Module.setupContext' (and SimpleModule)
* [JACKSON-749]: Make @JsonValue work for Enum deserialization
* [JACKSON-769]: ObjectNode/ArrayNode: change 'put', 'insert', 'add' to return
  'this node' (unless already returning something)
* [JACKSON-770]: Simplify method naming for JsonNode, drop unnecessary 'get' prefix
  from methods like 'getTextValue()' (becomes 'textValue()')
* [JACKSON-777]: Rename 'SerializationConfig.Feature' as 'SerializationFeature',
  'DeserializationConfig.Feature' as 'DeserializationFeature'
* [JACKSON-780]: MissingNode, NullNode should return 'defaultValue' from 'asXxx' methods,
  (not 0 for numbers), as they are not numeric types
* [JACKSON-787]: Allow use of @JsonIgnoreProperties for properties (fields, getters, setters)
* [JACKSON-795]: @JsonValue was not working for Maps, Collections
* [JACKSON-800]: Add 'Module.SetupContext#addDeserializationProblemHandler'
 (suggested by James R)

New features:

* [JACKSON-107]: Add support for Object Identity (to handled cycles, shared refs),
  with @JsonIdentityInfo
* [JACKSON-435]: Allow per-property Date formatting using @JsonFormat.
* [JACKSON-437]: Allow injecting of type id as POJO property, by setting
  new '@JsonTypeInfo.visible' property to true.
* [JACKSON-469]: Support "Builder pattern" for deserialiation; that is, allow
  use of separate Builder object for data binding, creating actual value
* [JACKSON-608]: Allow use of JSON Views for deserialization
* [JACKSON-636]: Add 'SerializationFeature.ORDER_MAP_ENTRIES_BY_KEYS' to allow
  forced sorting of Maps during serialization
  (suggested by Joern H)
* [JACKSON-669]: Allow prefix/suffix for @JsonUnwrapped properties
 (requested by Aner P)
* [JACKSON-707]: Add 'JsonNode.deepCopy()', to create safe deep copies
  of ObjectNodes, ArrayNodes.
* [JACKSON-714]: Add general-purpose @JsonFormat annotation
* [JACKSON-718]: Added 'JsonNode.canConvertToInt()', 'JsonNode.canConvertToLong()'
* [JACKSON-747]: Allow changing of 'SerializationFeature' for ObjectWriter,
  'DeserializationFeature' for ObjectReader.
* [JACKSON-752]: Add @JsonInclude (replacement of @JsonSerialize.include)
* [JACKSON-754]: Add @JacksonAnnotationsInside for creating "annotation
  bundles" (also: AnnotationIntrospector.isAnnotationBundle())
* [JACKSON-762]: Allow using @JsonTypeId to specify property to use as
  type id, instead of using separate type id resolver.
* [JACKSON-764]: Allow specifying "root name" to use for root wrapping
  via ObjectReader, ObjectWriter.
* [JACKSON-772]: Add 'JsonNode.withArray()' to use for traversing Array nodes.
* [JACKSON-793]: Add support for configurable Locale, TimeZone to use
  (via SerializationConfig, DeserializationConfig)
* [JACKSON-805]: Add 'SerializationFeature.WRITE_SINGLE_ELEM_ARRAYS_UNWRAPPED'
  to improve interoperability with BadgerFish/Jettison
* [JACKSON-810]: Deserialization Feature: Allow unknown Enum values via
  'DeserializationFeature.READ_UNKNOWN_ENUM_VALUES_AS_NULL'
  (suggested by Raymond R)
* [JACKSON-813]: Add '@JsonSerializableSchema.id' attribute, to indicate
  'id' value to add to generated JSON Schemas.

[entries for versions 1.x and earlier not retained; refer to earlier releases)<|MERGE_RESOLUTION|>--- conflicted
+++ resolved
@@ -4,7 +4,6 @@
 === Releases ===
 ------------------------------------------------------------------------
 
-<<<<<<< HEAD
 2.6.0 (not yet released)
 
 #77: Allow injection of 'transient' fields
@@ -74,10 +73,7 @@
  (contributed by Lars P)
 - Remove old cglib compatibility tests; cause problems in Eclipse
 
-2.5.4 (not yet released)
-=======
 2.5.4 (09-Jun-2015)
->>>>>>> 99fc2ec1
 
 #676: Deserialization of class with generic collection inside depends on
   how is was deserialized first time
