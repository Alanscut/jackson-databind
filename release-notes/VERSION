--- conflicted
+++ resolved
@@ -4,18 +4,16 @@
 === Releases ===
 ------------------------------------------------------------------------
 
-<<<<<<< HEAD
 2.6.0 (not yet released)
 
 #649: Make `BeanDeserializer` use new `parser.nextFieldName()` and `.hasTokenId()` methods
 #696: Copy constructor does not preserve `_injectableValues`
  (reported by Charles A)
-=======
+
 2.5.2 (not yet released)
 
 #691: Jackson 2.5.0. NullSerializer for MapProperty failing
  (reported by Antibrumm@github)
->>>>>>> 6290eefe
 
 2.5.1 (06-Feb-2015)
 
