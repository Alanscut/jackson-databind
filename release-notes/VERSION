--- conflicted
+++ resolved
@@ -3,23 +3,14 @@
 === Releases ===
 ------------------------------------------------------------------------
 
-<<<<<<< HEAD
 2.8.11.3 (not yet released)
 
+#2097: Block more classes from polymorphic deserialization (CVE-2018-14718
+  - CVE-2018-14721)
 #2109: Canonical string for reference type is built incorrectly
  (reported by svarzee@github)
 
 2.8.11.2 (08-Jun-2018)
-=======
-2.7.9.5 (not yet released)
-
-#1899: Another two gadgets to exploit default typing issue in jackson-databind
- (reported by OneSourceCat@github)
-#2097: Block more classes from polymorphic deserialization (CVE-2018-14718
-  - CVE-2018-14721)
-
-2.7.9.4 (08-Jun-2018)
->>>>>>> 0899726e
 
 #1941: `TypeFactory.constructFromCanonical()` throws NPE for Unparameterized
   generic canonical strings
