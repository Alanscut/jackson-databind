Project: jackson-databind
------------------------------------------------------------------------
=== Releases === 
------------------------------------------------------------------------

<<<<<<< HEAD
2.9.2 (not yet released)

#1768: Improve `TypeFactory.constructFromCanonical()` to work with
  `java.lang.reflect.Type.getTypeName()' format
 (suggested by Luís C)

2.9.1 (07-Sep-2017)

#1705: Non-generic interface method hides type resolution info from generic base class
 (reported by Tim B)
#1725: `NPE` In `TypeFactory. constructParametricType(...)`
 (reported by ctytgat@github)
#1730: InvalidFormatException` for `JsonToken.VALUE_EMBEDDED_OBJECT`
 (reported by zigzago@github)
#1744: StdDateFormat: add option to serialize timezone offset with a colon
 (contributed by Bertrand R)
#1745: StdDateFormat: accept and truncate millis larger than 3 digits
 (suggested by Bertrand R)
#1749: StdDateFormat: performance improvement of '_format(..)' method 
 (contributed by Bertrand R)
#1759: Reuse `Calendar` instance during parsing by `StdDateFormat`
 (contributed by Bertrand R)
- Fix `DelegatingDeserializer` constructor to pass `handledType()` (and
  not type of deserializer being delegated to!)
- Add `Automatic-Module-Name` ("com.fasterxml.jackson.databind") for JDK 9 module system

2.9.0 (30-Jul-2017)

#219: SqlDateSerializer does not obey SerializationConfig.Feature.WRITE_DATES_AS_TIMESTAMPS
 (reported by BrentDouglas@github)
#265: Add descriptive exception for attempts to use `@JsonWrapped` via Creator parameter
#291: @JsonTypeInfo with As.EXTERNAL_PROPERTY doesn't work if external type property
  is referenced more than once
 (reported by Starkom@github)
#357: StackOverflowError with contentConverter that returns array type
 (reported by Florian S)
#383: Recursive `@JsonUnwrapped` (`child` with same type) fail: "No _valueDeserializer assigned"
 (reported by tdavis@github)
#403: Make FAIL_ON_NULL_FOR_PRIMITIVES apply to primitive arrays and other types that wrap primitives
 (reported by Harleen S)
#476: Allow "Serialize as POJO" using `@JsonFormat(shape=Shape.OBJECT)` class annotation
#507: Support for default `@JsonView` for a class
 (suggested by Mark W)
#687: Exception deserializing a collection @JsonIdentityInfo and a property based creator
#865: `JsonFormat.Shape.OBJECT` ignored when class implements `Map.Entry`
#888: Allow specifying custom exclusion comparator via `@JsonInclude`,
  using `JsonInclude.Include.CUSTOM`
#994: `DeserializationFeature.UNWRAP_SINGLE_VALUE_ARRAYS` only works for POJOs, Maps
#1029: Add a way to define property name aliases
#1035: `@JsonAnySetter` assumes key of `String`, does not consider declared type.
 (reported by Michael F)
#1106: Add `MapperFeature.ALLOW_COERCION_OF_SCALARS` for enabling/disabling coercions
#1284: Make `StdKeySerializers` use new `JsonGenerator.writeFieldId()` for `int`/`long` keys
#1320: Add `ObjectNode.put(String, BigInteger)`
 (proposed by Jan L)
#1341: `DeserializationFeature.FAIL_ON_MISSING_EXTERNAL_TYPE_ID_PROPERTY`
 (contributed by Connor K)
#1347: Extend `ObjectMapper.configOverrides()` to allow changing visibility rules
#1356: Differentiate between input and code exceptions on deserialization
 (suggested by Nick B)
#1369: Improve `@JsonCreator` detection via `AnnotationIntrospector`
 by passing `MappingConfig`
#1371: Add `MapperFeature.INFER_CREATOR_FROM_CONSTRUCTOR_PROPERTIES` to allow
 disabling use of `@CreatorProperties` as explicit `@JsonCreator` equivalent
#1376: Add ability to disable JsonAnySetter/JsonAnyGetter via mixin
 (suggested by brentryan@github)
#1399: Add support for `@JsonMerge` to allow "deep update"
#1402: Use `@JsonSetter(nulls=...)` to specify handling of `null` values during deserialization
#1406: `ObjectMapper.readTree()` methods do not return `null` on end-of-input
 (reported by Fabrizio C)
#1407: `@JsonFormat.pattern` is ignored for `java.sql.Date` valued properties
 (reported by sangpire@github)
#1415: Creating CollectionType for non generic collection class broken
#1428: Allow `@JsonValue` on a field, not just getter
#1434: Explicitly pass null on invoke calls with no arguments
 (contributed by Emiliano C)
#1433: `ObjectMapper.convertValue()` with null does not consider null conversions
  (`JsonDeserializer.getNullValue()`)
 (contributed by jdmichal@github)
#1440: Wrong `JsonStreamContext` in `DeserializationProblemHandler` when reading
  `TokenBuffer` content
 (reported by Patrick G)
#1444: Change `ObjectMapper.setSerializationInclusion()` to apply to content inclusion too
#1450: `SimpleModule.addKeyDeserializer()' should throw `IllegalArgumentException` if `null`
  reference of `KeyDeserializer` passed
 (suggested by PawelJagus@github)
#1454: Support `@JsonFormat.lenient` for `java.util.Date`, `java.util.Calendar`
#1474: Replace use of `Class.newInstance()` (deprecated in Java 9) with call via Constructor
#1480: Add support for serializing `boolean`/`Boolean` as number (0 or 1)
 (suggested by jwilmoth@github)
#1520: Case insensitive enum deserialization with `MapperFeature.ACCEPT_CASE_INSENSITIVE_ENUMS`
 (contributed by Ana-Eliza B)
#1522: Global `@JsonInclude(Include.NON_NULL)` for all properties with a specific type
 (contributed by Carsten W)
#1544: EnumMapDeserializer assumes a pure EnumMap and does not support EnumMap derived classes
 (reported by Lyor G)
#1550: Unexpected behavior with `@JsonInclude(JsonInclude.Include.NON_EMPTY)` and
 `java.util.Date` serialization
#1551: `JsonMappingException` with polymorphic type and `JsonIdentityInfo` when basic type is abstract
 (reported by acm073@github)
#1552: Map key converted to byte array is not serialized as base64 string
 (reported by nmatt@github)
#1554: Support deserialization of `Shape.OBJECT` ("as POJO") for `Map`s (and map-like types)
#1556: Add `ObjectMapper.updateValue()` method to update instance with given overrides
 (suggested by syncer@github)
#1583: Add a `DeserializationFeature.FAIL_ON_TRAILING_TOKENS` to force reading of the
  whole input as single value
#1592: Add support for handling primitive/discrepancy problem with type refinements
#1605: Allow serialization of `InetAddress` as simple numeric host address
 (requested by Jared J)
#1616: Extraneous type id mapping added for base type itself
#1619: By-pass annotation introspection for array types
#1637: `ObjectReader.at()` with `JsonPointer` stops after first collection
 (reported by Chris P)
#1653: Convenience overload(s) for ObjectMapper#registerSubtypes
#1655: `@JsonAnyGetter` uses different `bean` parameter in `SimpleBeanPropertyFilter`
 (reported by georgeflugq@github)
#1678: Rewrite `StdDateFormat` ISO-8601 handling functionality
#1684: Rewrite handling of type ids to let `JsonGenerator` handle (more of) details
#1688: Deserialization fails for `java.nio.file.Path` implementations when default typing
  enabled
 (reported by Christian B)
#1690: Prevent use of quoted number (index) for Enum deserialization via
  `MapperFeature.ALLOW_COERCION_OF_SCALARS`
 (requested by magdel@github)
=======
2.8.11 (not yet released)

#1767: Allow `DeserializationProblemHandler` to respond to primitive types
 (reported by nhtzr@github)
#1768: Improve `TypeFactory.constructFromCanonical()` to work with
  `java.lang.reflect.Type.getTypeName()` format
>>>>>>> dcfb0ccf

2.8.10 (24-Aug-2017)

#1657: `StdDateFormat` deserializes dates with no tz/offset as UTC instead of
  configured timezone
 (reported by Bertrand R)
#1658: Infinite recursion when deserializing a class extending a Map,
  with a recursive value type
 (reported by Kevin G)
#1679: `StackOverflowError` in Dynamic `StdKeySerializer`
#1711: Delegating creator fails to work for binary data (`byte[]`) with
 binary formats (CBOR, Smile)
#1735: Missing type checks when using polymorphic type ids
 (reported by Lukas Euler)
#1737: Block more JDK types from polymorphic deserialization

2.8.9 (12-Jun-2017)

#1595: `JsonIgnoreProperties.allowSetters` is not working in Jackson 2.8
 (reported by Javy L)
#1597: Escape JSONP breaking characters
 (contributed by Marco C)
#1629: `FromStringDeserializer` ignores registered `DeserializationProblemHandler`
  for `java.util.UUID`
 (reported by Andrew J)
#1642: Support `READ_UNKNOWN_ENUM_VALUES_AS_NULL` with `@JsonCreator`
 (contributed by Joe L)
#1647: Missing properties from base class when recursive types are involved
 (reported by Slobodan P)
#1648: `DateTimeSerializerBase` ignores configured date format when creating contextual
 (reported by Bertrand R)
#1651: `StdDateFormat` fails to parse 'zulu' date when TimeZone other than UTC
 (reported by Bertrand R)

2.8.8.1 (19-Apr-2017)

#1585: Invoke ServiceLoader.load() inside of a privileged block when loading
  modules using `ObjectMapper.findModules()`
 (contributed by Ivo S)
#1599: Jackson Deserializer security vulnerability
 (reported by ayound@github)
#1607: @JsonIdentityReference not used when setup on class only
 (reported by vboulaye@github)

2.8.8 (05-Apr-2017)

(partial) #994: `DeserializationFeature.UNWRAP_SINGLE_VALUE_ARRAYS` only works for POJOs, Maps
#1345: `@JsonProperty(access = READ_ONLY)` together with generated constructor (Lombok) causes
 exception: "Could not find creator property with name ..."
 (reported by Raniz85@github)
#1533: `AsPropertyTypeDeserializer` ignores `DeserializationFeature.ACCEPT_EMPTY_STRING_AS_NULL_OBJECT`
#1543: JsonFormat.Shape.NUMBER_INT does not work when defined on enum type in 2.8
 (reported by Alex P)
#1570: `Enum` key for `Map` ignores `SerializationFeature.WRITE_ENUMS_USING_INDEX`
 (reported by SolaKun@github)
#1573: Missing properties when deserializing using a builder class with a non-default
  constructor and a mutator annotated with `@JsonUnwrapped`
 (reported by Joshua J)
#1575: Problem with `@JsonIgnoreProperties` on recursive property (regression in 2.8)
 (reported by anujkumar04@github)
- Minor fix to creation of `PropertyMetadata`, had one path that could lead to NPE

2.8.7 (21-Feb-2017)

#935: `@JsonProperty(access = Access.READ_ONLY)` - unexpected behaviour
#1317: '@JsonIgnore' annotation not working with creator properties, serialization

2.8.6 (12-Jan-2017)

#349: @JsonAnySetter with @JsonUnwrapped: deserialization fails with arrays
 (reported by hdave@github)
#1388: `@JsonIdentityInfo`: id has to be the first key in deserialization when
  deserializing with `@JsonCreator`
 (reported by moodysalem@github)
#1425: `JsonNode.binaryValue()` ignores illegal character if it's the last one
 (reported by binoternary@github)
#1453: `UntypedObjectDeserializer` does not retain `float` type (over `double`)
#1456: `TypeFactory` type resolution broken in 2.7 for generic types
   when using `constructType` with context
#1473: Add explicit deserializer for `StringBuilder` due to Java 9 changes
#1493: `ACCEPT_CASE_INSENSITIVE_PROPERTIES` fails with `@JsonUnwrapped`

2.8.5 (14-Nov-2016)

#1417: Further issues with `@JsonInclude` with `NON_DEFAULT`
#1421: ACCEPT_SINGLE_VALUE_AS_ARRAY partially broken in 2.7.x, 2.8.x
#1429: `StdKeyDeserializer` can erroneously use a static factory method
  with more than one argument
#1432: Off by 1 bug in PropertyValueBuffer
 (reported by Kevin D)
#1438: `ACCEPT_CASE_INSENSITIVE_PROPERTIES` is not respected for creator properties
 (reported by Jayson M)
#1439: NPE when using with filter id, serializing `java.util.Map` types
#1441: Failure with custom Enum key deserializer, polymorphic types
 (reported by Nathanial O)
#1445: Map key deserializerModifiers ignored
 (reported by alfonsobonso@github)
- Improvements to #1411 fix to ensure consistent `null` key handling

2.8.4 (14-Oct-2016)

#466: Jackson ignores Type information when raw return type is BigDecimal or BigInteger 
#1001: Parameter names module gets confused with delegate creator which is a static method
#1324: Boolean parsing with `StdDeserializer` is too slow with huge integer value
 (reported by pavankumar-parankusam@github)
#1383: Problem with `@JsonCreator` with 1-arg factory-method, implicit param names
#1384: `@JsonDeserialize(keyUsing = ...)` does not work correctly together with
  DefaultTyping.NON_FINAL
 (reported by Oleg Z)
#1385: Polymorphic type lost when using `@JsonValue`
 (reported by TomMarkuske@github)
#1389 Problem with handling of multi-argument creator with Enums
 (fix contributed by Pavel P)
#1392: Custom UnmodifiableSetMixin Fails in Jackson 2.7+ but works in Jackson 2.6
 (reported by Rob W)
#1395: Problems deserializing primitive `long` field while using `TypeResolverBuilder`
 (reported by UghZan3@github)
#1403: Reference-chain hints use incorrect class-name for inner classes
 (reported by Josh G)
#1411: MapSerializer._orderEntries should check for null keys
 (reported by Jörn H)

2.8.3 (17-Sep-2016)

#1351: `@JsonInclude(NON_DEFAULT)` doesn't omit null fields
 (reported by Gili T)
#1353: Improve error-handling for `java.net.URL` deserialization
#1361: Change `TokenBuffer` to use new `writeEmbeddedObject()` if possible

2.8.2 (30-Aug-2016)

#1315: Binding numeric values can BigDecimal lose precision
 (reported by Andrew S)
#1327: Class level `@JsonInclude(JsonInclude.Include.NON_EMPTY)` is ignored
 (reported by elruwen@github)
#1335: Unconditionally call `TypeIdResolver.getDescForKnownTypeIds`
 (contributed by Chris J-Y)

2.8.1 (20-Jul-2016)

#1256: `Optional.empty()` not excluded if property declared with type `Object`
#1288: Type id not exposed for `JsonTypeInfo.As.EXTERNAL_PROPERTY` even when `visible` set to `true`
 (reported by libetl@github)
#1289: Optimize construction of `ArrayList`, `LinkedHashMap` instances
#1291: Backward-incompatible behaviour of 2.8: deserializing enum types
   with two static factory methods fail by default
#1297: Deserialization of generic type with Map.class
 (reported by Arek G)
#1302: NPE for `ResolvedRecursiveType` in 2.8.0 due to caching

2.8.0 (04-Jul-2016)

#621: Allow definition of "ignorable types" without annotation (using
  `Mapper.configOverride(type).setIsIgnoredType(true)`
#867: Support `SerializationFeature.WRITE_EMPTY_JSON_ARRAYS ` for `JsonNode`
#903: Add `JsonGenerator` reference to `SerializerProvider`
#931: Add new method in `Deserializers.Base` to support `ReferenceType`
#960: `@JsonCreator` not working on a factory with no arguments for an enum type
 (reported by Artur J)
#990: Allow failing on `null` values for creator (add 
  `DeserializationFeature.FAIL_ON_NULL_CREATOR_PROPERTIES`)
 (contributed by mkokho@github)
#999: External property is not deserialized
 (reported by Aleksandr O)
#1017: Add new mapping exception type ('InvalidTypeIdException') for subtype resolution errors
 (suggested by natnan@github)
#1028: Ignore USE_BIG_DECIMAL_FOR_FLOATS for NaN/Infinity
 (reported by Vladimir K, lightoze@github)
#1047: Allow use of `@JsonAnySetter` on a Map-valued field, no need for setter
#1082: Can not use static Creator factory methods for `Enum`s, with JsonCreator.Mode.PROPERTIES
 (contributed by Lokesh K)
#1084: Change `TypeDeserializerBase` to take `JavaType` for `defaultImpl`, NOT `Class`
#1126: Allow deserialization of unknown Enums using a predefined value
 (contributed by Alejandro R)
#1136: Implement `TokenBuffer.writeEmbeddedObject(Object)`
 (suggested by Gregoire C, gcxRun@github)
#1165: CoreXMLDeserializers does not handle time-only XMLGregorianCalendars
 (reported, contributed fix by Ross G)
#1181: Add the ability to specify the initial capacity of the ArrayNode
 (suggested by Matt V, mveitas@github)
#1184: Allow overriding of `transient` with explicit inclusion with `@JsonProperty`
 (suggested by Maarten B)
#1187: Refactor `AtomicReferenceDeserializer` into `ReferenceTypeDeserializer`
#1204: Add a convenience accessor `JavaType.hasContentType()` (true for container or reference type)
#1206: Add "anchor type" member for `ReferenceType`
#1211: Change `JsonValueSerializer` to get `AnnotatedMethod`, not "raw" method
#1217: `@JsonIgnoreProperties` on Pojo fields not working for deserialization
 (reported by Lokesh K)
#1221: Use `Throwable.addSuppressed()` directly and/or via try-with-resources
#1232: Add support for `JsonFormat.Feature.ACCEPT_CASE_INSENSITIVE_PROPERTIES`
#1233: Add support for `JsonFormat.Feature.WRITE_SORTED_MAP_ENTRIES`
#1235: `java.nio.file.Path` support incomplete
 (reported by, fix contributed by Benson M)
#1261: JsonIdentityInfo broken deserialization involving forward references and/or cycles
 (reported by, fix contributed by Ari F)
#1270: Generic type returned from type id resolver seems to be ignored
 (reported by Benson M)
#1277: Add caching of resolved generic types for `TypeFactory`
 (requested by Andriy P)

2.7.10 (not yet released)

#1628: Don't print to error stream about failure to load JDK 7 types
 (reported by Villane@github)

2.7.9 (04-Feb-2017)

#1367: No Object Id found for an instance when using `@ConstructorProperties`
#1505: @JsonEnumDefaultValue should take precedence over FAIL_ON_NUMBERS_FOR_ENUMS
 (suggested by Stephan S)
#1506: Missing `KeyDeserializer` for `CharSequence`
#1513: `MapSerializer._orderEntries()` throws NPE when operating on `ConcurrentHashMap`
 (reported by Sovietaced@github)
- Simplified processing of class annotations (for `AnnotatedClass`) to try to
  solve rare concurrency problems with "root name" annotations.

2.7.8 (26-Sep-2016)

#877: @JsonIgnoreProperties`: ignoring the "cause" property of `Throwable` on GAE
#1359: Improve `JsonNode` deserializer to create `FloatNode` if parser supports
#1362: ObjectReader.readValues()` ignores offset and length when reading an array
 (reported by wastevenson@github)
#1363: The static field ClassUtil.sCached can cause a class loader leak
 (reported by Stuart D)
#1368: Problem serializing `JsonMappingException` due to addition of non-ignored
  `processor` property (added in 2.7)
 (reported, suggesed fix by Josh C)
#1383: Problem with `@JsonCreator` with 1-arg factory-method, implicit param names

2.7.7 (27-Aug-2016)

#1322: EnumMap keys not using enum's `@JsonProperty` values unlike Enum values
 (reported by MichaelChambers@github)
#1332: Fixed ArrayIndexOutOfBoundException for enum by index deser
 (reported by Max D)
#1344: Deserializing locale assumes JDK separator (underscore), does not
  accept RFC specified (hyphen)
 (reported by Jim M)

2.7.6 (23-Jul-2016)

#1215: Problem with type specialization for Maps with `@JsonDeserialize(as=subtype)`
 (reported by brentryan@github)
#1279: Ensure DOM parsing defaults to not expanding external entities
#1288: Type id not exposed for `JsonTypeInfo.As.EXTERNAL_PROPERTY` even when `visible` set to `true`
#1299: Timestamp deserialization error
 (reported by liyuj@github)
#1301: Problem with `JavaType.toString()` for recursive (self-referential) types
 (reported by Brian P)
#1307: `TypeWrappedDeserializer` doesn't delegate the `getNullValue()` method to `_deserializer`
 (reported by vfries@github)

2.7.5 (11-Jun-2016)

#1098: DeserializationFeature.FAIL_ON_INVALID_SUBTYPE does not work with
  `JsonTypeInfo.Id.CLASS`
 (reported by szaccaria@github)
#1223: `BasicClassIntrospector.forSerialization(...).findProperties` should
  respect MapperFeature.AUTO_DETECT_GETTERS/SETTERS?
 (reported by William H)
#1225: `JsonMappingException` should override getProcessor()
 (reported by Nick B)

2.6.8 (if ever released)

#1383: Problem with `@JsonCreator` with 1-arg factory-method, implicit param names

2.6.7 (05-Jun-2016)

#1194: Incorrect signature for generic type via `JavaType.getGenericSignature
#1228: @JsonAnySetter does not deserialize null to Deserializer's NullValue
 (contributed by Eric S)
#1231: `@JsonSerialize(as=superType)` behavior disallowed in 2.7.4
 (reported by Mark W)
#1248: `Annotated` returns raw type in place of Generic Type in 2.7.x
 (reported by Andrew J, apjoseph@github)
#1253: Problem with context handling for `TokenBuffer`, field name
#1260: `NullPointerException` in `JsonNodeDeserializer`
 (reported by Eric S)

2.7.4 (29-Apr-2016)

#1122: Jackson 2.7 and Lombok: 'Conflicting/ambiguous property name definitions'
#1178: `@JsonSerialize(contentAs=superType)` behavior disallowed in 2.7
#1186: SimpleAbstractTypeResolver breaks generic parameters
 (reported by tobiash@github)
#1189: Converter called twice results in ClassCastException
 (reported by carrino@github)
#1191: Non-matching quotes used in error message for date parsing
#1194: Incorrect signature for generic type via `JavaType.getGenericSignature
#1195: `JsonMappingException` not Serializable due to 2.7 reference to source (parser)
 (reported by mjustin@github)
#1197: `SNAKE_CASE` doesn't work when using Lombok's `@AllArgsConstructor`
#1198: Problem with `@JsonTypeInfo.As.EXTERNAL_PROPERTY`, `defaultImpl`, missing type id, NPE
#1203: `@JsonTypeInfo` does not work correctly for ReferenceTypes like `AtomicReference`
#1208: treeToValue doesn't handle POJONodes that contain exactly the requested value type
  (reported by Tom M)
- Improve handling of custom content (de)serializers for `AtomicReference`

2.7.3 (16-Mar-2016)

#1125: Problem with polymorphic types, losing properties from base type(s)
#1150: Problem with Object id handling, explicit `null` token
 (reported by Xavi T)
#1154: @JsonFormat.pattern on dates is now ignored if shape is not explicitely provided
 (reported by Yoann R)
#1161: `DeserializationFeature.READ_ENUMS_USING_TO_STRING` not dynamically
  changeable with 2.7
 (reported by asa-git@github)
- Minor fixes to `AnnotationIntrospector.findEnumValues()` to correct problems with
  merging of explicit enum value names.

2.7.2 (26-Feb-2016)

#1124: JsonAnyGetter ignores JsonSerialize(contentUsing=...)
 (reported by Jiri M)
#1128: UnrecognizedPropertyException in 2.7.1 for properties that work with version 2.6.5
 (reported by Roleek@github)
#1129: When applying type modifiers, don't ignore container types.
#1130: NPE in `StdDateFormat` hashCode and equals
 (reported by Kazuki S, kazuki43zoo@github)
#1134: Jackson 2.7 doesn't work with jdk6 due to use of `Collections.emptyIterator()`
 (reported by Timur S, saladinkzn@github)

2.7.1-1 (03-Feb-2016)

Special one-off "micro patch" for:

#1115: Problems with deprecated `TypeFactory.constructType(type, ctxt)` methods if `ctxt` is `null`

2.7.1 (02-Feb-2016)

#1079: Add back `TypeFactory.constructType(Type, Class)` as "deprecated" in 2.7.1
#1083: Field in base class is not recognized, when using `@JsonType.defaultImpl`
 (reported by Julian H)
#1095: Prevent coercion of `int` from empty String to `null` if
  `DeserializationFeature .FAIL_ON_NULL_FOR_PRIMITIVES` is `true`
 (reported by yzmyyff@github)
#1102: Handling of deprecated `SimpleType.construct()` too minimalistic
 (reported by Thibault K)
#1109: @JsonFormat is ignored by the DateSerializer unless either a custom pattern
  or a timezone are specified
 (contributed by Aleks S)

2.7.0 (10-Jan-2016)

#76: Problem handling datatypes Recursive type parameters
 (reported by Aram K)
#357: StackOverflowError with contentConverter that returns array type
 (reported by Florian S)
#432: `StdValueInstantiator` unwraps exceptions, losing context
 (reported by Miles K)
#497: Add new JsonInclude.Include feature to exclude maps after exclusion removes all elements
#803: Allow use of `StdDateFormat.setLenient()`
 (suggested by raj-ghodke@github)
#819: Add support for setting `FormatFeature` via `ObjectReader`, `ObjectWriter`
#857: Add support for java.beans.Transient (requires Java 7)
 (suggested by Thomas M)
#898: Add `ObjectMapper.getSerializerProviderInstance()`
#905: Add support for `@ConstructorProperties` (requires Java 7)
 (requested by Jonas K)
#909: Rename PropertyNamingStrategy CAMEL_CASE_TO_LOWER_CASE_WITH_UNDERSCORES as SNAKE_CASE,
   PASCAL_CASE_TO_CAMEL_CASE as UPPER_CAMEL_CASE
 (suggested by marcottedan@github)
#915: ObjectMapper default timezone is GMT, should be UTC
 (suggested by Infrag@github)
#918: Add `MapperFeature.ALLOW_EXPLICIT_PROPERTY_RENAMING`
 (contributed by David H)
#924: `SequenceWriter.writeAll()` could accept `Iterable`
 (suggested by Jiri-Kremser@github(
#932: Rewrite ser/deser for `AtomicReference`, based on "optional" ser/desers
#933: Close some gaps to allow using the `tryToResolveUnresolved` flows
#936: Deserialization into List subtype with JsonCreator no longer works
 (reported by adamjoeldavis@github)
#948: Support leap seconds, any number of millisecond digits for ISO-8601 Dates.
 (contributed by Jesse W)
#952: Revert non-empty handling of primitive numbers wrt `NON_EMPTY`; make
  `NON_DEFAULT` use extended criteria
#957: Merge `datatype-jdk7` stuff in (java.nio.file.Path handling)
#959: Schema generation: consider active view, discard non-included properties
#963: Add PropertyNameStrategy `KEBAB_CASE`
 (requested by Daniel M)
#978: ObjectMapper#canSerialize(Object.class) returns false even though FAIL_ON_EMPTY_BEANS is disabled
 (reported by Shumpei A)
#997: Add `MapperFeature.OVERRIDE_PUBLIC_ACCESS_MODIFIERS`
#998: Allow use of `NON_DEFAULT` for POJOs without default constructor
#1000: Add new mapping exception type for enums and UUIDs
 (suggesed by natnan@github)
#1010: Support for array delegator
 (contributed by Hugo W)
#1011: Change ObjectWriter::withAttributes() to take a Map with some kind of wildcard types
 (suggested by David B)
#1043: @JsonFormat(with = JsonFormat.Feature.ACCEPT_SINGLE_VALUE_AS_ARRAY) does not work on fields
 (reported by fabiolaa@github)
#1044: Add `AnnotationIntrospector.resolveSetterConflict(...)` to allow custom setter conflict resolution
 (suggested by clydebarrow@github)
- Make `JsonValueFormat` (self-)serializable, deserializable, to/from valid external
  value (as per JSON Schema spec)

INCOMPATIBILITIES:

- While unlikely to be problematic, #959 above required an addition of `SerializerProvider`
  argument for `depositSchemaProperty()` method `BeanProperty` and `PropertyWriter` interfaces
- JDK baseline now Java 7 (JDK 1.7), from Java 6/JDK 1.6

2.6.6 (05-Apr-2016)

#1088: NPE possibility in SimpleMixinResolver
 (reported by Laird N)
#1099: Fix custom comparator container node traversal
 (contributed by Daniel N)
#1108: Jackson not continue to parse after DeserializationFeature.FAIL_ON_INVALID_SUBTYPE error
 (reported by jefferyyuan@github)
#1112: Detailed error message from custom key deserializer is discarded
 (contributed by Benson M)
#1120: String value omitted from weirdStringException
 (reported by Benson M)
#1123: Serializing and Deserializing Locale.ROOT
 (reported by hookumsnivy@github)

2.6.5 (19-Jan-2016)

#1052: Don't generate a spurious NullNode after parsing an embedded object
 (reported by philipa@github)
#1061: Problem with Object Id and Type Id as Wrapper Object (regression in 2.5.1)
#1073: Add try-catch around `java.sql` type serializers
 (suggested by claudemt@github)
#1078: ObjectMapper.copy() still does not preserve _registeredModuleTypes
 (reported by ajonkisz@github)

2.6.4 (07-Dec-2015)

#984: JsonStreamContexts are not build the same way for write.. and convert methods
 (reported by Antibrumm@github)
#989: Deserialization from "{}" to java.lang.Object causes "out of END_OBJECT token" error
 (reported by Ievgen P)
#1003: JsonTypeInfo.As.EXTERNAL_PROPERTY does not work with a Delegate
 (reported by alexwen@github)
#1005: Synthetic constructors confusing Jackson data binding
 (reported by Jayson M)
#1013: `@JsonUnwrapped` is not treated as assuming `@JsonProperty("")`
 (reported by David B)
#1036: Problem with case-insensitive deserialization
 (repoted by Dmitry R)
- Fix a minor problem with `@JsonNaming` not recognizing default value

2.6.3 (12-Oct-2015)

#749: `EnumMap` serialization ignores `SerializationFeature.WRITE_ENUMS_USING_TO_STRING`
 (reported by scubasau@github)
#938: Regression: `StackOverflowError` with recursive types that contain `Map.Entry`
 (reported by jloisel@github)
#939: Regression: DateConversionError in 2.6.x 
 (reported by Andreas P, anpieber@github)
#940: Add missing `hashCode()` implementations for `JsonNode` types that did not have them
 (contributed by Sergio M)
#941: Deserialization from "{}" to ObjectNode field causes "out of END_OBJECT token" error
 (reported by Sadayuki F)
#942: Handle null type id for polymorphic values that use external type id
 (reported by Warren B, stormboy@github)
#943: Incorrect serialization of enum map key
 (reported by Benson M)
#944: Failure to use custom deserializer for key deserializer
 (contributed by Benson M)
#949: Report the offending substring when number parsing fails
 (contributed by Jesse W)
#965: BigDecimal values via @JsonTypeInfo/@JsonSubTypes get rounded
 (reported by gmjabs@github)

2.6.2 (14-Sep-2015)

#894: When using withFactory on ObjectMapper, the created Factory has a TypeParser
  which still has the original Factory
 (reported by lufe66@github)
#899: Problem serializing `ObjectReader` (and possibly `ObjectMapper`)
#913: ObjectMapper.copy does not preserve MappingJsonFactory features
 (reported, fixed by Daniel W)
#922: ObjectMapper.copy() does not preserve _registeredModuleTypes
#928: Problem deserializing External Type Id if type id comes before POJO

2.6.1 (09-Aug-2015)

#873: Add missing OSGi import
#881: BeanDeserializerBase having issues with non-CreatorProperty properties.
 (reported by dharaburda@github)
#884: ArrayIndexOutOfBoundException for `BeanPropertyMap` (with ObjectId)
 (reported by alterGauner@github)
#889: Configuring an ObjectMapper's DateFormat changes time zone
 (reported by Andy W, wilkinsona@github)
#890: Exception deserializing a byte[] when the target type comes from an annotation
 (reported by gmjabs@github)

2.6.0 (19-Jul-2015)

#77: Allow injection of 'transient' fields
#95: Allow read-only properties with `@JsonIgnoreProperties(allowGetters=true)`
#222: EXTERNAL_PROPERTY adds property multiple times and in multiple places
 (reported by Rob E, thatsnotright@github)
#296: Serialization of transient fields with public getters (add
    MapperFeature.PROPAGATE_TRANSIENT_MARKER)
 (suggested by Michal L)
#312: Support Type Id mappings where two ids map to same Class
#348: ObjectMapper.valueToTree does not work with @JsonRawValue
 (reported by Chris P, pimlottc@github)
#504: Add `DeserializationFeature.USE_LONG_FOR_INTS`
 (suggested by Jeff S)
#624: Allow setting external `ClassLoader` to use, via `TypeFactory`
#649: Make `BeanDeserializer` use new `parser.nextFieldName()` and `.hasTokenId()` methods
#664: Add `DeserializationFeature.ACCEPT_FLOAT_AS_INT` to prevent coercion of floating point
 numbers int `int`/`long`/`Integer`/`Long`
 (requested by wenzis@github)
#677: Specifying `Enum` value serialization using `@JsonProperty`
 (requested by Allen C, allenchen1154@github)
#679: Add `isEmpty()` implementation for `JsonNode` serializers
#688: Provide a means for an ObjectMapper to discover mixin annotation classes on demand
 (requested by Laird N)
#689: Add `ObjectMapper.setDefaultPrettyPrinter(PrettyPrinter)`
 (requested by derknorton@github)
#696: Copy constructor does not preserve `_injectableValues`
 (reported by Charles A)
#698: Add support for referential types (ReferenceType)
#700: Cannot Change Default Abstract Type Mapper from LinkedHashMap
 (reported by wealdtech@github)
#725: Auto-detect multi-argument constructor with implicit names if it is the only visible creator
#727: Improve `ObjectWriter.forType()` to avoid forcing base type for container types
#734: Add basic error-recovery for `ObjectReader.readValues()`
#737: Add support for writing raw values in TokenBuffer
 (suggested by Guillaume S, gsmet@github)
#740: Ensure proper `null` (as empty) handling for `AtomicReference`
#741: Pass `DeserializationContext' argument for `JsonDeserializer` methods "getNullValue()"
 and "getEmptyValue()"
#743: Add `RawValue` helper type, for piping raw values through `TokenBuffer`
#756: Disabling SerializationFeature.FAIL_ON_EMPTY_BEANS does not affect `canSerialize()`
 (reported by nickwongdev@github)
#762: Add `ObjectWriter.withoutRootName()`, `ObjectReader.withoutRootName()`
#765: `SimpleType.withStaticTyping()` impl incorrect
#769: Fix `JacksonAnnotationIntrospector.findDeserializer` to return `Object` (as per
  `AnnotationIntrospector`); similarly for other `findXxx(De)Serializer(...)` methods
#777: Allow missing build method if its name is empty ("")
 (suggested by galdosd@github)
#781: Support handling of `@JsonProperty.required` for Creator methods
#787: Add `ObjectMapper setFilterProvider(FilterProvider)` to allow chaining
 (suggested by rgoldberg@githin)
#790: Add `JsonNode.equals(Comparator<JsonNode>, JsonNode)` to support
  configurable/external equality comparison
#794: Add `SerializationFeature.WRITE_DATES_WITH_ZONE_ID` to allow inclusion/exclusion of
  timezone id for date/time values (as opposed to timezone offset)
#795: Converter annotation not honored for abstract types
 (reported by myrosia@github)
#797: `JsonNodeFactory` method `numberNode(long)` produces `IntNode` for small numbers
#810: Force value coercion for `java.util.Properties`, so that values are `String`s
#811: Add new option, `JsonInclude.Include.NON_ABSENT` (to support exclusion of
  JDK8/Guava Optionals)
#812: Java 8 breaks Class-value annotation properties, wrt generics: need to work around
#813: Add support for new property of `@JsonProperty.access` to support
  read-only/write-only use cases
#820: Add new method for `ObjectReader`, to bind from JSON Pointer position
 (contributed by Jerry Y, islanderman@github)
#824: Contextual `TimeZone` changes don't take effect wrt `java.util.Date`,
  `java.util.Calendar` serialization
#826: Replaced synchronized HashMap with ConcurrentHashMap in TypeDeserializerBase._findDeserializer
 (contributed by Lars P)
#827: Fix for polymorphic custom map key serializer
 (reported by mjr6140@gitgub)
#828: Respect DeserializationFeatures.WRAP_EXCEPTIONS in CollectionDeserializer
 (contributed by Steve G, thezerobit@github)
#840: Change semantics of `@JsonPropertyOrder(alphabetic)` to only count `true` value
#848: Custom serializer not used if POJO has `@JsonValue`
#849: Possible problem with `NON_EMPTY` exclusion, `int`s, `Strings`
#868: Annotations are lost in the case of duplicate methods
- Remove old cglib compatibility tests; cause problems in Eclipse
- Add `withFilterId()` method in `JsonSerializer` (demote from `BeanSerializer`)

2.5.5 (07-Dec-2015)

#844: Using JsonCreator still causes invalid path references in JsonMappingException
 (reported by Ian B)
#852: Accept scientific number notation for quoted numbers too
#878: serializeWithType on BeanSerializer does not setCurrentValue
 (reported by Chi K, chikim79@github)

2.5.4 (09-Jun-2015)

#676: Deserialization of class with generic collection inside depends on
  how is was deserialized first time
 (reported by lunaticare@github)
#771: Annotation bundles ignored when added to Mixin
 (reported by Andrew D)
#774: NPE from SqlDateSerializer as _useTimestamp is not checked for being null
 (reported by mrowkow@github)
#785: Add handlings for classes which are available in `Thread.currentThread().getContextClassLoader()`
 (contributed by Charles A)
#792: Ensure Constructor Parameter annotations are linked with those of Field, Getter, or Setter
#793: `ObjectMapper.readTree()` does not work with defaultTyping enabled
 (reported by gracefulgopher@github)
#801: Using `@JsonCreator` cause generating invalid path reference in `JsonMappingException`
 (contributed by Kamil B)
#815: Presence of PropertyNamingStrategy Makes Deserialization fail
#816: Allow date-only ISO strings to have no time zone
 (contributed by Andrew G)
- Fix handling of Enums wrt JSON Schema, when 'toString()' used for serialization

2.5.3 (24-Apr-2015)

#731: XmlAdapter result marshaling error in case of ValueType=Object
 (reported, debugged by Dmitry S)
#742: Allow deserialization of `null` Object Id (missing already allowed)
#744: Custom deserializer with parent object update failing
 (reported by migel@github)
#745: EnumDeserializer.deserializerForCreator fails when used to deserialize a Map key
 (contributed by John M)
#761: Builder deserializer: in-compatible type exception when return type is super type
 (contributed by Alexey G)
#766: Fix Infinite recursion (StackOverflowError) when serializing a SOAP object
 (contributed by Alain G)

2.5.2 (29-Mar-2015)

#609: Problem resolving locally declared generic type
 (repoted by Hal H)
#691: NullSerializer for MapProperty failing when using polymorphic handling
 (reported by Antibrumm@github)
#703: Multiple calls to ObjectMapper#canSerialize(Object.class) returns different values
 (reported by flexfrank@github)
#705: JsonAnyGetter doesn't work with JsonSerialize (except with keyUsing)
 (reported by natnan@github)
#728: TypeFactory#_fromVariable returns unknownType() even though it has enough information
  to provide a more specific type
 (reported by jkochaniak@github)
#733: MappingIterator should move past errors or not return hasNext() == true
 (reported by Lorrin N, lorrin@github)
#738: @JsonTypeInfo non-deterministically ignored in 2.5.1 (concurrency issue)
 (reported by Dylan S, dylanscott@github)
- Improvement to handling of custom `ValueInstantiator` for delegating mode; no more NPE
  if `getDelegateCreator()` returns null
- Refactor `TypedKey` into separate util class

2.5.1 (06-Feb-2015)

#667: Problem with bogus conflict between single-arg-String vs `CharSequence` constructor
#669: JSOG usage of @JsonTypeInfo and @JsonIdentityInfo(generator=JSOGGenerator.class) fails
 (reported by ericali78@github)
#671: Adding `java.util.Currency` deserialization support for maps
 (contributed by Alexandre S-C)
#674: Spring CGLIB proxies not handled as intended
 (reported by Zoltan F)
#682: Class<?>-valued Map keys not serialized properly
 (reported by Ludevik@github)
#684: FAIL_ON_NUMBERS_FOR_ENUMS does not fail when integer value is quoted
 (reported by kllp@github)
#696: Copy constructor does not preserve `_injectableValues`
 (reported by Charles A)
- Add a work-around in `ISO8601DateFormat` to allow omission of ':' from timezone
- Bit more work to complete #633

2.5.0 (01-Jan-2015)

#47: Support `@JsonValue` for (Map) key serialization 
#113: Problem deserializing polymorphic types with @JsonCreator
#165: Add `DeserializationContext.getContextualType()` to let deserializer
  known the expected type.
#299: Add `DeserializationFeature.FAIL_ON_UNRESOLVED_OBJECT_IDS` to allow missing
  Object Ids (as global default)
#408: External type id does not allow use of 'visible=true'
#421: @JsonCreator not used in case of multiple creators with parameter names
 (reported by Lovro P, lpandzic@github)
#427: Make array and Collection serializers call `JsonGenerator.writeStartArray(int)`
#521: Keep bundle annotations, prevent problems with recursive annotation types
 (reported by tea-dragon@github)
#527: Add support for `@JsonInclude(content=Include.NON_NULL)` (and others) for Maps
#528: Add support for `JsonType.As.EXISTING_PROPERTY`
 (reported by heapifyman@github; implemented by fleebytes@github)
#539: Problem with post-procesing of "empty bean" serializer; was not calling
  'BeanSerializerModifier.modifySerializer()` for empty beans
 (reported by Fabien R, fabienrenaud@github)
#540: Support deserializing `[]` as null or empty collection when the java type
  is a not an object, `DeserializationFeature.ACCEPT_EMPTY_ARRAY_AS_NULL_OBJECT`
 (requested by Fabien R, fabienrenaud@github)
#543: Problem resolving self-referential recursive types
 (reported by ahgittin@github)
#550: Minor optimization: prune introspection of "well-known" JDK types
#552: Improved handling for ISO-8601 (date) format
 (contributed by Jerome G, geronimo-iia@github)
#559: Add `getDateFormat()`, `getPropertyNamingStrategy()` in `ObjectMapper`
#560: @JsonCreator to deserialize BigInteger to Enum
 (requested by gisupp@github)
#565: Add support for handling `Map.Entry`
#566: Add support for case-insensitive deserialization (`MapperFeature.ACCEPT_CASE_INSENSITIVE_PROPERTIES`)
 (contributed by Michael R)
#571: Add support in ObjectMapper for custom `ObjectReader`, `ObjectWriter` (sub-classes)
#572: Override default serialization of Enums
 (requested by herau@github)
#576: Add fluent API for adding mixins
 (contributed by Adam S, adstro@github)
#594: `@JsonValue` on enum not used when enum value is a Map key
 (reported by chrylis@github)
#596: Add support for `@JsonProperty.defaultValue`, exposed via `BeanProperty.getMetadata().getDefaultValue()`
#597: Improve error messaging for cases where JSON Creator returns null (which
  is illegal)
 (contributed by Aurelien L)
#599: Add a simple mechanism for avoiding multiple registrations of the same module
#607: Allow (re)config of `JsonParser.Feature`s via `ObjectReader`
#608: Allow (re)config of `JsonGenerator.Feature`s via `ObjectWriter`
#614: Add a mechanism for using `@JsonCreator.mode` for resolving possible ambiguity between
  delegating- and property-based creators
#616: Add `SerializationFeature.WRITE_DURATIONS_AS_TIMESTAMPS`
#622: Support for non-scalar ObjectId Reference deserialiazation (like JSOG)
#623: Add `StdNodeBasedDeserializer`
#630: Add `KeyDeserializer` for `Class`
#631: Update `current value` of `JsonParser`, `JsonGenerator` from standard serializers,
 deserializers
 (suggested by Antibrumm@github)
#633: Allow returning null value from IdResolver to make type information optional
 (requested by Antibrumm@github)
#634: Add `typeFromId(DatabindContext,String)` in `TypeIdDeserializer`
#636: `ClassNotFoundException` for classes not (yet) needed during serialization
 (contributed by mspiegel@github)
#638: Add annotation-based method(s) for injecting properties during serialization
 (using @JsonAppend, VirtualBeanPropertyWriter)
#647: Deserialization fails when @JsonUnwrapped property contains an object with same property name
 (reported by Konstantin L)
#653: Jackson doesn't follow JavaBean naming convention (added `MapperFeature.USE_STD_BEAN_NAMING`)
#654: Add support for (re)configuring `JsonGenerator.setRootValueSeparator()` via `ObjectWriter`
#655: Add `ObjectWriter.writeValues()` for writing value sequences
#660: `@JsonCreator`-annotated factory method is ignored if constructor exists
- Allow use of `Shape.ARRAY` for Enums, as an alias to 'use index'
- Start using `JsonGenerator.writeStartArray(int)` to help data formats
  that benefit from knowing number of elements in arrays (and would otherwise
  need to buffer values to know length)
- Added new overload for `JsonSerializer.isEmpty()`, to eventually solve #588
- Improve error messaging (related to [jaxb-annotations#38]) to include known subtype ids.

2.4.6 (23-Apr-2015)

#735: (complete fix) @JsonDeserialize on Map with contentUsing custom deserializer overwrites default behavior
 (reported by blackfyre512@github) (regression due to #604)
$744: Custom deserializer with parent object update fails

2.4.5.1 (26-Mar-2015)

Special one-off "micro patch" for:

#706: Add support for `@JsonUnwrapped` via JSON Schema module
#707: Error in getting string representation of an ObjectNode with a float number value
 (reported by @navidqar)
#735: (partial) @JsonDeserialize on Map with contentUsing custom deserializer overwrites default behavior

2.4.5 (13-Jan-2015)

#635: Reduce cachability of `Map` deserializers, to avoid problems with per-property config changes
    (regression due to #604)
#656: `defaultImpl` configuration is ignored for `WRAPPER_OBJECT`
- Solve potential cyclic-resolution problem for `UntypedObjectDeserializer`

2.4.4 (24-Nov-2014)

(jackson-core)#158: Setter confusion on assignable types
 (reported by tsquared2763@github)
#245: Calls to ObjectMapper.addMixInAnnotations() on an instance returned by ObjectMapper.copy()
 don't work
 (reported by Erik D)
#580: delegate deserializers choke on a (single) abstract/polymorphic parameter
 (reported by Ian B, tea-dragon@github)
#590: Binding invalid Currency gives nonsense at end of the message
 (reported by Jerbell@github)
#592: Wrong `TokenBuffer` delegate deserialization using `@JsonCreator`
 (reported by Eugene L)
#601: ClassCastException for a custom serializer for enum key in `EnumMap`
 (reported by Benson M)
#604: `Map` deserializers not being cached, causing performance problems
#610: Fix forward reference in hierarchies
 (contributed by zeito@github)
#619: Off by one error in AnnotatedWithParams
 (reported by stevetodd@github)
- Minor fix to `EnumSerializer` regarding detection "serialize using index"
- Minor fix to number serializers, to call proper callback for schema generation

2.4.3 (02-Oct-2014)

#496: Wrong result with `new TextNode("false").asBoolean(true)`
 (reported by Ivar R, ivarru@github)
#511: DeserializationFeature.FAIL_ON_INVALID_SUBTYPE does not work
 (reported by sbelikov@github)
#523: MapDeserializer and friends do not report the field/key name for mapping exceptions
 (reported by Ian B, tea-dragon@github)
#524: @JsonIdentityReference(alwaysAsId = true) Custom resolver is reset to SimpleObjectIdResolver
 (reported by pkokorev@github)
#541: @JsonProperty in @JsonCreator is conflicting with POJOs getters/attributes
 (reported by fabienrenaud@github)
#543: Problem resolving self-referential generic types
#570: Add Support for Parsing All Compliant ISO-8601 Date Formats
 (requested by pfconrey@github)
- Fixed a problem with `acceptJsonFormatVisitor` with Collection/array types that
  are marked with `@JsonValue`; could cause NPE in JSON Schema generator module.

2.4.2 (14-Aug-2014)

#515: Mixin annotations lost when using a mixin class hierarchy with non-mixin interfaces
 (reported by 'stevebread@github')
- Fixed a problem related to [jackson-dataformat-smile#19].

2.4.1.2 (12-Jul-2014)

Special one-off "micro patch" for:

#503: Concurrency issue inside com.fasterxml.jackson.databind.util.LRUMap.get(Object)
 (reported by fjtc@github)

2.4.1.1 (18-Jun-2014)

Special one-off "micro patch" for:

#491: Temporary work-around for issue #490 (full fix for 2.5 needs to be
  in `jackson-annotations`)
#506: Index is never set for Collection and Array in InvalidFormatException.Reference
 (reported by Fabrice D, fabdouglas@github)
- Fixed a problem related to [jackson-dataformat-smile#19].

2.4.1 (17-Jun-2014)

#479: NPE on trying to deserialize a `String[]` that contains null
 (reported by huxi@github)
#482: Make date parsing error behavior consistent with JDK
 (suggested by Steve S, sanbeg@github)
#489 (partial): TypeFactory cache prevents garbage collection of custom ClassLoader
 (reported by sftwrengnr@github)

2.4.0 (02-Jun-2014)

#81: Allow use of @JsonUnwrapped with typed (@JsonTypeInfo) classes, provided
  that (new) feature `SerializationFeature.FAIL_ON_UNWRAPPED_TYPE_IDENTIFIERS`
  is disabled
 (constributed by Ben F, UnquietCode@github)
#88: Prevent use of type information for `JsonNode` via default typing
 (reported by electricmonk@github)
#149: Allow use of "stringified" indexes for Enum values
 (requested by chenboxiang@github)
#176: Allow use external Object Id resolver (to use with @JsonIdentityInfo etc)
 (implemented by Pascal G)
#193: Conflicting property name definitions
 (reported by Stuart J, sgjohnston@github)
#323: Serialization of the field with deserialization config
 (reported by metanet@github)
#327: Should not consider explicitly differing renames a fail, as long as all are explicit
#335: Allow use of `@JsonPropertyOrder(alphabetic=true)` for Map properties
#351: ObjectId does not properly handle forward references during deserialization
 (contributed by pgelinas)
#352 Add `ObjectMapper.setConfig()` for overriding `SerializationConfig`/`DeserializationConfig`
#353: Problems with polymorphic types, `JsonNode` (related to #88)
 (reported by cemo@github)
#359: Converted object not using explicitly annotated serializer
 (reported by Florian S [fschopp@github])
#369: Incorrect comparison for renaming in `POJOPropertyBuilder`
#375: Add `readValue()`/`readPropertyValue()` methods in `DeserializationContext`
#376: Add support for `@JsonFormat(shape=STRING)` for number serializers
#381: Allow inlining/unwrapping of value from single-component JSON array
 (contributed by yinzara@github)
#390: Change order in which managed/back references are resolved (now back-ref
 first, then forward)
 (requested by zAlbee@github)
#407: Properly use null handlers for value types when serializer Collection
 and array types
 (contributed by Will P)
#425: Add support for using `Void.class` as "no class", instead of `NoClass.class`
#428: `PropertyNamingStrategy` will rename even explicit name from `@JsonProperty`
 (reported by turskip@github)
#435: Performance bottleneck in TypeFactory._fromClass
 (reported by Sean D, sdonovanuk@github)
#434: Ensure that DecimalNodes with mathematically equal values are equal
 (contributed by Francis G)
#435: Performance bottleneck in TypeFactory._fromClass
 (reported by sdonovanuk@github)
#438: Add support for accessing `@JsonProperty(index=N)` annotations
#442: Make `@JsonUnwrapped` indicate property inclusion
 (suggested by Ben F)
#447: ArrayNode#addAll should accept Collection<? extends JsonNode>
 (suggested by alias@github)
#461: Add new standard naming strategy, `PropertyNamingStrategy.LowerCaseStrategy`
#463: Add 'JsonNode.asText(String defaultValue)`
 (suggested by Chris C)
#464: Include `JsonLocation` in more mapping exceptions
 (contributed by Andy C (q3aiml@github))
#465: Make it easier to support serialization of custom subtypes of `Number`
#467: Unwanted POJO's embedded in tree via serialization to tree
 (reported by Benson M)
- Slightly improve `SqlDateSerializer` to support `@JsonFormat`
- Improve handling of native type ids (YAML, CBOR) to use non-native type ids
  as fallback

2.3.5 (13-Jan-2015)

#496: Wrong result for TextNode("false").asBoolean(true)
 (reported by Ivar R, ivarru@github)
#543: Problems resolving self-referential generic types.
#656: defaultImpl configuration is ignored for WRAPPER_OBJECT

2.3.4 (17-Jul-2014)

#459: BeanDeserializerBuilder copy constructor not copying `_injectables`
#462: Annotation-provided Deserializers are not contextualized inside CreatorProperties
 (reported by aarondav@github)

2.3.3 (10-Apr-2014)

#420: Remove 'final' modifier from `BeanDeserializerBase.deserializeWithType`
 (requested by Ghoughpteighbteau@github)
#422: Allow use of "True" and "False" as aliases for booleans when coercing from
  JSON String
#423: Fix `CalendarSerializer` to work with custom format
 (reported by sergeymetallic@github)
#433: `ObjectMapper`'s `.valueToTree()` wraps `JsonSerializable` objects into a POJONode
 (reported by Francis G)
- Fix null-handling for `CollectionSerializer`

2.3.2 (01-Mar-2014)

#378: Fix a problem with custom enum deserializer construction
 (reported by BokoEnos@github)
#379: Fix a problem with (re)naming of Creator properties; needed to make
 Paranamer module work with NamingStrategy.
 (reported by Chris P, cpilsworth@github)
#398: Should deserialize empty (not null) URI from empty String
 (reported by pgieser@github)
#406: @JsonTypeIdResolver not working with external type ids
 (reported by Martin T)
#411: NumberDeserializers throws exception with NaN and +/- Infinity
 (reported by clarkbreyman@github)
#412: ObjectMapper.writerWithType() does not change root name being used
 (repoted by jhalterman@github)
- Added `BeanSerializerBase._serializeObjectId()` needed by modules that
  override standard BeanSerializer; specifically, XML module.

2.3.1 (28-Dec-2013)

#346: Fix problem deserializing `ObjectNode`, with @JsonCreator, empty
  JSON Object
 (reported by gaff78@github)
#358: `IterableSerializer` ignoring annotated content serializer
 (reported by Florian S)
#361: Reduce sync overhead for SerializerCache by using volatile, double-locking
 (contributed by stuartwdouglas@github)
#362: UUID output as Base64 String with ObjectMapper.convertValue()
 (reported by jknack@github)
#367: Make `TypeNameIdResolver` call `TypeResolver` for resolving base type
 (suggested by Ben F)
#370: Fail to add Object Id for POJO with no properties
 (reported by jh3141@github)
- Fix for [jackson-module-afterburner#38]: need to remove @JacksonStdImpl from
  `RawSerializer`, to avoid accidental removal of proper handling.

2.3.0 (13-Nov-2013)

#48: Add support for `InetSocketAddress`
 (contributed by Nick T)
#152: Add support for traversing `JsonNode` with (new!) `JsonPointer` implementation
 (suggested by fge@github)
#208: Accept "fromString()" as an implicit Creator (factory) method (alias for "valueOf()")
 (requested by David P)
#215: Allow registering custom `CharacterEscapes` to use for serialization,
 via `ObjectWriter.with(CharacterEscapes)` (and `ObjectMapper.writer(CharacterEscapes)`)
#227: Allow "generic" Enum serializers, deserializers, via `SimpleModule`
#234: Incorrect type information for deeply nested Maps
 (reported by Andrei P)
#237: Add `DeserializationFeature.FAIL_ON_READING_DUP_TREE_KEY` to optionally
  throw `JsonMappingException` on duplicate keys, tree model (`JsonNode`)
#238: Allow existence of overlapping getter, is-getter (choose 'regular' getter)
#239: Support `ByteBuffer`
 (suggested by mckamey@github)
#240: Make sure `@JsonSerialize.include` does not accidentally override
  class inclusion settings
 (requested by thierryhenrio@github)
#253: `DelegatingDeserializer` causes problems for Managed/BackReferences
 (reported by bfelaco@github)
#257: Make `UntypedObjectDeserializer` support overides for `List`, `Map` etc
#268: Add new variant of `ObjectMapper.canSerialize()` that can return `Throwable`
 that caused false to be returned (if any)
#269: Add support for new `@JsonPropertyDescription` via `AnnotationIntrospector`
 as well as `BeanProperty.getMedata().getDescription()`
#270: Add `SerializationFeature.USE_EQUALITY_FOR_OBJECT_ID` to allow use of equality
 (instead of identity) for figuring out when to use Object Id
 (requested by beku8@github)
#271: Support handling of `@JsonUnwrapped` for in-built JSON Schema generation
#277: Make `TokenBuffer` support new native type and object ids
#302: Add `setNamingStrategy` in `Module.SetupContext`
 (suggested by Miguel C)
#305: Add support for accessing `TypeFactory` via `TypeIdResolverBase`
 (not yet via `TypeIdResolver` interface), other configuration
#306: Allow use of `@JsonFilter` for properties, not just classes 
#307: Allow use of `@JsonFilter` for Maps in addition to POJOs
#308: Improve serialization and deserialization speed of `java.util.UUID` by 4x
 (suggested by David P)
#310: Improve `java.util.UUID` serialization with binary codecs, to use "raw" form.
#311: Make sure that "creator properties" are alphabetically ordered too, if
  so requested.
#315: Allow per-property definition of null serializer to use, using
 new `@JsonSerialize(nullsUsing=xxx)` annotation property
#317: Fix `JsonNode` support for nulls bound to `ObjectNode`, `ArrayNode`
 (contributed by Seth P)
#318: Problems with `ObjectMapper.updateValue()`, creator property-backed accessors
#319: Add support for per-call ("contextual") attributes, with defaulting,
 to allow keeping track of state during (de)serialization
#324: Make sure to throw `JsonMappingException` from `EnumDeserializer` creator,
  not `IllegalArgumentException`
 (reported by beverku@github)
#326: Support `@JsonFilter` for "any getter" properties
#334: Make `ArrayNode`, `ObjectNode` non-final again
#337: `AnySetter` does not support polymorphic types
 (reported by askvortsov@github)
#340: AtomicReference not working with polymorphic types
#342: Add `DeserializationFeature.FAIL_ON_IGNORED_PROPERTIES` to make `ObjectMapper`
  throw exception when encountering explicitly ignored properties
 (requested by Ruslan M)
[JACKSON-890]: Support managed/back-references for polymorphic (abstract) types
- Add 'BeanPropertyWriter.isUnwrapping()' for future needs (by Afterburner)
- Add coercions from String "null" (as if null token was parsed) for primitives/Wrappers.
- Add `JsonDeserializer.handledType()`

2.2.4 (10-Jun-2014)

#292: Problems with abstract `Map`s, `Collection`s, polymorphic deserialization
#324: EnumDeserializer should throw JsonMappingException, not IllegalArgumentException
#346: Problems deserializing `ObjectNode` from empty JSON Object, with @JsonCreator

2.2.3 (22-Aug-2013)

#234: Problems with serializing types for deeply nested generic Maps, default typing 
#251: SerializationFeature.WRITE_BIGDECIMAL_AS_PLAIN ignored with JsonNode
  serialization
 (reported by fge@github)
#259: Fix a problem with JSON Schema generation for `@JsonValue`
 (reported by Lior L)
#267: Handle negative, stringified timestamps
 (reported by Drecth@github)
#281: Make `NullNode` use configured null-value serializer
#287: Fix problems with converters, Maps with Object values
 (reported by antubis@github)
#288: Fix problem with serialization converters assigned with annotations
 (reported by cemo@github)

2.2.2 (26-May-2013)

#216: Problems with Android, 1.6-only types
#217: JsonProcessingExceptions not all wrapped as expected
 (reported by karldmoore@github)
#220: ContainerNode missing 'createNumber(BigInteger)'
 (reported by Pascal G)
#223: Duplicated nulls with @JsonFormat(shape=Shape.ARRAY)
 (reported by lukegh@github)
#226: Field mapping fail on deserialization to common referenced object when
  @JsonUnwrapped is used
 (reported by ikvia@github)
#232: Converting bound BigDecimal value to tree fails with WRITE_BIGDECIMAL_AS_PLAIN
 (reported by celkings@github)
- Minor fix to handle primitive types for key deserializer lookups
- Add convenience method `MappingIterator.getCurrentLocation()`
 (suggested by Tomdz@github)

2.2.1 (03-May-2013)

#214: Problem with LICENSE, NOTICE, Android packaging
 (reported by thierryd@github)

2.2.0 (22-Apr-2013)

Fixes:

#23: Fixing typing of root-level collections
#118: JsonTypeInfo.as.EXTERNAL_PROPERTY not working correctly
 with missing type id, scalar types
#130: TimeZone not set for GregorianCalendar, even if configured
#144: MissingNode.isValueNode() should return 'false'
 (reported by 'fge@github')
#146: Creator properties were not being renamed as expected
 (contributed by Christoper C)
#188: Problem with ObjectId serialization, 'alwaysAsId' references

Improvements:

#116: JavaType implements `java.lang.reflect.Type` (as does `TypeReference`)
#147: Defer reporting of problems with missing creator parameters
 (contributed by Christoper C)
#155: Make `ObjectNode` and `ArrayNode` final (other node types already were)
 (requested by fge@github)
#161: Add deserializer for java.util.concurrent.ArrayBlockingQueue
#173: Add 'JsonNode.traverse(ObjectCodec)' for convenience
#181: Improve error reporting for missing '_valueDeserializer'
#194: Add `FloatNode` type in tree model (JsonNode)
 (requested by msteiger@github)
#199: Allow deserializing `Iterable` instances (as basic `Collection`s)
 (requested by electrum@github)
#206: Make 'ObjectMapper.createDeserializationContext()' overridable
 (requested by noter@github)
#207: Add explicit support for `short` datatypes, for tree model
 (contributed by msteiger@github)

New features:

#120: Extend BeanDeserializerModifier to work with non-POJO deserializers
#121: Extend BeanSerializerModifier to work with non-POJO serializers
#124: Add support for serialization converters (@JsonSerializer(converter=...))
#124: Add support for deserialization converters (@JsonDeserializer(converter=...))
#140: Add 'SerializationFeature.WRITE_BIGDECIMAL_AS_PLAIN' to allow forcing
  of non-scientific notation when serializing BigDecimals.
 (suggested by phedny@github)
#148: Add 'DeserializationFeature.FAIL_ON_INVALID_SUBTYPE`, which allows mapping
  entries with missing or invalid type id into null references (instead of failing).
  Also allows use of '@JsonTypeInfo.defaultImpl = NoClass.class' as alternative.
#159: Add more accessors in 'MappingIterator': getParser(), getParserSchema(),
  readAll()
 (suggested by Tom D)
#190: Add 'MapperFeature.ALLOW_FINAL_FIELDS_AS_MUTATORS' (default: true) for
 pruning out final fields (to avoid using as mutators)
 (requested by Eric T)
#195: Add 'MapperFeature.INFER_PROPERTY_MUTATORS' (default: enabled) for finer
  control of what mutators are auto-detected.
 (requested by Dain S)
#198: Add SPI metadata, handling in ObjectMapper (findModules()), for
  automatic registration of auto-detected extension modules
 (suggested by 'beamerblvd@github')
#203: Added new features to support advanced date/time handling:
  - SerializationFeature.WRITE_DATE_TIMESTAMPS_AS_NANOSECONDS
  - DeserializationFeature.READ_DATE_TIMESTAMPS_AS_NANOSECONDS
  - DeserializationFeature.ADJUST_DATES_TO_CONTEXT_TIME_ZONE

Other:

#126: Update JDK baseline to 1.6
* API under 'com.fasterxml.jackson.databind.jsonFormatVisitors' changed significantly
  based on experiences with external JSON Schema generator.
* Version information accessed via code-generated access class, instead of reading
  VERSION.txt
* Added 2 methods in Converter interface: getInputType(), getOutputType(),
  to allow programmatic overrides (needed by JAXB annotation module)

2.1.4 (26-Feb-2013)

* [JACKSON-887]: StackOverflow with parameterized sub-class field
 (reported by Alexander M)
* [#130]: TimeZone not set for GregorianCalendar, when deserializing
* [#157]: NPE when registering module twice
* [#162]: JsonNodeFactory: work around an old bug with BigDecimal and zero
 (submitted by fge@github)
* [#166]: Incorrect optimization for `ObjectMapper.convertValue(Class)`
 (reported by Eric T)
* [#167]: Problems with @JsonValue, polymorphic types (regression from 1.x)
 (reported by Eric T)
* [#170]: Problems deserializing `java.io.File` if creator auto-discovery disabled
 (reported by Eric T)
* [#175]: NPE for JsonMappingException, if no path is specified
 (reported by bramp@github)

2.1.3 (19-Jan-2013)

* [Issue#141]: ACCEPT_EMPTY_STRING_AS_NULL_OBJECT not working for enums
* [Issue#142]: Serialization of class containing EnumMap with polymorphic enum
  fails to generate class type data
 (reported by kidavis4@github)

2.1.2 (04-Dec-2012)

* [Issue#106]: NPE in ObjectArraySerializer.createContextual(...)
* [Issue#117]: HandlerInstantiator defaulting not working
 (reported by Alexander B)
* [Issue#118]: Problems with JsonTypeInfo.As.EXTERNAL_PROPERTY, scalar values
 (reported by Adva11@github)
* [Issue#119]: Problems with @JsonValue, JsonTypeInfo.As.EXTERNAL_PROPERTY
 (reported by Adva11@github)
* [Issue#122]: ObjectMapper.copy() was not copying underlying mix-in map
 (reported by rzlo@github)

2.1.1 (11-Nov-2012)

Fixes:

* [JACKSON-875]: Enum values not found if Feature.USE_ANNOTATIONS disabled
 (reported by Laurent P)
* [Issue#93]: ObjectNode.setAll() broken; would not add anything for
  empty ObjectNodes.
 (reported by Francis G)
* Making things implement java.io.Serializable:
  - Issues: #94, #99, #100, #102
    (reported by Sean B)
* [Issue#96]: Problem with JsonTypeInfo.As.EXTERNAL_PROPERTY, defaultImpl
 (reported by Adva11@github)

2.1.0 (08-Oct-2012)

  New minor version for 2.x series. Major improvements in multiple areas,
  including:

  - Dataformat auto-detection
  - More `@JsonFormat.shape` variant to serialize Collections as
    JSON Objects, POJOs as JSON Arrays (csv-like).
  - Much more configuration accessible via ObjectReader, ObjectWriter
  - New mechanism for JSON Schema generation, other uses (in future)

Fixes:

* [JACKSON-830]/[Issue#19]: Change OSGi bundle name to be fully-qualified
* ]JACKSON-847]: Make @JsonIdentityInfo work with property-based creator
* [JACKSON-851]: State corruption with ObjectWriter, DefaultPrettyPrinter
 (reported by Duncan A)
* [Issue#75]: Too aggressive KeySerializer caching
* Minor fix wrt [Issue#11], coercion needed extra checks

Improvements:

* [JACKSON-758]: Remove 'IOException' from throws clauses of "writeValueAsString"
  and "writeValueAsBytes" of ObjectMapper/ObjectWriter
 (suggested by G-T Chen)
* [JACKSON-839]: Allow "upgrade" of integer number types for
  UntypedObjectDeserializer, even with default typing enabled.
* [JACKSON-850]: Allow use of zero-arg factory methods as "default creator"
  (suggested by Razvan D)
* [Issue#9]: Implement 'required' JSON Schema attribute for bean properties
* [Issue#20]: Add new exception type, InvalidFormatException (sub-type of
  JsonMappingException) to indicate data format problems
 (suggested by HolySamosa@github)
* [Issue#30]: ObjectReader and ObjectWriter now try to pre-fetch root
  (de)serializer if possible; minor performance improvement (2% for small POJOs).
* [Issue#33]: Simplified/clarified definition of 'ObjectReader.readValues()';
  minor change in behavior for JSON Array "wrapped" sequences
* [Issue#60]: Add 'JsonNode.hasNonNull(...)' method(s)
 (suggested by Jeff S on mailing list) 
* [Issue#64]: Add new "standard" PropertyNamingStrategy, PascalCaseStrategy
  (PropertyNamingStrategy.PASCAL_CASE_TO_CAMEL_CASE)
 (contributed by Sean B)
* [Issue#65]: Add getters to `ObjectMapper`, DeserializationContext/-Factory.
 (contributed by Dmitry K)
* [Issue#69]: Add `PropertyName` abstraction, new methods in AnnotationIntrospector
* [Issue#80]: Make `DecimalNode` normalize input, to make "1.0" and "1.00"equal
 (reported by fge@github)

New features:

* [Issue#15]: Support data format auto-detection via ObjectReader (added
  'withFormatDetection(...)' fluent factories)
* [Issue#21]: Add 'ObjectNode.set(...)' method (and related) to improve
  chaining, semantic consistency of Tree Model API
 (suggested by fge@Github)
* [Issue#22]: Add 'ObjectMapper.setAnnotationIntrospectors()' which allows
  defining different introspectors for serialization, deserialization
* [Issue#24]: Allow serialization of Enums as JSON Objects
 (suggested by rveloso@github)
* [Issue#28]: Add 'ObjectMapper.copy()', to create non-linked copy of
  mapper, with same configuration settings
* [Issue#29]: Allow serializing, deserializing POJOs as JSON Arrays
  by using `@JsonFormat(shape=Shape.ARRAY)`
* [Issue#40]: Allow serialization of Collections as JSON Objects
  (and deserialization from)
 (suggested by 'rveloso@github')
* [Issue#42]: Allow specifying Base64 variant to use for Base64-encoded data
  using ObjectReader.with(Base64Variant), ObjectWriter.with(Base64Variant).
 (suggested by 'mpfau@github')
* [Issue#45]: Add '@JsonNaming' annotation to define per-class PropertyNamingStrategy
 (suggested by Mark W)
* [Pull#58]: Make 'MappingIterator' implement 'Closable'
 (contributed by Pascal G)
* [Issue#72]: Add 'MapperFeature.USE_WRAPPER_NAME_AS_PROPERTY_NAME' to use
  wrapper name annotations for renaming properties
* [Issue#87]: Add 'StdDelegatingSerializer', 'StdDelegatingDeserializer' to
  simplify writing of two-step handlers
* (issue #4 of jackson-annotations): Add `@JsonIdentityReference(alwaysAsId=true)`
  to force ALL references to an object written as Object Id, even the first one.
* Added 'ObjectReader#withHandler' to allow for reconfiguring deserialization
  problem handler
 (suggested by 'electricmonk')

Other changes:

* New variant of AnnotationIntrospector.getFormat(), to support class
  annotations
* It is now possible to serialize instances of plain old Object, iff
  'FAIL_ON_EMPTY_BEANS' is disabled.
* Trying to remove reference to "JSON" in datatype conversion errors
 (since databinding is format-agnostic)

INCOMPATIBILITIES: (rats!)

* Note that [Issue#33] (see above) is, technically speaking, backwards
  imcompatible change. It is estimated that it should NOT affect most
  users, as changes are to edge cases (and undocumented ones at that).
  However, it can potentially cause problems with upgrade.
* Implementation of `JsonFormatVisitable` resulting in 2 new methods
  being added in `BeanPropertyFilter` interface -- this is unfortunate,
  but was required to support full traversability.

2.0.4 (26-Jun-2012)

* [Issue#6]: element count for PrettyPrinter, endObject wrong
   (reported by "thebluemountain")
* [JACKSON-838]: Utf8StreamParser._reportInvalidToken() skips letters
    from reported token name
   (reported by Lóránt Pintér)
* [JACKSON-841] Data is doubled in SegmentedStringWriter output
   (reported by Scott S)
* [JACKSON-842] ArrayIndexOutOfBoundsException when skipping C-style comments
   (reported by Sebastien R)

2.0.3: no version 2.0.3 released -- only used for extension modules

2.0.2 [14-May-2012]

Fixes:

* [Issue#14]: Annotations were not included from parent classes of
  mix-in classes
 (reported by @guillaup)
* [JACKSON-824]: Combination of JSON Views, ObjectMapper.readerForUpdating()
  was not working
 (reported by Nir S)
(and all fixes from 1.9.7)

Improvements:

* [Issue#11]: Improve ObjectMapper.convertValue()/.treeToValue() to use
  cast if possible

2.0.1 [23-Apr-2012]

Fixes:

* [JACKSON-827] Ensure core packages work on JDK 1.5
 (reported by Pascal g)
* [JACKSON-829] Custom serializers not working for List<String> properties,
  @JsonSerialize(contentUsing)
 (reported by James R)

Improvements:

* [Issue#5]: Add support for maps with java.util.Locale keys to the set of
  StdKeyDeserializers
 (contributed by Ryan G)

2.0.0 [25-Mar-2012]

Fixes:

* [JACKSON-368]: Problems with managed references, abstract types
* [JACKSON-711]: Delegating @JsonCreator did not work with Injectable values
* [JACKSON-798]: Problem with external type id, creators
  (reported by Casey L)
(and all fixes up until and including 1.9.6)

Improvements:

* [JACKSON-546]: Indicate end-of-input with JsonMappingException instead
  of EOFException, when there is no parsing exception
* [JACKSON-664]: Reduce overhead of type resolution by adding caching
  in TypeFactory
* [JACKSON-690]: Pass DeserializationContext through ValueInstantiator
* [JACKSON-695]: Add 'isEmpty(value)' in JsonSerializer to allow
  customizing handling of serialization of empty values
* [JACKSON-710]: 'ObjectMapper.convertValue()' should ignore root value
  wrapping/unwrapping settings
* [JACKSON-730] Split various features (JsonParser, JsonGenerator,
  SerializationConfig, DeserializationConfig) into per-factory
  features (MapperFeature, JsonFactory.Feature) an per
  instance features (existing ones)
* [JACKSON-732]: Allow 'AnnotationIntrospector.findContentDeserializer()'
  (and similar) to return instance, not just Class<?> for instance
 (requested by James R)
* [JACKSON-736]: Add (more) access to array, container and map serializers
* [JACKSON-737]: Allow accessing of "creator properties" for BeanDeserializer
* [JACKSON-748]: Add 'registerSubtypes' to 'Module.setupContext' (and SimpleModule)
* [JACKSON-749]: Make @JsonValue work for Enum deserialization
* [JACKSON-769]: ObjectNode/ArrayNode: change 'put', 'insert', 'add' to return
  'this node' (unless already returning something)
* [JACKSON-770]: Simplify method naming for JsonNode, drop unnecessary 'get' prefix
  from methods like 'getTextValue()' (becomes 'textValue()')
* [JACKSON-777]: Rename 'SerializationConfig.Feature' as 'SerializationFeature',
  'DeserializationConfig.Feature' as 'DeserializationFeature'
* [JACKSON-780]: MissingNode, NullNode should return 'defaultValue' from 'asXxx' methods,
  (not 0 for numbers), as they are not numeric types
* [JACKSON-787]: Allow use of @JsonIgnoreProperties for properties (fields, getters, setters)
* [JACKSON-795]: @JsonValue was not working for Maps, Collections
* [JACKSON-800]: Add 'Module.SetupContext#addDeserializationProblemHandler'
 (suggested by James R)

New features:

* [JACKSON-107]: Add support for Object Identity (to handled cycles, shared refs),
  with @JsonIdentityInfo
* [JACKSON-435]: Allow per-property Date formatting using @JsonFormat.
* [JACKSON-437]: Allow injecting of type id as POJO property, by setting
  new '@JsonTypeInfo.visible' property to true.
* [JACKSON-469]: Support "Builder pattern" for deserialiation; that is, allow
  use of separate Builder object for data binding, creating actual value
* [JACKSON-608]: Allow use of JSON Views for deserialization
* [JACKSON-636]: Add 'SerializationFeature.ORDER_MAP_ENTRIES_BY_KEYS' to allow
  forced sorting of Maps during serialization
  (suggested by Joern H)
* [JACKSON-669]: Allow prefix/suffix for @JsonUnwrapped properties
 (requested by Aner P)
* [JACKSON-707]: Add 'JsonNode.deepCopy()', to create safe deep copies
  of ObjectNodes, ArrayNodes.
* [JACKSON-714]: Add general-purpose @JsonFormat annotation
* [JACKSON-718]: Added 'JsonNode.canConvertToInt()', 'JsonNode.canConvertToLong()'
* [JACKSON-747]: Allow changing of 'SerializationFeature' for ObjectWriter,
  'DeserializationFeature' for ObjectReader.
* [JACKSON-752]: Add @JsonInclude (replacement of @JsonSerialize.include)
* [JACKSON-754]: Add @JacksonAnnotationsInside for creating "annotation
  bundles" (also: AnnotationIntrospector.isAnnotationBundle())
* [JACKSON-762]: Allow using @JsonTypeId to specify property to use as
  type id, instead of using separate type id resolver.
* [JACKSON-764]: Allow specifying "root name" to use for root wrapping
  via ObjectReader, ObjectWriter.
* [JACKSON-772]: Add 'JsonNode.withArray()' to use for traversing Array nodes.
* [JACKSON-793]: Add support for configurable Locale, TimeZone to use
  (via SerializationConfig, DeserializationConfig)
* [JACKSON-805]: Add 'SerializationFeature.WRITE_SINGLE_ELEM_ARRAYS_UNWRAPPED'
  to improve interoperability with BadgerFish/Jettison
* [JACKSON-810]: Deserialization Feature: Allow unknown Enum values via
  'DeserializationFeature.READ_UNKNOWN_ENUM_VALUES_AS_NULL'
  (suggested by Raymond R)
* [JACKSON-813]: Add '@JsonSerializableSchema.id' attribute, to indicate
  'id' value to add to generated JSON Schemas.

[entries for versions 1.x and earlier not retained; refer to earlier releases)<|MERGE_RESOLUTION|>--- conflicted
+++ resolved
@@ -3,9 +3,10 @@
 === Releases === 
 ------------------------------------------------------------------------
 
-<<<<<<< HEAD
 2.9.2 (not yet released)
 
+#1767: Allow `DeserializationProblemHandler` to respond to primitive types
+ (reported by nhtzr@github)
 #1768: Improve `TypeFactory.constructFromCanonical()` to work with
   `java.lang.reflect.Type.getTypeName()' format
  (suggested by Luís C)
@@ -129,14 +130,8 @@
 #1690: Prevent use of quoted number (index) for Enum deserialization via
   `MapperFeature.ALLOW_COERCION_OF_SCALARS`
  (requested by magdel@github)
-=======
+
 2.8.11 (not yet released)
-
-#1767: Allow `DeserializationProblemHandler` to respond to primitive types
- (reported by nhtzr@github)
-#1768: Improve `TypeFactory.constructFromCanonical()` to work with
-  `java.lang.reflect.Type.getTypeName()` format
->>>>>>> dcfb0ccf
 
 2.8.10 (24-Aug-2017)
 
