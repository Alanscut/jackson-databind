--- conflicted
+++ resolved
@@ -3,7 +3,6 @@
 === Releases === 
 ------------------------------------------------------------------------
 
-<<<<<<< HEAD
 2.9.0 (not yet released)
 
 #219: SqlDateSerializer does not obey SerializationConfig.Feature.WRITE_DATES_AS_TIMESTAMPS
@@ -93,13 +92,12 @@
 #1653: Convenience overload(s) for ObjectMapper#registerSubtypes
 #1655: `@JsonAnyGetter` uses different `bean` parameter in `SimpleBeanPropertyFilter`
  (reported by georgeflugq@github)
-=======
+
 2.8.9.1 (not yet released)
 
 #1657: `StdDateFormat` deserializes dates with no tz/offset as UTC instead of
   configured timezone
  (reported by Bertrand R)
->>>>>>> 5a0ce57b
 
 2.8.9 (12-Jun-2017)
 
