Project: jackson-databind
------------------------------------------------------------------------
=== Releases === 
------------------------------------------------------------------------

<<<<<<< HEAD
2.9.0 (not yet released)

#219: SqlDateSerializer does not obey SerializationConfig.Feature.WRITE_DATES_AS_TIMESTAMPS
 (reported by BrentDouglas@github)
#265: Add descriptive exception for attempts to use `@JsonWrapped` via Creator parameter
#291: @JsonTypeInfo with As.EXTERNAL_PROPERTY doesn't work if external type property
  is referenced more than once
 (reported by Starkom@github)
#357: StackOverflowError with contentConverter that returns array type
 (reported by Florian S)
#383: Recursive `@JsonUnwrapped` (`child` with same type) fail: "No _valueDeserializer assigned"
 (reported by tdavis@github)
#403: Make FAIL_ON_NULL_FOR_PRIMITIVES apply to primitive arrays and other types that wrap primitives
 (reported by Harleen S)
#476: Allow "Serialize as POJO" using `@JsonFormat(shape=Shape.OBJECT)` class annotation
#507: Support for default `@JsonView` for a class
 (suggested by Mark W)
#687: Exception deserializing a collection @JsonIdentityInfo and a property based creator
#865: `JsonFormat.Shape.OBJECT` ignored when class implements `Map.Entry`
#888: Allow specifying custom exclusion comparator via `@JsonInclude`,
  using `JsonInclude.Include.CUSTOM`
#994: `DeserializationFeature.UNWRAP_SINGLE_VALUE_ARRAYS` only works for POJOs, Maps
#1029: Add a way to define property name aliases
#1035: `@JsonAnySetter` assumes key of `String`, does not consider declared type.
 (reported by Michael F)
#1106: Add `MapperFeature.ALLOW_COERCION_OF_SCALARS` for enabling/disabling coercions
#1284: Make `StdKeySerializers` use new `JsonGenerator.writeFieldId()` for `int`/`long` keys
#1320: Add `ObjectNode.put(String, BigInteger)`
 (proposed by Jan L)
#1341: `DeserializationFeature.FAIL_ON_MISSING_EXTERNAL_TYPE_ID_PROPERTY`
 (contributed by Connor K)
#1347: Extend `ObjectMapper.configOverrides()` to allow changing visibility rules
#1356: Differentiate between input and code exceptions on deserialization
 (suggested by Nick B)
#1369: Improve `@JsonCreator` detection via `AnnotationIntrospector`
 by passing `MappingConfig`
#1371: Add `MapperFeature.INFER_CREATOR_FROM_CONSTRUCTOR_PROPERTIES` to allow
 disabling use of `@CreatorProperties` as explicit `@JsonCreator` equivalent
#1376: Add ability to disable JsonAnySetter/JsonAnyGetter via mixin
 (suggested by brentryan@github)
#1399: Add support for `@JsonMerge` to allow "deep update"
#1402: Use `@JsonSetter(nulls=...)` to specify handling of `null` values during deserialization
#1406: `ObjectMapper.readTree()` methods do not return `null` on end-of-input
 (reported by Fabrizio C)
#1407: `@JsonFormat.pattern` is ignored for `java.sql.Date` valued properties
 (reported by sangpire@github)
#1415: Creating CollectionType for non generic collection class broken
#1428: Allow `@JsonValue` on a field, not just getter
#1434: Explicitly pass null on invoke calls with no arguments
 (contributed by Emiliano C)
#1433: `ObjectMapper.convertValue()` with null does not consider null conversions
  (`JsonDeserializer.getNullValue()`)
 (contributed by jdmichal@github)
#1440: Wrong `JsonStreamContext` in `DeserializationProblemHandler` when reading
  `TokenBuffer` content
 (reported by Patrick G)
#1444: Change `ObjectMapper.setSerializationInclusion()` to apply to content inclusion too
#1450: `SimpleModule.addKeyDeserializer()' should throw `IllegalArgumentException` if `null`
  reference of `KeyDeserializer` passed
 (suggested by PawelJagus@github)
#1454: Support `@JsonFormat.lenient` for `java.util.Date`, `java.util.Calendar`
#1474: Replace use of `Class.newInstance()` (deprecated in Java 9) with call via Constructor
#1480: Add support for serializing `boolean`/`Boolean` as number (0 or 1)
 (suggested by jwilmoth@github)
#1520: Case insensitive enum deserialization with `MapperFeature.ACCEPT_CASE_INSENSITIVE_ENUMS`
 (contributed by Ana-Eliza B)
#1522: Global `@JsonInclude(Include.NON_NULL)` for all properties with a specific type
 (contributed by Carsten W)
#1544: EnumMapDeserializer assumes a pure EnumMap and does not support EnumMap derived classes
 (reported by Lyor G)
#1550: Unexpected behavior with `@JsonInclude(JsonInclude.Include.NON_EMPTY)` and
 `java.util.Date` serialization
#1551: `JsonMappingException` with polymorphic type and `JsonIdentityInfo` when basic type is abstract
 (reported by acm073@github)
#1552: Map key converted to byte array is not serialized as base64 string
 (reported by nmatt@github)
#1554: Support deserialization of `Shape.OBJECT` ("as POJO") for `Map`s (and map-like types)
#1556: Add `ObjectMapper.updateValue()` method to update instance with given overrides
 (suggested by syncer@github)
#1583: Add a `DeserializationFeature.FAIL_ON_TRAILING_TOKENS` to force reading of the
  whole input as single value
#1592: Add support for handling primitive/discrepancy problem with type refinements
#1605: Allow serialization of `InetAddress` as simple numeric host address
 (requested by Jared J)
#1616: Extraneous type id mapping added for base type itself
#1619: By-pass annotation introspection for array types
#1637: `ObjectReader.at()` with `JsonPointer` stops after first collection
 (reported by Chris P)
#1653: Convenience overload(s) for ObjectMapper#registerSubtypes
#1655: `@JsonAnyGetter` uses different `bean` parameter in `SimpleBeanPropertyFilter`
 (reported by georgeflugq@github)
#1678: Rewrite `StdDateFormat` ISO-8601 handling functionality
#1684: Rewrite handling of type ids to let `JsonGenerator` handle (more of) details
#1688: Deserialization fails for `java.nio.file.Path` implementations when default typing
  enabled
 (reported by Christian B)
#1690: Prevent use of quoted number (index) for Enum deserialization via
  `MapperFeature.ALLOW_COERCION_OF_SCALARS`
 (requested by magdel@github)

2.8.9.1 (not yet released)
=======
2.8.10 (not yet released)
>>>>>>> ce7d1c9a

#1657: `StdDateFormat` deserializes dates with no tz/offset as UTC instead of
  configured timezone
 (reported by Bertrand R)
#1658: Infinite recursion when deserializing a class extending a Map,
  with a recursive value type
 (reported by Kevin G)
#1679: `StackOverflowError` in Dynamic `StdKeySerializer`
#1711: Delegating creator fails to work for binary data (`byte[]`) with
 binary formats (CBOR, Smile)

2.8.9 (12-Jun-2017)

#1595: `JsonIgnoreProperties.allowSetters` is not working in Jackson 2.8
 (reported by Javy L)
#1597: Escape JSONP breaking characters
 (contributed by Marco C)
#1629: `FromStringDeserializer` ignores registered `DeserializationProblemHandler`
  for `java.util.UUID`
 (reported by Andrew J)
#1642: Support `READ_UNKNOWN_ENUM_VALUES_AS_NULL` with `@JsonCreator`
 (contributed by Joe L)
#1647: Missing properties from base class when recursive types are involved
 (reported by Slobodan P)
#1648: `DateTimeSerializerBase` ignores configured date format when creating contextual
 (reported by Bertrand R)
#1651: `StdDateFormat` fails to parse 'zulu' date when TimeZone other than UTC
 (reported by Bertrand R)

2.8.8.1 (19-Apr-2017)

#1585: Invoke ServiceLoader.load() inside of a privileged block when loading
  modules using `ObjectMapper.findModules()`
 (contributed by Ivo S)
#1599: Jackson Deserializer security vulnerability
 (reported by ayound@github)
#1607: @JsonIdentityReference not used when setup on class only
 (reported by vboulaye@github)

2.8.8 (05-Apr-2017)

(partial) #994: `DeserializationFeature.UNWRAP_SINGLE_VALUE_ARRAYS` only works for POJOs, Maps
#1345: `@JsonProperty(access = READ_ONLY)` together with generated constructor (Lombok) causes
 exception: "Could not find creator property with name ..."
 (reported by Raniz85@github)
#1533: `AsPropertyTypeDeserializer` ignores `DeserializationFeature.ACCEPT_EMPTY_STRING_AS_NULL_OBJECT`
#1543: JsonFormat.Shape.NUMBER_INT does not work when defined on enum type in 2.8
 (reported by Alex P)
#1570: `Enum` key for `Map` ignores `SerializationFeature.WRITE_ENUMS_USING_INDEX`
 (reported by SolaKun@github)
#1573: Missing properties when deserializing using a builder class with a non-default
  constructor and a mutator annotated with `@JsonUnwrapped`
 (reported by Joshua J)
#1575: Problem with `@JsonIgnoreProperties` on recursive property (regression in 2.8)
 (reported by anujkumar04@github)
- Minor fix to creation of `PropertyMetadata`, had one path that could lead to NPE

2.8.7 (21-Feb-2017)

#935: `@JsonProperty(access = Access.READ_ONLY)` - unexpected behaviour
#1317: '@JsonIgnore' annotation not working with creator properties, serialization

2.8.6 (12-Jan-2017)

#349: @JsonAnySetter with @JsonUnwrapped: deserialization fails with arrays
 (reported by hdave@github)
#1388: `@JsonIdentityInfo`: id has to be the first key in deserialization when
  deserializing with `@JsonCreator`
 (reported by moodysalem@github)
#1425: `JsonNode.binaryValue()` ignores illegal character if it's the last one
 (reported by binoternary@github)
#1453: `UntypedObjectDeserializer` does not retain `float` type (over `double`)
#1456: `TypeFactory` type resolution broken in 2.7 for generic types
   when using `constructType` with context
#1473: Add explicit deserializer for `StringBuilder` due to Java 9 changes
#1493: `ACCEPT_CASE_INSENSITIVE_PROPERTIES` fails with `@JsonUnwrapped`

2.8.5 (14-Nov-2016)

#1417: Further issues with `@JsonInclude` with `NON_DEFAULT`
#1421: ACCEPT_SINGLE_VALUE_AS_ARRAY partially broken in 2.7.x, 2.8.x
#1429: `StdKeyDeserializer` can erroneously use a static factory method
  with more than one argument
#1432: Off by 1 bug in PropertyValueBuffer
 (reported by Kevin D)
#1438: `ACCEPT_CASE_INSENSITIVE_PROPERTIES` is not respected for creator properties
 (reported by Jayson M)
#1439: NPE when using with filter id, serializing `java.util.Map` types
#1441: Failure with custom Enum key deserializer, polymorphic types
 (reported by Nathanial O)
#1445: Map key deserializerModifiers ignored
 (reported by alfonsobonso@github)
- Improvements to #1411 fix to ensure consistent `null` key handling

2.8.4 (14-Oct-2016)

#466: Jackson ignores Type information when raw return type is BigDecimal or BigInteger 
#1001: Parameter names module gets confused with delegate creator which is a static method
#1324: Boolean parsing with `StdDeserializer` is too slow with huge integer value
 (reported by pavankumar-parankusam@github)
#1383: Problem with `@JsonCreator` with 1-arg factory-method, implicit param names
#1384: `@JsonDeserialize(keyUsing = ...)` does not work correctly together with
  DefaultTyping.NON_FINAL
 (reported by Oleg Z)
#1385: Polymorphic type lost when using `@JsonValue`
 (reported by TomMarkuske@github)
#1389 Problem with handling of multi-argument creator with Enums
 (fix contributed by Pavel P)
#1392: Custom UnmodifiableSetMixin Fails in Jackson 2.7+ but works in Jackson 2.6
 (reported by Rob W)
#1395: Problems deserializing primitive `long` field while using `TypeResolverBuilder`
 (reported by UghZan3@github)
#1403: Reference-chain hints use incorrect class-name for inner classes
 (reported by Josh G)
#1411: MapSerializer._orderEntries should check for null keys
 (reported by Jörn H)

2.8.3 (17-Sep-2016)

#1351: `@JsonInclude(NON_DEFAULT)` doesn't omit null fields
 (reported by Gili T)
#1353: Improve error-handling for `java.net.URL` deserialization
#1361: Change `TokenBuffer` to use new `writeEmbeddedObject()` if possible

2.8.2 (30-Aug-2016)

#1315: Binding numeric values can BigDecimal lose precision
 (reported by Andrew S)
#1327: Class level `@JsonInclude(JsonInclude.Include.NON_EMPTY)` is ignored
 (reported by elruwen@github)
#1335: Unconditionally call `TypeIdResolver.getDescForKnownTypeIds`
 (contributed by Chris J-Y)

2.8.1 (20-Jul-2016)

#1256: `Optional.empty()` not excluded if property declared with type `Object`
#1288: Type id not exposed for `JsonTypeInfo.As.EXTERNAL_PROPERTY` even when `visible` set to `true`
 (reported by libetl@github)
#1289: Optimize construction of `ArrayList`, `LinkedHashMap` instances
#1291: Backward-incompatible behaviour of 2.8: deserializing enum types
   with two static factory methods fail by default
#1297: Deserialization of generic type with Map.class
 (reported by Arek G)
#1302: NPE for `ResolvedRecursiveType` in 2.8.0 due to caching

2.8.0 (04-Jul-2016)

#621: Allow definition of "ignorable types" without annotation (using
  `Mapper.configOverride(type).setIsIgnoredType(true)`
#867: Support `SerializationFeature.WRITE_EMPTY_JSON_ARRAYS ` for `JsonNode`
#903: Add `JsonGenerator` reference to `SerializerProvider`
#931: Add new method in `Deserializers.Base` to support `ReferenceType`
#960: `@JsonCreator` not working on a factory with no arguments for an enum type
 (reported by Artur J)
#990: Allow failing on `null` values for creator (add 
  `DeserializationFeature.FAIL_ON_NULL_CREATOR_PROPERTIES`)
 (contributed by mkokho@github)
#999: External property is not deserialized
 (reported by Aleksandr O)
#1017: Add new mapping exception type ('InvalidTypeIdException') for subtype resolution errors
 (suggested by natnan@github)
#1028: Ignore USE_BIG_DECIMAL_FOR_FLOATS for NaN/Infinity
 (reported by Vladimir K, lightoze@github)
#1047: Allow use of `@JsonAnySetter` on a Map-valued field, no need for setter
#1082: Can not use static Creator factory methods for `Enum`s, with JsonCreator.Mode.PROPERTIES
 (contributed by Lokesh K)
#1084: Change `TypeDeserializerBase` to take `JavaType` for `defaultImpl`, NOT `Class`
#1126: Allow deserialization of unknown Enums using a predefined value
 (contributed by Alejandro R)
#1136: Implement `TokenBuffer.writeEmbeddedObject(Object)`
 (suggested by Gregoire C, gcxRun@github)
#1165: CoreXMLDeserializers does not handle time-only XMLGregorianCalendars
 (reported, contributed fix by Ross G)
#1181: Add the ability to specify the initial capacity of the ArrayNode
 (suggested by Matt V, mveitas@github)
#1184: Allow overriding of `transient` with explicit inclusion with `@JsonProperty`
 (suggested by Maarten B)
#1187: Refactor `AtomicReferenceDeserializer` into `ReferenceTypeDeserializer`
#1204: Add a convenience accessor `JavaType.hasContentType()` (true for container or reference type)
#1206: Add "anchor type" member for `ReferenceType`
#1211: Change `JsonValueSerializer` to get `AnnotatedMethod`, not "raw" method
#1217: `@JsonIgnoreProperties` on Pojo fields not working for deserialization
 (reported by Lokesh K)
#1221: Use `Throwable.addSuppressed()` directly and/or via try-with-resources
#1232: Add support for `JsonFormat.Feature.ACCEPT_CASE_INSENSITIVE_PROPERTIES`
#1233: Add support for `JsonFormat.Feature.WRITE_SORTED_MAP_ENTRIES`
#1235: `java.nio.file.Path` support incomplete
 (reported by, fix contributed by Benson M)
#1261: JsonIdentityInfo broken deserialization involving forward references and/or cycles
 (reported by, fix contributed by Ari F)
#1270: Generic type returned from type id resolver seems to be ignored
 (reported by Benson M)
#1277: Add caching of resolved generic types for `TypeFactory`
 (requested by Andriy P)

2.7.10 (not yet released)

#1628: Don't print to error stream about failure to load JDK 7 types
 (reported by Villane@github)

2.7.9 (04-Feb-2017)

#1367: No Object Id found for an instance when using `@ConstructorProperties`
#1505: @JsonEnumDefaultValue should take precedence over FAIL_ON_NUMBERS_FOR_ENUMS
 (suggested by Stephan S)
#1506: Missing `KeyDeserializer` for `CharSequence`
#1513: `MapSerializer._orderEntries()` throws NPE when operating on `ConcurrentHashMap`
 (reported by Sovietaced@github)
- Simplified processing of class annotations (for `AnnotatedClass`) to try to
  solve rare concurrency problems with "root name" annotations.

2.7.8 (26-Sep-2016)

#877: @JsonIgnoreProperties`: ignoring the "cause" property of `Throwable` on GAE
#1359: Improve `JsonNode` deserializer to create `FloatNode` if parser supports
#1362: ObjectReader.readValues()` ignores offset and length when reading an array
 (reported by wastevenson@github)
#1363: The static field ClassUtil.sCached can cause a class loader leak
 (reported by Stuart D)
#1368: Problem serializing `JsonMappingException` due to addition of non-ignored
  `processor` property (added in 2.7)
 (reported, suggesed fix by Josh C)
#1383: Problem with `@JsonCreator` with 1-arg factory-method, implicit param names

2.7.7 (27-Aug-2016)

#1322: EnumMap keys not using enum's `@JsonProperty` values unlike Enum values
 (reported by MichaelChambers@github)
#1332: Fixed ArrayIndexOutOfBoundException for enum by index deser
 (reported by Max D)
#1344: Deserializing locale assumes JDK separator (underscore), does not
  accept RFC specified (hyphen)
 (reported by Jim M)

2.7.6 (23-Jul-2016)

#1215: Problem with type specialization for Maps with `@JsonDeserialize(as=subtype)`
 (reported by brentryan@github)
#1279: Ensure DOM parsing defaults to not expanding external entities
#1288: Type id not exposed for `JsonTypeInfo.As.EXTERNAL_PROPERTY` even when `visible` set to `true`
#1299: Timestamp deserialization error
 (reported by liyuj@github)
#1301: Problem with `JavaType.toString()` for recursive (self-referential) types
 (reported by Brian P)
#1307: `TypeWrappedDeserializer` doesn't delegate the `getNullValue()` method to `_deserializer`
 (reported by vfries@github)

2.7.5 (11-Jun-2016)

#1098: DeserializationFeature.FAIL_ON_INVALID_SUBTYPE does not work with
  `JsonTypeInfo.Id.CLASS`
 (reported by szaccaria@github)
#1223: `BasicClassIntrospector.forSerialization(...).findProperties` should
  respect MapperFeature.AUTO_DETECT_GETTERS/SETTERS?
 (reported by William H)
#1225: `JsonMappingException` should override getProcessor()
 (reported by Nick B)

2.6.8 (if ever released)

#1383: Problem with `@JsonCreator` with 1-arg factory-method, implicit param names

2.6.7 (05-Jun-2016)

#1194: Incorrect signature for generic type via `JavaType.getGenericSignature
#1228: @JsonAnySetter does not deserialize null to Deserializer's NullValue
 (contributed by Eric S)
#1231: `@JsonSerialize(as=superType)` behavior disallowed in 2.7.4
 (reported by Mark W)
#1248: `Annotated` returns raw type in place of Generic Type in 2.7.x
 (reported by Andrew J, apjoseph@github)
#1253: Problem with context handling for `TokenBuffer`, field name
#1260: `NullPointerException` in `JsonNodeDeserializer`
 (reported by Eric S)

2.7.4 (29-Apr-2016)

#1122: Jackson 2.7 and Lombok: 'Conflicting/ambiguous property name definitions'
#1178: `@JsonSerialize(contentAs=superType)` behavior disallowed in 2.7
#1186: SimpleAbstractTypeResolver breaks generic parameters
 (reported by tobiash@github)
#1189: Converter called twice results in ClassCastException
 (reported by carrino@github)
#1191: Non-matching quotes used in error message for date parsing
#1194: Incorrect signature for generic type via `JavaType.getGenericSignature
#1195: `JsonMappingException` not Serializable due to 2.7 reference to source (parser)
 (reported by mjustin@github)
#1197: `SNAKE_CASE` doesn't work when using Lombok's `@AllArgsConstructor`
#1198: Problem with `@JsonTypeInfo.As.EXTERNAL_PROPERTY`, `defaultImpl`, missing type id, NPE
#1203: `@JsonTypeInfo` does not work correctly for ReferenceTypes like `AtomicReference`
#1208: treeToValue doesn't handle POJONodes that contain exactly the requested value type
  (reported by Tom M)
- Improve handling of custom content (de)serializers for `AtomicReference`

2.7.3 (16-Mar-2016)

#1125: Problem with polymorphic types, losing properties from base type(s)
#1150: Problem with Object id handling, explicit `null` token
 (reported by Xavi T)
#1154: @JsonFormat.pattern on dates is now ignored if shape is not explicitely provided
 (reported by Yoann R)
#1161: `DeserializationFeature.READ_ENUMS_USING_TO_STRING` not dynamically
  changeable with 2.7
 (reported by asa-git@github)
- Minor fixes to `AnnotationIntrospector.findEnumValues()` to correct problems with
  merging of explicit enum value names.

2.7.2 (26-Feb-2016)

#1124: JsonAnyGetter ignores JsonSerialize(contentUsing=...)
 (reported by Jiri M)
#1128: UnrecognizedPropertyException in 2.7.1 for properties that work with version 2.6.5
 (reported by Roleek@github)
#1129: When applying type modifiers, don't ignore container types.
#1130: NPE in `StdDateFormat` hashCode and equals
 (reported by Kazuki S, kazuki43zoo@github)
#1134: Jackson 2.7 doesn't work with jdk6 due to use of `Collections.emptyIterator()`
 (reported by Timur S, saladinkzn@github)

2.7.1-1 (03-Feb-2016)

Special one-off "micro patch" for:

#1115: Problems with deprecated `TypeFactory.constructType(type, ctxt)` methods if `ctxt` is `null`

2.7.1 (02-Feb-2016)

#1079: Add back `TypeFactory.constructType(Type, Class)` as "deprecated" in 2.7.1
#1083: Field in base class is not recognized, when using `@JsonType.defaultImpl`
 (reported by Julian H)
#1095: Prevent coercion of `int` from empty String to `null` if
  `DeserializationFeature .FAIL_ON_NULL_FOR_PRIMITIVES` is `true`
 (reported by yzmyyff@github)
#1102: Handling of deprecated `SimpleType.construct()` too minimalistic
 (reported by Thibault K)
#1109: @JsonFormat is ignored by the DateSerializer unless either a custom pattern
  or a timezone are specified
 (contributed by Aleks S)

2.7.0 (10-Jan-2016)

#76: Problem handling datatypes Recursive type parameters
 (reported by Aram K)
#357: StackOverflowError with contentConverter that returns array type
 (reported by Florian S)
#432: `StdValueInstantiator` unwraps exceptions, losing context
 (reported by Miles K)
#497: Add new JsonInclude.Include feature to exclude maps after exclusion removes all elements
#803: Allow use of `StdDateFormat.setLenient()`
 (suggested by raj-ghodke@github)
#819: Add support for setting `FormatFeature` via `ObjectReader`, `ObjectWriter`
#857: Add support for java.beans.Transient (requires Java 7)
 (suggested by Thomas M)
#898: Add `ObjectMapper.getSerializerProviderInstance()`
#905: Add support for `@ConstructorProperties` (requires Java 7)
 (requested by Jonas K)
#909: Rename PropertyNamingStrategy CAMEL_CASE_TO_LOWER_CASE_WITH_UNDERSCORES as SNAKE_CASE,
   PASCAL_CASE_TO_CAMEL_CASE as UPPER_CAMEL_CASE
 (suggested by marcottedan@github)
#915: ObjectMapper default timezone is GMT, should be UTC
 (suggested by Infrag@github)
#918: Add `MapperFeature.ALLOW_EXPLICIT_PROPERTY_RENAMING`
 (contributed by David H)
#924: `SequenceWriter.writeAll()` could accept `Iterable`
 (suggested by Jiri-Kremser@github(
#932: Rewrite ser/deser for `AtomicReference`, based on "optional" ser/desers
#933: Close some gaps to allow using the `tryToResolveUnresolved` flows
#936: Deserialization into List subtype with JsonCreator no longer works
 (reported by adamjoeldavis@github)
#948: Support leap seconds, any number of millisecond digits for ISO-8601 Dates.
 (contributed by Jesse W)
#952: Revert non-empty handling of primitive numbers wrt `NON_EMPTY`; make
  `NON_DEFAULT` use extended criteria
#957: Merge `datatype-jdk7` stuff in (java.nio.file.Path handling)
#959: Schema generation: consider active view, discard non-included properties
#963: Add PropertyNameStrategy `KEBAB_CASE`
 (requested by Daniel M)
#978: ObjectMapper#canSerialize(Object.class) returns false even though FAIL_ON_EMPTY_BEANS is disabled
 (reported by Shumpei A)
#997: Add `MapperFeature.OVERRIDE_PUBLIC_ACCESS_MODIFIERS`
#998: Allow use of `NON_DEFAULT` for POJOs without default constructor
#1000: Add new mapping exception type for enums and UUIDs
 (suggesed by natnan@github)
#1010: Support for array delegator
 (contributed by Hugo W)
#1011: Change ObjectWriter::withAttributes() to take a Map with some kind of wildcard types
 (suggested by David B)
#1043: @JsonFormat(with = JsonFormat.Feature.ACCEPT_SINGLE_VALUE_AS_ARRAY) does not work on fields
 (reported by fabiolaa@github)
#1044: Add `AnnotationIntrospector.resolveSetterConflict(...)` to allow custom setter conflict resolution
 (suggested by clydebarrow@github)
- Make `JsonValueFormat` (self-)serializable, deserializable, to/from valid external
  value (as per JSON Schema spec)

INCOMPATIBILITIES:

- While unlikely to be problematic, #959 above required an addition of `SerializerProvider`
  argument for `depositSchemaProperty()` method `BeanProperty` and `PropertyWriter` interfaces
- JDK baseline now Java 7 (JDK 1.7), from Java 6/JDK 1.6

2.6.6 (05-Apr-2016)

#1088: NPE possibility in SimpleMixinResolver
 (reported by Laird N)
#1099: Fix custom comparator container node traversal
 (contributed by Daniel N)
#1108: Jackson not continue to parse after DeserializationFeature.FAIL_ON_INVALID_SUBTYPE error
 (reported by jefferyyuan@github)
#1112: Detailed error message from custom key deserializer is discarded
 (contributed by Benson M)
#1120: String value omitted from weirdStringException
 (reported by Benson M)
#1123: Serializing and Deserializing Locale.ROOT
 (reported by hookumsnivy@github)

2.6.5 (19-Jan-2016)

#1052: Don't generate a spurious NullNode after parsing an embedded object
 (reported by philipa@github)
#1061: Problem with Object Id and Type Id as Wrapper Object (regression in 2.5.1)
#1073: Add try-catch around `java.sql` type serializers
 (suggested by claudemt@github)
#1078: ObjectMapper.copy() still does not preserve _registeredModuleTypes
 (reported by ajonkisz@github)

2.6.4 (07-Dec-2015)

#984: JsonStreamContexts are not build the same way for write.. and convert methods
 (reported by Antibrumm@github)
#989: Deserialization from "{}" to java.lang.Object causes "out of END_OBJECT token" error
 (reported by Ievgen P)
#1003: JsonTypeInfo.As.EXTERNAL_PROPERTY does not work with a Delegate
 (reported by alexwen@github)
#1005: Synthetic constructors confusing Jackson data binding
 (reported by Jayson M)
#1013: `@JsonUnwrapped` is not treated as assuming `@JsonProperty("")`
 (reported by David B)
#1036: Problem with case-insensitive deserialization
 (repoted by Dmitry R)
- Fix a minor problem with `@JsonNaming` not recognizing default value

2.6.3 (12-Oct-2015)

#749: `EnumMap` serialization ignores `SerializationFeature.WRITE_ENUMS_USING_TO_STRING`
 (reported by scubasau@github)
#938: Regression: `StackOverflowError` with recursive types that contain `Map.Entry`
 (reported by jloisel@github)
#939: Regression: DateConversionError in 2.6.x 
 (reported by Andreas P, anpieber@github)
#940: Add missing `hashCode()` implementations for `JsonNode` types that did not have them
 (contributed by Sergio M)
#941: Deserialization from "{}" to ObjectNode field causes "out of END_OBJECT token" error
 (reported by Sadayuki F)
#942: Handle null type id for polymorphic values that use external type id
 (reported by Warren B, stormboy@github)
#943: Incorrect serialization of enum map key
 (reported by Benson M)
#944: Failure to use custom deserializer for key deserializer
 (contributed by Benson M)
#949: Report the offending substring when number parsing fails
 (contributed by Jesse W)
#965: BigDecimal values via @JsonTypeInfo/@JsonSubTypes get rounded
 (reported by gmjabs@github)

2.6.2 (14-Sep-2015)

#894: When using withFactory on ObjectMapper, the created Factory has a TypeParser
  which still has the original Factory
 (reported by lufe66@github)
#899: Problem serializing `ObjectReader` (and possibly `ObjectMapper`)
#913: ObjectMapper.copy does not preserve MappingJsonFactory features
 (reported, fixed by Daniel W)
#922: ObjectMapper.copy() does not preserve _registeredModuleTypes
#928: Problem deserializing External Type Id if type id comes before POJO

2.6.1 (09-Aug-2015)

#873: Add missing OSGi import
#881: BeanDeserializerBase having issues with non-CreatorProperty properties.
 (reported by dharaburda@github)
#884: ArrayIndexOutOfBoundException for `BeanPropertyMap` (with ObjectId)
 (reported by alterGauner@github)
#889: Configuring an ObjectMapper's DateFormat changes time zone
 (reported by Andy W, wilkinsona@github)
#890: Exception deserializing a byte[] when the target type comes from an annotation
 (reported by gmjabs@github)

2.6.0 (19-Jul-2015)

#77: Allow injection of 'transient' fields
#95: Allow read-only properties with `@JsonIgnoreProperties(allowGetters=true)`
#222: EXTERNAL_PROPERTY adds property multiple times and in multiple places
 (reported by Rob E, thatsnotright@github)
#296: Serialization of transient fields with public getters (add
    MapperFeature.PROPAGATE_TRANSIENT_MARKER)
 (suggested by Michal L)
#312: Support Type Id mappings where two ids map to same Class
#348: ObjectMapper.valueToTree does not work with @JsonRawValue
 (reported by Chris P, pimlottc@github)
#504: Add `DeserializationFeature.USE_LONG_FOR_INTS`
 (suggested by Jeff S)
#624: Allow setting external `ClassLoader` to use, via `TypeFactory`
#649: Make `BeanDeserializer` use new `parser.nextFieldName()` and `.hasTokenId()` methods
#664: Add `DeserializationFeature.ACCEPT_FLOAT_AS_INT` to prevent coercion of floating point
 numbers int `int`/`long`/`Integer`/`Long`
 (requested by wenzis@github)
#677: Specifying `Enum` value serialization using `@JsonProperty`
 (requested by Allen C, allenchen1154@github)
#679: Add `isEmpty()` implementation for `JsonNode` serializers
#688: Provide a means for an ObjectMapper to discover mixin annotation classes on demand
 (requested by Laird N)
#689: Add `ObjectMapper.setDefaultPrettyPrinter(PrettyPrinter)`
 (requested by derknorton@github)
#696: Copy constructor does not preserve `_injectableValues`
 (reported by Charles A)
#698: Add support for referential types (ReferenceType)
#700: Cannot Change Default Abstract Type Mapper from LinkedHashMap
 (reported by wealdtech@github)
#725: Auto-detect multi-argument constructor with implicit names if it is the only visible creator
#727: Improve `ObjectWriter.forType()` to avoid forcing base type for container types
#734: Add basic error-recovery for `ObjectReader.readValues()`
#737: Add support for writing raw values in TokenBuffer
 (suggested by Guillaume S, gsmet@github)
#740: Ensure proper `null` (as empty) handling for `AtomicReference`
#741: Pass `DeserializationContext' argument for `JsonDeserializer` methods "getNullValue()"
 and "getEmptyValue()"
#743: Add `RawValue` helper type, for piping raw values through `TokenBuffer`
#756: Disabling SerializationFeature.FAIL_ON_EMPTY_BEANS does not affect `canSerialize()`
 (reported by nickwongdev@github)
#762: Add `ObjectWriter.withoutRootName()`, `ObjectReader.withoutRootName()`
#765: `SimpleType.withStaticTyping()` impl incorrect
#769: Fix `JacksonAnnotationIntrospector.findDeserializer` to return `Object` (as per
  `AnnotationIntrospector`); similarly for other `findXxx(De)Serializer(...)` methods
#777: Allow missing build method if its name is empty ("")
 (suggested by galdosd@github)
#781: Support handling of `@JsonProperty.required` for Creator methods
#787: Add `ObjectMapper setFilterProvider(FilterProvider)` to allow chaining
 (suggested by rgoldberg@githin)
#790: Add `JsonNode.equals(Comparator<JsonNode>, JsonNode)` to support
  configurable/external equality comparison
#794: Add `SerializationFeature.WRITE_DATES_WITH_ZONE_ID` to allow inclusion/exclusion of
  timezone id for date/time values (as opposed to timezone offset)
#795: Converter annotation not honored for abstract types
 (reported by myrosia@github)
#797: `JsonNodeFactory` method `numberNode(long)` produces `IntNode` for small numbers
#810: Force value coercion for `java.util.Properties`, so that values are `String`s
#811: Add new option, `JsonInclude.Include.NON_ABSENT` (to support exclusion of
  JDK8/Guava Optionals)
#812: Java 8 breaks Class-value annotation properties, wrt generics: need to work around
#813: Add support for new property of `@JsonProperty.access` to support
  read-only/write-only use cases
#820: Add new method for `ObjectReader`, to bind from JSON Pointer position
 (contributed by Jerry Y, islanderman@github)
#824: Contextual `TimeZone` changes don't take effect wrt `java.util.Date`,
  `java.util.Calendar` serialization
#826: Replaced synchronized HashMap with ConcurrentHashMap in TypeDeserializerBase._findDeserializer
 (contributed by Lars P)
#827: Fix for polymorphic custom map key serializer
 (reported by mjr6140@gitgub)
#828: Respect DeserializationFeatures.WRAP_EXCEPTIONS in CollectionDeserializer
 (contributed by Steve G, thezerobit@github)
#840: Change semantics of `@JsonPropertyOrder(alphabetic)` to only count `true` value
#848: Custom serializer not used if POJO has `@JsonValue`
#849: Possible problem with `NON_EMPTY` exclusion, `int`s, `Strings`
#868: Annotations are lost in the case of duplicate methods
- Remove old cglib compatibility tests; cause problems in Eclipse
- Add `withFilterId()` method in `JsonSerializer` (demote from `BeanSerializer`)

2.5.5 (07-Dec-2015)

#844: Using JsonCreator still causes invalid path references in JsonMappingException
 (reported by Ian B)
#852: Accept scientific number notation for quoted numbers too
#878: serializeWithType on BeanSerializer does not setCurrentValue
 (reported by Chi K, chikim79@github)

2.5.4 (09-Jun-2015)

#676: Deserialization of class with generic collection inside depends on
  how is was deserialized first time
 (reported by lunaticare@github)
#771: Annotation bundles ignored when added to Mixin
 (reported by Andrew D)
#774: NPE from SqlDateSerializer as _useTimestamp is not checked for being null
 (reported by mrowkow@github)
#785: Add handlings for classes which are available in `Thread.currentThread().getContextClassLoader()`
 (contributed by Charles A)
#792: Ensure Constructor Parameter annotations are linked with those of Field, Getter, or Setter
#793: `ObjectMapper.readTree()` does not work with defaultTyping enabled
 (reported by gracefulgopher@github)
#801: Using `@JsonCreator` cause generating invalid path reference in `JsonMappingException`
 (contributed by Kamil B)
#815: Presence of PropertyNamingStrategy Makes Deserialization fail
#816: Allow date-only ISO strings to have no time zone
 (contributed by Andrew G)
- Fix handling of Enums wrt JSON Schema, when 'toString()' used for serialization

2.5.3 (24-Apr-2015)

#731: XmlAdapter result marshaling error in case of ValueType=Object
 (reported, debugged by Dmitry S)
#742: Allow deserialization of `null` Object Id (missing already allowed)
#744: Custom deserializer with parent object update failing
 (reported by migel@github)
#745: EnumDeserializer.deserializerForCreator fails when used to deserialize a Map key
 (contributed by John M)
#761: Builder deserializer: in-compatible type exception when return type is super type
 (contributed by Alexey G)
#766: Fix Infinite recursion (StackOverflowError) when serializing a SOAP object
 (contributed by Alain G)

2.5.2 (29-Mar-2015)

#609: Problem resolving locally declared generic type
 (repoted by Hal H)
#691: NullSerializer for MapProperty failing when using polymorphic handling
 (reported by Antibrumm@github)
#703: Multiple calls to ObjectMapper#canSerialize(Object.class) returns different values
 (reported by flexfrank@github)
#705: JsonAnyGetter doesn't work with JsonSerialize (except with keyUsing)
 (reported by natnan@github)
#728: TypeFactory#_fromVariable returns unknownType() even though it has enough information
  to provide a more specific type
 (reported by jkochaniak@github)
#733: MappingIterator should move past errors or not return hasNext() == true
 (reported by Lorrin N, lorrin@github)
#738: @JsonTypeInfo non-deterministically ignored in 2.5.1 (concurrency issue)
 (reported by Dylan S, dylanscott@github)
- Improvement to handling of custom `ValueInstantiator` for delegating mode; no more NPE
  if `getDelegateCreator()` returns null
- Refactor `TypedKey` into separate util class

2.5.1 (06-Feb-2015)

#667: Problem with bogus conflict between single-arg-String vs `CharSequence` constructor
#669: JSOG usage of @JsonTypeInfo and @JsonIdentityInfo(generator=JSOGGenerator.class) fails
 (reported by ericali78@github)
#671: Adding `java.util.Currency` deserialization support for maps
 (contributed by Alexandre S-C)
#674: Spring CGLIB proxies not handled as intended
 (reported by Zoltan F)
#682: Class<?>-valued Map keys not serialized properly
 (reported by Ludevik@github)
#684: FAIL_ON_NUMBERS_FOR_ENUMS does not fail when integer value is quoted
 (reported by kllp@github)
#696: Copy constructor does not preserve `_injectableValues`
 (reported by Charles A)
- Add a work-around in `ISO8601DateFormat` to allow omission of ':' from timezone
- Bit more work to complete #633

2.5.0 (01-Jan-2015)

#47: Support `@JsonValue` for (Map) key serialization 
#113: Problem deserializing polymorphic types with @JsonCreator
#165: Add `DeserializationContext.getContextualType()` to let deserializer
  known the expected type.
#299: Add `DeserializationFeature.FAIL_ON_UNRESOLVED_OBJECT_IDS` to allow missing
  Object Ids (as global default)
#408: External type id does not allow use of 'visible=true'
#421: @JsonCreator not used in case of multiple creators with parameter names
 (reported by Lovro P, lpandzic@github)
#427: Make array and Collection serializers call `JsonGenerator.writeStartArray(int)`
#521: Keep bundle annotations, prevent problems with recursive annotation types
 (reported by tea-dragon@github)
#527: Add support for `@JsonInclude(content=Include.NON_NULL)` (and others) for Maps
#528: Add support for `JsonType.As.EXISTING_PROPERTY`
 (reported by heapifyman@github; implemented by fleebytes@github)
#539: Problem with post-procesing of "empty bean" serializer; was not calling
  'BeanSerializerModifier.modifySerializer()` for empty beans
 (reported by Fabien R, fabienrenaud@github)
#540: Support deserializing `[]` as null or empty collection when the java type
  is a not an object, `DeserializationFeature.ACCEPT_EMPTY_ARRAY_AS_NULL_OBJECT`
 (requested by Fabien R, fabienrenaud@github)
#543: Problem resolving self-referential recursive types
 (reported by ahgittin@github)
#550: Minor optimization: prune introspection of "well-known" JDK types
#552: Improved handling for ISO-8601 (date) format
 (contributed by Jerome G, geronimo-iia@github)
#559: Add `getDateFormat()`, `getPropertyNamingStrategy()` in `ObjectMapper`
#560: @JsonCreator to deserialize BigInteger to Enum
 (requested by gisupp@github)
#565: Add support for handling `Map.Entry`
#566: Add support for case-insensitive deserialization (`MapperFeature.ACCEPT_CASE_INSENSITIVE_PROPERTIES`)
 (contributed by Michael R)
#571: Add support in ObjectMapper for custom `ObjectReader`, `ObjectWriter` (sub-classes)
#572: Override default serialization of Enums
 (requested by herau@github)
#576: Add fluent API for adding mixins
 (contributed by Adam S, adstro@github)
#594: `@JsonValue` on enum not used when enum value is a Map key
 (reported by chrylis@github)
#596: Add support for `@JsonProperty.defaultValue`, exposed via `BeanProperty.getMetadata().getDefaultValue()`
#597: Improve error messaging for cases where JSON Creator returns null (which
  is illegal)
 (contributed by Aurelien L)
#599: Add a simple mechanism for avoiding multiple registrations of the same module
#607: Allow (re)config of `JsonParser.Feature`s via `ObjectReader`
#608: Allow (re)config of `JsonGenerator.Feature`s via `ObjectWriter`
#614: Add a mechanism for using `@JsonCreator.mode` for resolving possible ambiguity between
  delegating- and property-based creators
#616: Add `SerializationFeature.WRITE_DURATIONS_AS_TIMESTAMPS`
#622: Support for non-scalar ObjectId Reference deserialiazation (like JSOG)
#623: Add `StdNodeBasedDeserializer`
#630: Add `KeyDeserializer` for `Class`
#631: Update `current value` of `JsonParser`, `JsonGenerator` from standard serializers,
 deserializers
 (suggested by Antibrumm@github)
#633: Allow returning null value from IdResolver to make type information optional
 (requested by Antibrumm@github)
#634: Add `typeFromId(DatabindContext,String)` in `TypeIdDeserializer`
#636: `ClassNotFoundException` for classes not (yet) needed during serialization
 (contributed by mspiegel@github)
#638: Add annotation-based method(s) for injecting properties during serialization
 (using @JsonAppend, VirtualBeanPropertyWriter)
#647: Deserialization fails when @JsonUnwrapped property contains an object with same property name
 (reported by Konstantin L)
#653: Jackson doesn't follow JavaBean naming convention (added `MapperFeature.USE_STD_BEAN_NAMING`)
#654: Add support for (re)configuring `JsonGenerator.setRootValueSeparator()` via `ObjectWriter`
#655: Add `ObjectWriter.writeValues()` for writing value sequences
#660: `@JsonCreator`-annotated factory method is ignored if constructor exists
- Allow use of `Shape.ARRAY` for Enums, as an alias to 'use index'
- Start using `JsonGenerator.writeStartArray(int)` to help data formats
  that benefit from knowing number of elements in arrays (and would otherwise
  need to buffer values to know length)
- Added new overload for `JsonSerializer.isEmpty()`, to eventually solve #588
- Improve error messaging (related to [jaxb-annotations#38]) to include known subtype ids.

2.4.6 (23-Apr-2015)

#735: (complete fix) @JsonDeserialize on Map with contentUsing custom deserializer overwrites default behavior
 (reported by blackfyre512@github) (regression due to #604)
$744: Custom deserializer with parent object update fails

2.4.5.1 (26-Mar-2015)

Special one-off "micro patch" for:

#706: Add support for `@JsonUnwrapped` via JSON Schema module
#707: Error in getting string representation of an ObjectNode with a float number value
 (reported by @navidqar)
#735: (partial) @JsonDeserialize on Map with contentUsing custom deserializer overwrites default behavior

2.4.5 (13-Jan-2015)

#635: Reduce cachability of `Map` deserializers, to avoid problems with per-property config changes
    (regression due to #604)
#656: `defaultImpl` configuration is ignored for `WRAPPER_OBJECT`
- Solve potential cyclic-resolution problem for `UntypedObjectDeserializer`

2.4.4 (24-Nov-2014)

(jackson-core)#158: Setter confusion on assignable types
 (reported by tsquared2763@github)
#245: Calls to ObjectMapper.addMixInAnnotations() on an instance returned by ObjectMapper.copy()
 don't work
 (reported by Erik D)
#580: delegate deserializers choke on a (single) abstract/polymorphic parameter
 (reported by Ian B, tea-dragon@github)
#590: Binding invalid Currency gives nonsense at end of the message
 (reported by Jerbell@github)
#592: Wrong `TokenBuffer` delegate deserialization using `@JsonCreator`
 (reported by Eugene L)
#601: ClassCastException for a custom serializer for enum key in `EnumMap`
 (reported by Benson M)
#604: `Map` deserializers not being cached, causing performance problems
#610: Fix forward reference in hierarchies
 (contributed by zeito@github)
#619: Off by one error in AnnotatedWithParams
 (reported by stevetodd@github)
- Minor fix to `EnumSerializer` regarding detection "serialize using index"
- Minor fix to number serializers, to call proper callback for schema generation

2.4.3 (02-Oct-2014)

#496: Wrong result with `new TextNode("false").asBoolean(true)`
 (reported by Ivar R, ivarru@github)
#511: DeserializationFeature.FAIL_ON_INVALID_SUBTYPE does not work
 (reported by sbelikov@github)
#523: MapDeserializer and friends do not report the field/key name for mapping exceptions
 (reported by Ian B, tea-dragon@github)
#524: @JsonIdentityReference(alwaysAsId = true) Custom resolver is reset to SimpleObjectIdResolver
 (reported by pkokorev@github)
#541: @JsonProperty in @JsonCreator is conflicting with POJOs getters/attributes
 (reported by fabienrenaud@github)
#543: Problem resolving self-referential generic types
#570: Add Support for Parsing All Compliant ISO-8601 Date Formats
 (requested by pfconrey@github)
- Fixed a problem with `acceptJsonFormatVisitor` with Collection/array types that
  are marked with `@JsonValue`; could cause NPE in JSON Schema generator module.

2.4.2 (14-Aug-2014)

#515: Mixin annotations lost when using a mixin class hierarchy with non-mixin interfaces
 (reported by 'stevebread@github')
- Fixed a problem related to [jackson-dataformat-smile#19].

2.4.1.2 (12-Jul-2014)

Special one-off "micro patch" for:

#503: Concurrency issue inside com.fasterxml.jackson.databind.util.LRUMap.get(Object)
 (reported by fjtc@github)

2.4.1.1 (18-Jun-2014)

Special one-off "micro patch" for:

#491: Temporary work-around for issue #490 (full fix for 2.5 needs to be
  in `jackson-annotations`)
#506: Index is never set for Collection and Array in InvalidFormatException.Reference
 (reported by Fabrice D, fabdouglas@github)
- Fixed a problem related to [jackson-dataformat-smile#19].

2.4.1 (17-Jun-2014)

#479: NPE on trying to deserialize a `String[]` that contains null
 (reported by huxi@github)
#482: Make date parsing error behavior consistent with JDK
 (suggested by Steve S, sanbeg@github)
#489 (partial): TypeFactory cache prevents garbage collection of custom ClassLoader
 (reported by sftwrengnr@github)

2.4.0 (02-Jun-2014)

#81: Allow use of @JsonUnwrapped with typed (@JsonTypeInfo) classes, provided
  that (new) feature `SerializationFeature.FAIL_ON_UNWRAPPED_TYPE_IDENTIFIERS`
  is disabled
 (constributed by Ben F, UnquietCode@github)
#88: Prevent use of type information for `JsonNode` via default typing
 (reported by electricmonk@github)
#149: Allow use of "stringified" indexes for Enum values
 (requested by chenboxiang@github)
#176: Allow use external Object Id resolver (to use with @JsonIdentityInfo etc)
 (implemented by Pascal G)
#193: Conflicting property name definitions
 (reported by Stuart J, sgjohnston@github)
#323: Serialization of the field with deserialization config
 (reported by metanet@github)
#327: Should not consider explicitly differing renames a fail, as long as all are explicit
#335: Allow use of `@JsonPropertyOrder(alphabetic=true)` for Map properties
#351: ObjectId does not properly handle forward references during deserialization
 (contributed by pgelinas)
#352 Add `ObjectMapper.setConfig()` for overriding `SerializationConfig`/`DeserializationConfig`
#353: Problems with polymorphic types, `JsonNode` (related to #88)
 (reported by cemo@github)
#359: Converted object not using explicitly annotated serializer
 (reported by Florian S [fschopp@github])
#369: Incorrect comparison for renaming in `POJOPropertyBuilder`
#375: Add `readValue()`/`readPropertyValue()` methods in `DeserializationContext`
#376: Add support for `@JsonFormat(shape=STRING)` for number serializers
#381: Allow inlining/unwrapping of value from single-component JSON array
 (contributed by yinzara@github)
#390: Change order in which managed/back references are resolved (now back-ref
 first, then forward)
 (requested by zAlbee@github)
#407: Properly use null handlers for value types when serializer Collection
 and array types
 (contributed by Will P)
#425: Add support for using `Void.class` as "no class", instead of `NoClass.class`
#428: `PropertyNamingStrategy` will rename even explicit name from `@JsonProperty`
 (reported by turskip@github)
#435: Performance bottleneck in TypeFactory._fromClass
 (reported by Sean D, sdonovanuk@github)
#434: Ensure that DecimalNodes with mathematically equal values are equal
 (contributed by Francis G)
#435: Performance bottleneck in TypeFactory._fromClass
 (reported by sdonovanuk@github)
#438: Add support for accessing `@JsonProperty(index=N)` annotations
#442: Make `@JsonUnwrapped` indicate property inclusion
 (suggested by Ben F)
#447: ArrayNode#addAll should accept Collection<? extends JsonNode>
 (suggested by alias@github)
#461: Add new standard naming strategy, `PropertyNamingStrategy.LowerCaseStrategy`
#463: Add 'JsonNode.asText(String defaultValue)`
 (suggested by Chris C)
#464: Include `JsonLocation` in more mapping exceptions
 (contributed by Andy C (q3aiml@github))
#465: Make it easier to support serialization of custom subtypes of `Number`
#467: Unwanted POJO's embedded in tree via serialization to tree
 (reported by Benson M)
- Slightly improve `SqlDateSerializer` to support `@JsonFormat`
- Improve handling of native type ids (YAML, CBOR) to use non-native type ids
  as fallback

2.3.5 (13-Jan-2015)

#496: Wrong result for TextNode("false").asBoolean(true)
 (reported by Ivar R, ivarru@github)
#543: Problems resolving self-referential generic types.
#656: defaultImpl configuration is ignored for WRAPPER_OBJECT

2.3.4 (17-Jul-2014)

#459: BeanDeserializerBuilder copy constructor not copying `_injectables`
#462: Annotation-provided Deserializers are not contextualized inside CreatorProperties
 (reported by aarondav@github)

2.3.3 (10-Apr-2014)

#420: Remove 'final' modifier from `BeanDeserializerBase.deserializeWithType`
 (requested by Ghoughpteighbteau@github)
#422: Allow use of "True" and "False" as aliases for booleans when coercing from
  JSON String
#423: Fix `CalendarSerializer` to work with custom format
 (reported by sergeymetallic@github)
#433: `ObjectMapper`'s `.valueToTree()` wraps `JsonSerializable` objects into a POJONode
 (reported by Francis G)
- Fix null-handling for `CollectionSerializer`

2.3.2 (01-Mar-2014)

#378: Fix a problem with custom enum deserializer construction
 (reported by BokoEnos@github)
#379: Fix a problem with (re)naming of Creator properties; needed to make
 Paranamer module work with NamingStrategy.
 (reported by Chris P, cpilsworth@github)
#398: Should deserialize empty (not null) URI from empty String
 (reported by pgieser@github)
#406: @JsonTypeIdResolver not working with external type ids
 (reported by Martin T)
#411: NumberDeserializers throws exception with NaN and +/- Infinity
 (reported by clarkbreyman@github)
#412: ObjectMapper.writerWithType() does not change root name being used
 (repoted by jhalterman@github)
- Added `BeanSerializerBase._serializeObjectId()` needed by modules that
  override standard BeanSerializer; specifically, XML module.

2.3.1 (28-Dec-2013)

#346: Fix problem deserializing `ObjectNode`, with @JsonCreator, empty
  JSON Object
 (reported by gaff78@github)
#358: `IterableSerializer` ignoring annotated content serializer
 (reported by Florian S)
#361: Reduce sync overhead for SerializerCache by using volatile, double-locking
 (contributed by stuartwdouglas@github)
#362: UUID output as Base64 String with ObjectMapper.convertValue()
 (reported by jknack@github)
#367: Make `TypeNameIdResolver` call `TypeResolver` for resolving base type
 (suggested by Ben F)
#370: Fail to add Object Id for POJO with no properties
 (reported by jh3141@github)
- Fix for [jackson-module-afterburner#38]: need to remove @JacksonStdImpl from
  `RawSerializer`, to avoid accidental removal of proper handling.

2.3.0 (13-Nov-2013)

#48: Add support for `InetSocketAddress`
 (contributed by Nick T)
#152: Add support for traversing `JsonNode` with (new!) `JsonPointer` implementation
 (suggested by fge@github)
#208: Accept "fromString()" as an implicit Creator (factory) method (alias for "valueOf()")
 (requested by David P)
#215: Allow registering custom `CharacterEscapes` to use for serialization,
 via `ObjectWriter.with(CharacterEscapes)` (and `ObjectMapper.writer(CharacterEscapes)`)
#227: Allow "generic" Enum serializers, deserializers, via `SimpleModule`
#234: Incorrect type information for deeply nested Maps
 (reported by Andrei P)
#237: Add `DeserializationFeature.FAIL_ON_READING_DUP_TREE_KEY` to optionally
  throw `JsonMappingException` on duplicate keys, tree model (`JsonNode`)
#238: Allow existence of overlapping getter, is-getter (choose 'regular' getter)
#239: Support `ByteBuffer`
 (suggested by mckamey@github)
#240: Make sure `@JsonSerialize.include` does not accidentally override
  class inclusion settings
 (requested by thierryhenrio@github)
#253: `DelegatingDeserializer` causes problems for Managed/BackReferences
 (reported by bfelaco@github)
#257: Make `UntypedObjectDeserializer` support overides for `List`, `Map` etc
#268: Add new variant of `ObjectMapper.canSerialize()` that can return `Throwable`
 that caused false to be returned (if any)
#269: Add support for new `@JsonPropertyDescription` via `AnnotationIntrospector`
 as well as `BeanProperty.getMedata().getDescription()`
#270: Add `SerializationFeature.USE_EQUALITY_FOR_OBJECT_ID` to allow use of equality
 (instead of identity) for figuring out when to use Object Id
 (requested by beku8@github)
#271: Support handling of `@JsonUnwrapped` for in-built JSON Schema generation
#277: Make `TokenBuffer` support new native type and object ids
#302: Add `setNamingStrategy` in `Module.SetupContext`
 (suggested by Miguel C)
#305: Add support for accessing `TypeFactory` via `TypeIdResolverBase`
 (not yet via `TypeIdResolver` interface), other configuration
#306: Allow use of `@JsonFilter` for properties, not just classes 
#307: Allow use of `@JsonFilter` for Maps in addition to POJOs
#308: Improve serialization and deserialization speed of `java.util.UUID` by 4x
 (suggested by David P)
#310: Improve `java.util.UUID` serialization with binary codecs, to use "raw" form.
#311: Make sure that "creator properties" are alphabetically ordered too, if
  so requested.
#315: Allow per-property definition of null serializer to use, using
 new `@JsonSerialize(nullsUsing=xxx)` annotation property
#317: Fix `JsonNode` support for nulls bound to `ObjectNode`, `ArrayNode`
 (contributed by Seth P)
#318: Problems with `ObjectMapper.updateValue()`, creator property-backed accessors
#319: Add support for per-call ("contextual") attributes, with defaulting,
 to allow keeping track of state during (de)serialization
#324: Make sure to throw `JsonMappingException` from `EnumDeserializer` creator,
  not `IllegalArgumentException`
 (reported by beverku@github)
#326: Support `@JsonFilter` for "any getter" properties
#334: Make `ArrayNode`, `ObjectNode` non-final again
#337: `AnySetter` does not support polymorphic types
 (reported by askvortsov@github)
#340: AtomicReference not working with polymorphic types
#342: Add `DeserializationFeature.FAIL_ON_IGNORED_PROPERTIES` to make `ObjectMapper`
  throw exception when encountering explicitly ignored properties
 (requested by Ruslan M)
[JACKSON-890]: Support managed/back-references for polymorphic (abstract) types
- Add 'BeanPropertyWriter.isUnwrapping()' for future needs (by Afterburner)
- Add coercions from String "null" (as if null token was parsed) for primitives/Wrappers.
- Add `JsonDeserializer.handledType()`

2.2.4 (10-Jun-2014)

#292: Problems with abstract `Map`s, `Collection`s, polymorphic deserialization
#324: EnumDeserializer should throw JsonMappingException, not IllegalArgumentException
#346: Problems deserializing `ObjectNode` from empty JSON Object, with @JsonCreator

2.2.3 (22-Aug-2013)

#234: Problems with serializing types for deeply nested generic Maps, default typing 
#251: SerializationFeature.WRITE_BIGDECIMAL_AS_PLAIN ignored with JsonNode
  serialization
 (reported by fge@github)
#259: Fix a problem with JSON Schema generation for `@JsonValue`
 (reported by Lior L)
#267: Handle negative, stringified timestamps
 (reported by Drecth@github)
#281: Make `NullNode` use configured null-value serializer
#287: Fix problems with converters, Maps with Object values
 (reported by antubis@github)
#288: Fix problem with serialization converters assigned with annotations
 (reported by cemo@github)

2.2.2 (26-May-2013)

#216: Problems with Android, 1.6-only types
#217: JsonProcessingExceptions not all wrapped as expected
 (reported by karldmoore@github)
#220: ContainerNode missing 'createNumber(BigInteger)'
 (reported by Pascal G)
#223: Duplicated nulls with @JsonFormat(shape=Shape.ARRAY)
 (reported by lukegh@github)
#226: Field mapping fail on deserialization to common referenced object when
  @JsonUnwrapped is used
 (reported by ikvia@github)
#232: Converting bound BigDecimal value to tree fails with WRITE_BIGDECIMAL_AS_PLAIN
 (reported by celkings@github)
- Minor fix to handle primitive types for key deserializer lookups
- Add convenience method `MappingIterator.getCurrentLocation()`
 (suggested by Tomdz@github)

2.2.1 (03-May-2013)

#214: Problem with LICENSE, NOTICE, Android packaging
 (reported by thierryd@github)

2.2.0 (22-Apr-2013)

Fixes:

#23: Fixing typing of root-level collections
#118: JsonTypeInfo.as.EXTERNAL_PROPERTY not working correctly
 with missing type id, scalar types
#130: TimeZone not set for GregorianCalendar, even if configured
#144: MissingNode.isValueNode() should return 'false'
 (reported by 'fge@github')
#146: Creator properties were not being renamed as expected
 (contributed by Christoper C)
#188: Problem with ObjectId serialization, 'alwaysAsId' references

Improvements:

#116: JavaType implements `java.lang.reflect.Type` (as does `TypeReference`)
#147: Defer reporting of problems with missing creator parameters
 (contributed by Christoper C)
#155: Make `ObjectNode` and `ArrayNode` final (other node types already were)
 (requested by fge@github)
#161: Add deserializer for java.util.concurrent.ArrayBlockingQueue
#173: Add 'JsonNode.traverse(ObjectCodec)' for convenience
#181: Improve error reporting for missing '_valueDeserializer'
#194: Add `FloatNode` type in tree model (JsonNode)
 (requested by msteiger@github)
#199: Allow deserializing `Iterable` instances (as basic `Collection`s)
 (requested by electrum@github)
#206: Make 'ObjectMapper.createDeserializationContext()' overridable
 (requested by noter@github)
#207: Add explicit support for `short` datatypes, for tree model
 (contributed by msteiger@github)

New features:

#120: Extend BeanDeserializerModifier to work with non-POJO deserializers
#121: Extend BeanSerializerModifier to work with non-POJO serializers
#124: Add support for serialization converters (@JsonSerializer(converter=...))
#124: Add support for deserialization converters (@JsonDeserializer(converter=...))
#140: Add 'SerializationFeature.WRITE_BIGDECIMAL_AS_PLAIN' to allow forcing
  of non-scientific notation when serializing BigDecimals.
 (suggested by phedny@github)
#148: Add 'DeserializationFeature.FAIL_ON_INVALID_SUBTYPE`, which allows mapping
  entries with missing or invalid type id into null references (instead of failing).
  Also allows use of '@JsonTypeInfo.defaultImpl = NoClass.class' as alternative.
#159: Add more accessors in 'MappingIterator': getParser(), getParserSchema(),
  readAll()
 (suggested by Tom D)
#190: Add 'MapperFeature.ALLOW_FINAL_FIELDS_AS_MUTATORS' (default: true) for
 pruning out final fields (to avoid using as mutators)
 (requested by Eric T)
#195: Add 'MapperFeature.INFER_PROPERTY_MUTATORS' (default: enabled) for finer
  control of what mutators are auto-detected.
 (requested by Dain S)
#198: Add SPI metadata, handling in ObjectMapper (findModules()), for
  automatic registration of auto-detected extension modules
 (suggested by 'beamerblvd@github')
#203: Added new features to support advanced date/time handling:
  - SerializationFeature.WRITE_DATE_TIMESTAMPS_AS_NANOSECONDS
  - DeserializationFeature.READ_DATE_TIMESTAMPS_AS_NANOSECONDS
  - DeserializationFeature.ADJUST_DATES_TO_CONTEXT_TIME_ZONE

Other:

#126: Update JDK baseline to 1.6
* API under 'com.fasterxml.jackson.databind.jsonFormatVisitors' changed significantly
  based on experiences with external JSON Schema generator.
* Version information accessed via code-generated access class, instead of reading
  VERSION.txt
* Added 2 methods in Converter interface: getInputType(), getOutputType(),
  to allow programmatic overrides (needed by JAXB annotation module)

2.1.4 (26-Feb-2013)

* [JACKSON-887]: StackOverflow with parameterized sub-class field
 (reported by Alexander M)
* [#130]: TimeZone not set for GregorianCalendar, when deserializing
* [#157]: NPE when registering module twice
* [#162]: JsonNodeFactory: work around an old bug with BigDecimal and zero
 (submitted by fge@github)
* [#166]: Incorrect optimization for `ObjectMapper.convertValue(Class)`
 (reported by Eric T)
* [#167]: Problems with @JsonValue, polymorphic types (regression from 1.x)
 (reported by Eric T)
* [#170]: Problems deserializing `java.io.File` if creator auto-discovery disabled
 (reported by Eric T)
* [#175]: NPE for JsonMappingException, if no path is specified
 (reported by bramp@github)

2.1.3 (19-Jan-2013)

* [Issue#141]: ACCEPT_EMPTY_STRING_AS_NULL_OBJECT not working for enums
* [Issue#142]: Serialization of class containing EnumMap with polymorphic enum
  fails to generate class type data
 (reported by kidavis4@github)

2.1.2 (04-Dec-2012)

* [Issue#106]: NPE in ObjectArraySerializer.createContextual(...)
* [Issue#117]: HandlerInstantiator defaulting not working
 (reported by Alexander B)
* [Issue#118]: Problems with JsonTypeInfo.As.EXTERNAL_PROPERTY, scalar values
 (reported by Adva11@github)
* [Issue#119]: Problems with @JsonValue, JsonTypeInfo.As.EXTERNAL_PROPERTY
 (reported by Adva11@github)
* [Issue#122]: ObjectMapper.copy() was not copying underlying mix-in map
 (reported by rzlo@github)

2.1.1 (11-Nov-2012)

Fixes:

* [JACKSON-875]: Enum values not found if Feature.USE_ANNOTATIONS disabled
 (reported by Laurent P)
* [Issue#93]: ObjectNode.setAll() broken; would not add anything for
  empty ObjectNodes.
 (reported by Francis G)
* Making things implement java.io.Serializable:
  - Issues: #94, #99, #100, #102
    (reported by Sean B)
* [Issue#96]: Problem with JsonTypeInfo.As.EXTERNAL_PROPERTY, defaultImpl
 (reported by Adva11@github)

2.1.0 (08-Oct-2012)

  New minor version for 2.x series. Major improvements in multiple areas,
  including:

  - Dataformat auto-detection
  - More `@JsonFormat.shape` variant to serialize Collections as
    JSON Objects, POJOs as JSON Arrays (csv-like).
  - Much more configuration accessible via ObjectReader, ObjectWriter
  - New mechanism for JSON Schema generation, other uses (in future)

Fixes:

* [JACKSON-830]/[Issue#19]: Change OSGi bundle name to be fully-qualified
* ]JACKSON-847]: Make @JsonIdentityInfo work with property-based creator
* [JACKSON-851]: State corruption with ObjectWriter, DefaultPrettyPrinter
 (reported by Duncan A)
* [Issue#75]: Too aggressive KeySerializer caching
* Minor fix wrt [Issue#11], coercion needed extra checks

Improvements:

* [JACKSON-758]: Remove 'IOException' from throws clauses of "writeValueAsString"
  and "writeValueAsBytes" of ObjectMapper/ObjectWriter
 (suggested by G-T Chen)
* [JACKSON-839]: Allow "upgrade" of integer number types for
  UntypedObjectDeserializer, even with default typing enabled.
* [JACKSON-850]: Allow use of zero-arg factory methods as "default creator"
  (suggested by Razvan D)
* [Issue#9]: Implement 'required' JSON Schema attribute for bean properties
* [Issue#20]: Add new exception type, InvalidFormatException (sub-type of
  JsonMappingException) to indicate data format problems
 (suggested by HolySamosa@github)
* [Issue#30]: ObjectReader and ObjectWriter now try to pre-fetch root
  (de)serializer if possible; minor performance improvement (2% for small POJOs).
* [Issue#33]: Simplified/clarified definition of 'ObjectReader.readValues()';
  minor change in behavior for JSON Array "wrapped" sequences
* [Issue#60]: Add 'JsonNode.hasNonNull(...)' method(s)
 (suggested by Jeff S on mailing list) 
* [Issue#64]: Add new "standard" PropertyNamingStrategy, PascalCaseStrategy
  (PropertyNamingStrategy.PASCAL_CASE_TO_CAMEL_CASE)
 (contributed by Sean B)
* [Issue#65]: Add getters to `ObjectMapper`, DeserializationContext/-Factory.
 (contributed by Dmitry K)
* [Issue#69]: Add `PropertyName` abstraction, new methods in AnnotationIntrospector
* [Issue#80]: Make `DecimalNode` normalize input, to make "1.0" and "1.00"equal
 (reported by fge@github)

New features:

* [Issue#15]: Support data format auto-detection via ObjectReader (added
  'withFormatDetection(...)' fluent factories)
* [Issue#21]: Add 'ObjectNode.set(...)' method (and related) to improve
  chaining, semantic consistency of Tree Model API
 (suggested by fge@Github)
* [Issue#22]: Add 'ObjectMapper.setAnnotationIntrospectors()' which allows
  defining different introspectors for serialization, deserialization
* [Issue#24]: Allow serialization of Enums as JSON Objects
 (suggested by rveloso@github)
* [Issue#28]: Add 'ObjectMapper.copy()', to create non-linked copy of
  mapper, with same configuration settings
* [Issue#29]: Allow serializing, deserializing POJOs as JSON Arrays
  by using `@JsonFormat(shape=Shape.ARRAY)`
* [Issue#40]: Allow serialization of Collections as JSON Objects
  (and deserialization from)
 (suggested by 'rveloso@github')
* [Issue#42]: Allow specifying Base64 variant to use for Base64-encoded data
  using ObjectReader.with(Base64Variant), ObjectWriter.with(Base64Variant).
 (suggested by 'mpfau@github')
* [Issue#45]: Add '@JsonNaming' annotation to define per-class PropertyNamingStrategy
 (suggested by Mark W)
* [Pull#58]: Make 'MappingIterator' implement 'Closable'
 (contributed by Pascal G)
* [Issue#72]: Add 'MapperFeature.USE_WRAPPER_NAME_AS_PROPERTY_NAME' to use
  wrapper name annotations for renaming properties
* [Issue#87]: Add 'StdDelegatingSerializer', 'StdDelegatingDeserializer' to
  simplify writing of two-step handlers
* (issue #4 of jackson-annotations): Add `@JsonIdentityReference(alwaysAsId=true)`
  to force ALL references to an object written as Object Id, even the first one.
* Added 'ObjectReader#withHandler' to allow for reconfiguring deserialization
  problem handler
 (suggested by 'electricmonk')

Other changes:

* New variant of AnnotationIntrospector.getFormat(), to support class
  annotations
* It is now possible to serialize instances of plain old Object, iff
  'FAIL_ON_EMPTY_BEANS' is disabled.
* Trying to remove reference to "JSON" in datatype conversion errors
 (since databinding is format-agnostic)

INCOMPATIBILITIES: (rats!)

* Note that [Issue#33] (see above) is, technically speaking, backwards
  imcompatible change. It is estimated that it should NOT affect most
  users, as changes are to edge cases (and undocumented ones at that).
  However, it can potentially cause problems with upgrade.
* Implementation of `JsonFormatVisitable` resulting in 2 new methods
  being added in `BeanPropertyFilter` interface -- this is unfortunate,
  but was required to support full traversability.

2.0.4 (26-Jun-2012)

* [Issue#6]: element count for PrettyPrinter, endObject wrong
   (reported by "thebluemountain")
* [JACKSON-838]: Utf8StreamParser._reportInvalidToken() skips letters
    from reported token name
   (reported by Lóránt Pintér)
* [JACKSON-841] Data is doubled in SegmentedStringWriter output
   (reported by Scott S)
* [JACKSON-842] ArrayIndexOutOfBoundsException when skipping C-style comments
   (reported by Sebastien R)

2.0.3: no version 2.0.3 released -- only used for extension modules

2.0.2 [14-May-2012]

Fixes:

* [Issue#14]: Annotations were not included from parent classes of
  mix-in classes
 (reported by @guillaup)
* [JACKSON-824]: Combination of JSON Views, ObjectMapper.readerForUpdating()
  was not working
 (reported by Nir S)
(and all fixes from 1.9.7)

Improvements:

* [Issue#11]: Improve ObjectMapper.convertValue()/.treeToValue() to use
  cast if possible

2.0.1 [23-Apr-2012]

Fixes:

* [JACKSON-827] Ensure core packages work on JDK 1.5
 (reported by Pascal g)
* [JACKSON-829] Custom serializers not working for List<String> properties,
  @JsonSerialize(contentUsing)
 (reported by James R)

Improvements:

* [Issue#5]: Add support for maps with java.util.Locale keys to the set of
  StdKeyDeserializers
 (contributed by Ryan G)

2.0.0 [25-Mar-2012]

Fixes:

* [JACKSON-368]: Problems with managed references, abstract types
* [JACKSON-711]: Delegating @JsonCreator did not work with Injectable values
* [JACKSON-798]: Problem with external type id, creators
  (reported by Casey L)
(and all fixes up until and including 1.9.6)

Improvements:

* [JACKSON-546]: Indicate end-of-input with JsonMappingException instead
  of EOFException, when there is no parsing exception
* [JACKSON-664]: Reduce overhead of type resolution by adding caching
  in TypeFactory
* [JACKSON-690]: Pass DeserializationContext through ValueInstantiator
* [JACKSON-695]: Add 'isEmpty(value)' in JsonSerializer to allow
  customizing handling of serialization of empty values
* [JACKSON-710]: 'ObjectMapper.convertValue()' should ignore root value
  wrapping/unwrapping settings
* [JACKSON-730] Split various features (JsonParser, JsonGenerator,
  SerializationConfig, DeserializationConfig) into per-factory
  features (MapperFeature, JsonFactory.Feature) an per
  instance features (existing ones)
* [JACKSON-732]: Allow 'AnnotationIntrospector.findContentDeserializer()'
  (and similar) to return instance, not just Class<?> for instance
 (requested by James R)
* [JACKSON-736]: Add (more) access to array, container and map serializers
* [JACKSON-737]: Allow accessing of "creator properties" for BeanDeserializer
* [JACKSON-748]: Add 'registerSubtypes' to 'Module.setupContext' (and SimpleModule)
* [JACKSON-749]: Make @JsonValue work for Enum deserialization
* [JACKSON-769]: ObjectNode/ArrayNode: change 'put', 'insert', 'add' to return
  'this node' (unless already returning something)
* [JACKSON-770]: Simplify method naming for JsonNode, drop unnecessary 'get' prefix
  from methods like 'getTextValue()' (becomes 'textValue()')
* [JACKSON-777]: Rename 'SerializationConfig.Feature' as 'SerializationFeature',
  'DeserializationConfig.Feature' as 'DeserializationFeature'
* [JACKSON-780]: MissingNode, NullNode should return 'defaultValue' from 'asXxx' methods,
  (not 0 for numbers), as they are not numeric types
* [JACKSON-787]: Allow use of @JsonIgnoreProperties for properties (fields, getters, setters)
* [JACKSON-795]: @JsonValue was not working for Maps, Collections
* [JACKSON-800]: Add 'Module.SetupContext#addDeserializationProblemHandler'
 (suggested by James R)

New features:

* [JACKSON-107]: Add support for Object Identity (to handled cycles, shared refs),
  with @JsonIdentityInfo
* [JACKSON-435]: Allow per-property Date formatting using @JsonFormat.
* [JACKSON-437]: Allow injecting of type id as POJO property, by setting
  new '@JsonTypeInfo.visible' property to true.
* [JACKSON-469]: Support "Builder pattern" for deserialiation; that is, allow
  use of separate Builder object for data binding, creating actual value
* [JACKSON-608]: Allow use of JSON Views for deserialization
* [JACKSON-636]: Add 'SerializationFeature.ORDER_MAP_ENTRIES_BY_KEYS' to allow
  forced sorting of Maps during serialization
  (suggested by Joern H)
* [JACKSON-669]: Allow prefix/suffix for @JsonUnwrapped properties
 (requested by Aner P)
* [JACKSON-707]: Add 'JsonNode.deepCopy()', to create safe deep copies
  of ObjectNodes, ArrayNodes.
* [JACKSON-714]: Add general-purpose @JsonFormat annotation
* [JACKSON-718]: Added 'JsonNode.canConvertToInt()', 'JsonNode.canConvertToLong()'
* [JACKSON-747]: Allow changing of 'SerializationFeature' for ObjectWriter,
  'DeserializationFeature' for ObjectReader.
* [JACKSON-752]: Add @JsonInclude (replacement of @JsonSerialize.include)
* [JACKSON-754]: Add @JacksonAnnotationsInside for creating "annotation
  bundles" (also: AnnotationIntrospector.isAnnotationBundle())
* [JACKSON-762]: Allow using @JsonTypeId to specify property to use as
  type id, instead of using separate type id resolver.
* [JACKSON-764]: Allow specifying "root name" to use for root wrapping
  via ObjectReader, ObjectWriter.
* [JACKSON-772]: Add 'JsonNode.withArray()' to use for traversing Array nodes.
* [JACKSON-793]: Add support for configurable Locale, TimeZone to use
  (via SerializationConfig, DeserializationConfig)
* [JACKSON-805]: Add 'SerializationFeature.WRITE_SINGLE_ELEM_ARRAYS_UNWRAPPED'
  to improve interoperability with BadgerFish/Jettison
* [JACKSON-810]: Deserialization Feature: Allow unknown Enum values via
  'DeserializationFeature.READ_UNKNOWN_ENUM_VALUES_AS_NULL'
  (suggested by Raymond R)
* [JACKSON-813]: Add '@JsonSerializableSchema.id' attribute, to indicate
  'id' value to add to generated JSON Schemas.

[entries for versions 1.x and earlier not retained; refer to earlier releases)<|MERGE_RESOLUTION|>--- conflicted
+++ resolved
@@ -3,7 +3,6 @@
 === Releases === 
 ------------------------------------------------------------------------
 
-<<<<<<< HEAD
 2.9.0 (not yet released)
 
 #219: SqlDateSerializer does not obey SerializationConfig.Feature.WRITE_DATES_AS_TIMESTAMPS
@@ -104,10 +103,7 @@
   `MapperFeature.ALLOW_COERCION_OF_SCALARS`
  (requested by magdel@github)
 
-2.8.9.1 (not yet released)
-=======
 2.8.10 (not yet released)
->>>>>>> ce7d1c9a
 
 #1657: `StdDateFormat` deserializes dates with no tz/offset as UTC instead of
   configured timezone
