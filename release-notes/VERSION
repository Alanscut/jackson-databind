Project: jackson-databind

------------------------------------------------------------------------
=== Releases ===
------------------------------------------------------------------------

<<<<<<< HEAD
2.6.0 (not yet released)

#77: Allow injection of 'transient' fields
#95: Allow read-only properties with `@JsonIgnoreProperties(allowGetters=true)`
#222: EXTERNAL_PROPERTY adds property multiple times and in multiple places
 (reported by Rob E, thatsnotright@github)
#296: Serialization of transient fields with public getters (add
    MapperFeature.PROPAGATE_TRANSIENT_MARKER)
 (suggested by Michal L)
#312: Support Type Id mappings where two ids map to same Class
#348: ObjectMapper.valueToTree does not work with @JsonRawValue
 (reported by Chris P, pimlottc@github)
#504: Add `DeserializationFeature.USE_LONG_FOR_INTS`
 (suggested by Jeff S)
#649: Make `BeanDeserializer` use new `parser.nextFieldName()` and `.hasTokenId()` methods
#664: Add `DeserializationFeature.ACCEPT_FLOAT_AS_INT` to prevent coercion of floating point
 numbers int `int`/`long`/`Integer`/`Long`
 (requested by wenzis@github)
#677: Specifying `Enum` value serialization using `@JsonProperty`
 (requested by Allen C, allenchen1154@github)
#679: Add `isEmpty()` implementation for `JsonNode` serializers
#688: Provide a means for an ObjectMapper to discover mixin annotation classes on demand
 (requested by Laird N)
#689: Add `ObjectMapper.setDefaultPrettyPrinter(PrettyPrinter)`
 (requested by derknorton@github)
#696: Copy constructor does not preserve `_injectableValues`
 (reported by Charles A)
#698: Add support for referential types (ReferenceType)
#700: Cannot Change Default Abstract Type Mapper from LinkedHashMap
 (reported by wealdtech@github)
#725: Auto-detect multi-argument constructor with implicit names if it is the only visible creator
#727: Improve `ObjectWriter.forType()` to avoid forcing base type for container types
#734: Add basic error-recovery for `ObjectReader.readValues()`
#737: Add support for writing raw values in TokenBuffer
 (suggested by Guillaume S, gsmet@github)
#740: Ensure proper `null` (as empty) handling for `AtomicReference`
#741: Pass `DeserializationContext' argument for `JsonDeserializer` methods "getNullValue()"
 and "getEmptyValue()"
#743: Add `RawValue` helper type, for piping raw values through `TokenBuffer`
#756: Disabling SerializationFeature.FAIL_ON_EMPTY_BEANS does not affect `canSerialize()`
 (reported by nickwongdev@github)
#762: Add `ObjectWriter.withoutRootName()`, `ObjectReader.withoutRootName()`
#765: `SimpleType.withStaticTyping()` impl incorrect
#769: Fix `JacksonAnnotationIntrospector.findDeserializer` to return `Object` (as per
  `AnnotationIntrospector`); similarly for other `findXxx(De)Serializer(...)` methods
#777: Allow missing build method if its name is empty ("")
 (suggested by galdosd@github)
#781: Support handling of `@JsonProperty.required` for Creator methods
#787: Add `ObjectMapper setFilterProvider(FilterProvider)` to allow chaining
 (suggested by rgoldberg@githin)
#790: Add `JsonNode.equals(Comparator<JsonNode>, JsonNode)` to support
  configurable/external equality comparison
#794: Add `SerializationFeature.WRITE_DATES_WITH_ZONE_ID` to allow inclusion/exclusion of
  timezone id for date/time values (as opposed to timezone offset)
#795: Converter annotation not honored for abstract types
 (reported by myrosia@github)
#797: `JsonNodeFactory` method `numberNode(long)` produces `IntNode` for small numbers
#810: Force value coercion for `java.util.Properties`, so that values are `String`s
#811: Add new option, `JsonInclude.Include.NON_ABSENT` (to support exclusion of
  JDK8/Guava Optionals)
#812: Java 8 breaks Class-value annotation properties, wrt generics: need to work around
#813: Add support for new property of `@JsonProperty.access` to support
  read-only/write-only use cases
#824: Contextual `TimeZone` changes don't take effect wrt `java.util.Date`,
  `java.util.Calendar` serialization
#826: Replaced synchronized HashMap with ConcurrentHashMap in TypeDeserializerBase._findDeserializer
 (contributed by Lars P)
#827: Fix for polymorphic custom map key serializer
 (reported by mjr6140@gitgub)
#828: Respect DeserializationFeatures.WRAP_EXCEPTIONS in CollectionDeserializer
 (contributed by Steve G, thezerobit@github)
#840: Change semantics of `@JsonPropertyOrder(alphabetic)` to only count `true` value
#848: Custom serializer not used if POJO has `@JsonValue`
- Remove old cglib compatibility tests; cause problems in Eclipse
=======
2.5.5 (not released)

#852: Accept scientific number notation for quoted numbers too
>>>>>>> 9317e548

2.5.4 (09-Jun-2015)

#676: Deserialization of class with generic collection inside depends on
  how is was deserialized first time
 (reported by lunaticare@github)
#771: Annotation bundles ignored when added to Mixin
 (reported by Andrew D)
#774: NPE from SqlDateSerializer as _useTimestamp is not checked for being null
 (reported by mrowkow@github)
#785: Add handlings for classes which are available in `Thread.currentThread().getContextClassLoader()`
 (contributed by Charles A)
#792: Ensure Constructor Parameter annotations are linked with those of Field, Getter, or Setter
#793: `ObjectMapper.readTree()` does not work with defaultTyping enabled
 (reported by gracefulgopher@github)
#801: Using `@JsonCreator` cause generating invalid path reference in `JsonMappingException`
 (contributed by Kamil B)
#815: Presence of PropertyNamingStrategy Makes Deserialization fail
#816: Allow date-only ISO strings to have no time zone
 (contributed by Andrew G)
- Fix handling of Enums wrt JSON Schema, when 'toString()' used for serialization

2.5.3 (24-Apr-2015)

#731: XmlAdapter result marshaling error in case of ValueType=Object
 (reported, debugged by Dmitry S)
#742: Allow deserialization of `null` Object Id (missing already allowed)
#744: Custom deserializer with parent object update failing
 (reported by migel@github)
#745: EnumDeserializer.deserializerForCreator fails when used to deserialize a Map key
 (contributed by John M)
#761: Builder deserializer: in-compatible type exception when return type is super type
 (contributed by Alexey G)
#766: Fix Infinite recursion (StackOverflowError) when serializing a SOAP object
 (contributed by Alain G)

2.5.2 (29-Mar-2015)

#609: Problem resolving locally declared generic type
 (repoted by Hal H)
#691: NullSerializer for MapProperty failing when using polymorphic handling
 (reported by Antibrumm@github)
#703: Multiple calls to ObjectMapper#canSerialize(Object.class) returns different values
 (reported by flexfrank@github)
#705: JsonAnyGetter doesn't work with JsonSerialize (except with keyUsing)
 (reported by natnan@github)
#728: TypeFactory#_fromVariable returns unknownType() even though it has enough information
  to provide a more specific type
 (reported by jkochaniak@github)
#733: MappingIterator should move past errors or not return hasNext() == true
 (reported by Lorrin N, lorrin@github)
#738: @JsonTypeInfo non-deterministically ignored in 2.5.1 (concurrency issue)
 (reported by Dylan S, dylanscott@github)
- Improvement to handling of custom `ValueInstantiator` for delegating mode; no more NPE
  if `getDelegateCreator()` returns null
- Refactor `TypedKey` into separate util class

2.5.1 (06-Feb-2015)

#667: Problem with bogus conflict between single-arg-String vs `CharSequence` constructor
#669: JSOG usage of @JsonTypeInfo and @JsonIdentityInfo(generator=JSOGGenerator.class) fails
 (reported by ericali78@github)
#671: Adding `java.util.Currency` deserialization support for maps
 (contributed by Alexandre S-C)
#674: Spring CGLIB proxies not handled as intended
 (reported by Zoltan F)
#682: Class<?>-valued Map keys not serialized properly
 (reported by Ludevik@github)
#684: FAIL_ON_NUMBERS_FOR_ENUMS does not fail when integer value is quoted
 (reported by kllp@github)
#696: Copy constructor does not preserve `_injectableValues`
 (reported by Charles A)
- Add a work-around in `ISO8601DateFormat` to allow omission of ':' from timezone
- Bit more work to complete #633

2.5.0 (01-Jan-2015)

#47: Support `@JsonValue` for (Map) key serialization 
#113: Problem deserializing polymorphic types with @JsonCreator
#165: Add `DeserializationContext.getContextualType()` to let deserializer
  known the expected type.
#299: Add `DeserializationFeature.FAIL_ON_UNRESOLVED_OBJECT_IDS` to allow missing
  Object Ids (as global default)
#408: External type id does not allow use of 'visible=true'
#421: @JsonCreator not used in case of multiple creators with parameter names
 (reported by Lovro P, lpandzic@github)
#427: Make array and Collection serializers call `JsonGenerator.writeStartArray(int)`
#521: Keep bundle annotations, prevent problems with recursive annotation types
 (reported by tea-dragon@github)
#527: Add support for `@JsonInclude(content=Include.NON_NULL)` (and others) for Maps
#528: Add support for `JsonType.As.EXISTING_PROPERTY`
 (reported by heapifyman@github; implemented by fleebytes@github)
#539: Problem with post-procesing of "empty bean" serializer; was not calling
  'BeanSerializerModifier.modifySerializer()` for empty beans
 (reported by Fabien R, fabienrenaud@github)
#540: Support deserializing `[]` as null or empty collection when the java type
  is a not an object, `DeserializationFeature.ACCEPT_EMPTY_ARRAY_AS_NULL_OBJECT`
 (requested by Fabien R, fabienrenaud@github)
#543: Problem resolving self-referential recursive types
 (reported by ahgittin@github)
#550: Minor optimization: prune introspection of "well-known" JDK types
#552: Improved handling for ISO-8601 (date) format
 (contributed by Jerome G, geronimo-iia@github)
#559: Add `getDateFormat()`, `getPropertyNamingStrategy()` in `ObjectMapper`
#560: @JsonCreator to deserialize BigInteger to Enum
 (requested by gisupp@github)
#565: Add support for handling `Map.Entry`
#566: Add support for case-insensitive deserialization (`MapperFeature.ACCEPT_CASE_INSENSITIVE_PROPERTIES`)
 (contributed by Michael R)
#571: Add support in ObjectMapper for custom `ObjectReader`, `ObjectWriter` (sub-classes)
#572: Override default serialization of Enums
 (requested by herau@github)
#576: Add fluent API for adding mixins
 (contributed by Adam S, adstro@github)
#594: `@JsonValue` on enum not used when enum value is a Map key
 (reported by chrylis@github)
#596: Add support for `@JsonProperty.defaultValue`, exposed via `BeanProperty.getMetadata().getDefaultValue()`
#597: Improve error messaging for cases where JSON Creator returns null (which
  is illegal)
 (contributed by Aurelien L)
#599: Add a simple mechanism for avoiding multiple registrations of the same module
#607: Allow (re)config of `JsonParser.Feature`s via `ObjectReader`
#608: Allow (re)config of `JsonGenerator.Feature`s via `ObjectWriter`
#614: Add a mechanism for using `@JsonCreator.mode` for resolving possible ambiguity between
  delegating- and property-based creators
#616: Add `SerializationFeature.WRITE_DURATIONS_AS_TIMESTAMPS`
#622: Support for non-scalar ObjectId Reference deserialiazation (like JSOG)
#623: Add `StdNodeBasedDeserializer`
#630: Add `KeyDeserializer` for `Class`
#631: Update `current value` of `JsonParser`, `JsonGenerator` from standard serializers,
 deserializers
 (suggested by Antibrumm@github)
#633: Allow returning null value from IdResolver to make type information optional
 (requested by Antibrumm@github)
#634: Add `typeFromId(DatabindContext,String)` in `TypeIdDeserializer`
#636: `ClassNotFoundException` for classes not (yet) needed during serialization
 (contributed by mspiegel@github)
#638: Add annotation-based method(s) for injecting properties during serialization
 (using @JsonAppend, VirtualBeanPropertyWriter)
#647: Deserialization fails when @JsonUnwrapped property contains an object with same property name
 (reported by Konstantin L)
#653: Jackson doesn't follow JavaBean naming convention (added `MapperFeature.USE_STD_BEAN_NAMING`)
#654: Add support for (re)configuring `JsonGenerator.setRootValueSeparator()` via `ObjectWriter`
#655: Add `ObjectWriter.writeValues()` for writing value sequences
#660: `@JsonCreator`-annotated factory method is ignored if constructor exists
- Allow use of `Shape.ARRAY` for Enums, as an alias to 'use index'
- Start using `JsonGenerator.writeStartArray(int)` to help data formats
  that benefit from knowing number of elements in arrays (and would otherwise
  need to buffer values to know length)
- Added new overload for `JsonSerializer.isEmpty()`, to eventually solve #588
- Improve error messaging (related to [jaxb-annotations#38]) to include known subtype ids.

2.4.6 (23-Apr-2015)

#735: (complete fix) @JsonDeserialize on Map with contentUsing custom deserializer overwrites default behavior
 (reported by blackfyre512@github) (regression due to #604)
$744: Custom deserializer with parent object update fails

2.4.5.1 (26-Mar-2015)

Special one-off "micro patch" for:

#706: Add support for `@JsonUnwrapped` via JSON Schema module
#707: Error in getting string representation of an ObjectNode with a float number value
 (reported by @navidqar)
#735: (partial) @JsonDeserialize on Map with contentUsing custom deserializer overwrites default behavior

2.4.5 (13-Jan-2015)

#635: Reduce cachability of `Map` deserializers, to avoid problems with per-property config changes
    (regression due to #604)
#656: `defaultImpl` configuration is ignored for `WRAPPER_OBJECT`
- Solve potential cyclic-resolution problem for `UntypedObjectDeserializer`

2.4.4 (24-Nov-2014)

(jackson-core)#158: Setter confusion on assignable types
 (reported by tsquared2763@github)
#245: Calls to ObjectMapper.addMixInAnnotations() on an instance returned by ObjectMapper.copy()
 don't work
 (reported by Erik D)
#580: delegate deserializers choke on a (single) abstract/polymorphic parameter
 (reported by Ian B, tea-dragon@github)
#590: Binding invalid Currency gives nonsense at end of the message
 (reported by Jerbell@github)
#592: Wrong `TokenBuffer` delegate deserialization using `@JsonCreator`
 (reported by Eugene L)
#601: ClassCastException for a custom serializer for enum key in `EnumMap`
 (reported by Benson M)
#604: `Map` deserializers not being cached, causing performance problems
#610: Fix forward reference in hierarchies
 (contributed by zeito@github)
#619: Off by one error in AnnotatedWithParams
 (reported by stevetodd@github)
- Minor fix to `EnumSerializer` regarding detection "serialize using index"
- Minor fix to number serializers, to call proper callback for schema generation

2.4.3 (02-Oct-2014)

#496: Wrong result with `new TextNode("false").asBoolean(true)`
 (reported by Ivar R, ivarru@github)
#511: DeserializationFeature.FAIL_ON_INVALID_SUBTYPE does not work
 (reported by sbelikov@github)
#523: MapDeserializer and friends do not report the field/key name for mapping exceptions
 (reported by Ian B, tea-dragon@github)
#524: @JsonIdentityReference(alwaysAsId = true) Custom resolver is reset to SimpleObjectIdResolver
 (reported by pkokorev@github)
#541: @JsonProperty in @JsonCreator is conflicting with POJOs getters/attributes
 (reported by fabienrenaud@github)
#543: Problem resolving self-referential generic types
#570: Add Support for Parsing All Compliant ISO-8601 Date Formats
 (requested by pfconrey@github)
- Fixed a problem with `acceptJsonFormatVisitor` with Collection/array types that
  are marked with `@JsonValue`; could cause NPE in JSON Schema generator module.

2.4.2 (14-Aug-2014)

#515: Mixin annotations lost when using a mixin class hierarchy with non-mixin interfaces
 (reported by 'stevebread@github')
- Fixed a problem related to [jackson-dataformat-smile#19].

2.4.1.2 (12-Jul-2014)

Special one-off "micro patch" for:

#503: Concurrency issue inside com.fasterxml.jackson.databind.util.LRUMap.get(Object)
 (reported by fjtc@github)

2.4.1.1 (18-Jun-2014)

Special one-off "micro patch" for:

#491: Temporary work-around for issue #490 (full fix for 2.5 needs to be
  in `jackson-annotations`)
#506: Index is never set for Collection and Array in InvalidFormatException.Reference
 (reported by Fabrice D, fabdouglas@github)
- Fixed a problem related to [jackson-dataformat-smile#19].

2.4.1 (17-Jun-2014)

#479: NPE on trying to deserialize a `String[]` that contains null
 (reported by huxi@github)
#482: Make date parsing error behavior consistent with JDK
 (suggested by Steve S, sanbeg@github)
#489 (partial): TypeFactory cache prevents garbage collection of custom ClassLoader
 (reported by sftwrengnr@github)

2.4.0 (02-Jun-2014)

#81: Allow use of @JsonUnwrapped with typed (@JsonTypeInfo) classes, provided
  that (new) feature `SerializationFeature.FAIL_ON_UNWRAPPED_TYPE_IDENTIFIERS`
  is disabled
 (constributed by Ben F, UnquietCode@github)
#88: Prevent use of type information for `JsonNode` via default typing
 (reported by electricmonk@github)
#149: Allow use of "stringified" indexes for Enum values
 (requested by chenboxiang@github)
#176: Allow use external Object Id resolver (to use with @JsonIdentityInfo etc)
 (implemented by Pascal G)
#193: Conflicting property name definitions
 (reported by Stuart J, sgjohnston@github)
#323: Serialization of the field with deserialization config
 (reported by metanet@github)
#327: Should not consider explicitly differing renames a fail, as long as all are explicit
#335: Allow use of `@JsonPropertyOrder(alphabetic=true)` for Map properties
#352 Add `ObjectMapper.setConfig()` for overriding `SerializationConfig`/`DeserializationConfig`
#353: Problems with polymorphic types, `JsonNode` (related to #88)
 (reported by cemo@github)
#359: Converted object not using explicitly annotated serializer
 (reported by Florian S [fschopp@github])
#369: Incorrect comparison for renaming in `POJOPropertyBuilder`
#375: Add `readValue()`/`readPropertyValue()` methods in `DeserializationContext`
#376: Add support for `@JsonFormat(shape=STRING)` for number serializers
#381: Allow inlining/unwrapping of value from single-component JSON array
 (contributed by yinzara@github)
#390: Change order in which managed/back references are resolved (now back-ref
 first, then forward)
 (requested by zAlbee@github)
#407: Properly use null handlers for value types when serializer Collection
 and array types
 (contributed by Will P)
#425: Add support for using `Void.class` as "no class", instead of `NoClass.class`
#428: `PropertyNamingStrategy` will rename even explicit name from `@JsonProperty`
 (reported by turskip@github)
#435: Performance bottleneck in TypeFactory._fromClass
 (reported by Sean D, sdonovanuk@github)
#434: Ensure that DecimalNodes with mathematically equal values are equal
 (contributed by Francis G)
#435: Performance bottleneck in TypeFactory._fromClass
 (reported by sdonovanuk@github)
#438: Add support for accessing `@JsonProperty(index=N)` annotations
#442: Make `@JsonUnwrapped` indicate property inclusion
 (suggested by Ben F)
#447: ArrayNode#addAll should accept Collection<? extends JsonNode>
 (suggested by alias@github)
#461: Add new standard naming strategy, `PropertyNamingStrategy.LowerCaseStrategy`
#463: Add 'JsonNode.asText(String defaultValue)`
 (suggested by Chris C)
#464: Include `JsonLocation` in more mapping exceptions
 (contributed by Andy C (q3aiml@github))
#465: Make it easier to support serialization of custom subtypes of `Number`
#467: Unwanted POJO's embedded in tree via serialization to tree
 (reported by Benson M)
- Slightly improve `SqlDateSerializer` to support `@JsonFormat`
- Improve handling of native type ids (YAML, CBOR) to use non-native type ids
  as fallback

2.3.4 (17-Jul-2014)

#459: BeanDeserializerBuilder copy constructor not copying `_injectables`
#462: Annotation-provided Deserializers are not contextualized inside CreatorProperties
 (reported by aarondav@github)

2.3.3 (10-Apr-2014)

#420: Remove 'final' modifier from `BeanDeserializerBase.deserializeWithType`
 (requested by Ghoughpteighbteau@github)
#422: Allow use of "True" and "False" as aliases for booleans when coercing from
  JSON String
#423: Fix `CalendarSerializer` to work with custom format
 (reported by sergeymetallic@github)
#433: `ObjectMapper`'s `.valueToTree()` wraps `JsonSerializable` objects into a POJONode
 (reported by Francis G)
- Fix null-handling for `CollectionSerializer`

2.3.2 (01-Mar-2014)

#378: Fix a problem with custom enum deserializer construction
 (reported by BokoEnos@github)
#379: Fix a problem with (re)naming of Creator properties; needed to make
 Paranamer module work with NamingStrategy.
 (reported by Chris P, cpilsworth@github)
#398: Should deserialize empty (not null) URI from empty String
 (reported by pgieser@github)
#406: @JsonTypeIdResolver not working with external type ids
 (reported by Martin T)
#411: NumberDeserializers throws exception with NaN and +/- Infinity
 (reported by clarkbreyman@github)
#412: ObjectMapper.writerWithType() does not change root name being used
 (repoted by jhalterman@github)
- Added `BeanSerializerBase._serializeObjectId()` needed by modules that
  override standard BeanSerializer; specifically, XML module.

2.3.1 (28-Dec-2013)

#346: Fix problem deserializing `ObjectNode`, with @JsonCreator, empty
  JSON Object
 (reported by gaff78@github)
#358: `IterableSerializer` ignoring annotated content serializer
 (reported by Florian S)
#361: Reduce sync overhead for SerializerCache by using volatile, double-locking
 (contributed by stuartwdouglas@github)
#362: UUID output as Base64 String with ObjectMapper.convertValue()
 (reported by jknack@github)
#367: Make `TypeNameIdResolver` call `TypeResolver` for resolving base type
 (suggested by Ben F)
#370: Fail to add Object Id for POJO with no properties
 (reported by jh3141@github)
- Fix for [jackson-module-afterburner#38]: need to remove @JacksonStdImpl from
  `RawSerializer`, to avoid accidental removal of proper handling.

2.3.0 (13-Nov-2013)

#48: Add support for `InetSocketAddress`
 (contributed by Nick T)
#152: Add support for traversing `JsonNode` with (new!) `JsonPointer` implementation
 (suggested by fge@github)
#208: Accept "fromString()" as an implicit Creator (factory) method (alias for "valueOf()")
 (requested by David P)
#215: Allow registering custom `CharacterEscapes` to use for serialization,
 via `ObjectWriter.with(CharacterEscapes)` (and `ObjectMapper.writer(CharacterEscapes)`)
#227: Allow "generic" Enum serializers, deserializers, via `SimpleModule`
#234: Incorrect type information for deeply nested Maps
 (reported by Andrei P)
#237: Add `DeserializationFeature.FAIL_ON_READING_DUP_TREE_KEY` to optionally
  throw `JsonMappingException` on duplicate keys, tree model (`JsonNode`)
#238: Allow existence of overlapping getter, is-getter (choose 'regular' getter)
#239: Support `ByteBuffer`
 (suggested by mckamey@github)
#240: Make sure `@JsonSerialize.include` does not accidentally override
  class inclusion settings
 (requested by thierryhenrio@github)
#253: `DelegatingDeserializer` causes problems for Managed/BackReferences
 (reported by bfelaco@github)
#257: Make `UntypedObjectDeserializer` support overides for `List`, `Map` etc
#268: Add new variant of `ObjectMapper.canSerialize()` that can return `Throwable`
 that caused false to be returned (if any)
#269: Add support for new `@JsonPropertyDescription` via `AnnotationIntrospector`
 as well as `BeanProperty.getMedata().getDescription()`
#270: Add `SerializationFeature.USE_EQUALITY_FOR_OBJECT_ID` to allow use of equality
 (instead of identity) for figuring out when to use Object Id
 (requested by beku8@github)
#271: Support handling of `@JsonUnwrapped` for in-built JSON Schema generation
#277: Make `TokenBuffer` support new native type and object ids
#302: Add `setNamingStrategy` in `Module.SetupContext`
 (suggested by Miguel C)
#305: Add support for accessing `TypeFactory` via `TypeIdResolverBase`
 (not yet via `TypeIdResolver` interface), other configuration
#306: Allow use of `@JsonFilter` for properties, not just classes 
#307: Allow use of `@JsonFilter` for Maps in addition to POJOs
#308: Improve serialization and deserialization speed of `java.util.UUID` by 4x
 (suggested by David P)
#310: Improve `java.util.UUID` serialization with binary codecs, to use "raw" form.
#311: Make sure that "creator properties" are alphabetically ordered too, if
  so requested.
#315: Allow per-property definition of null serializer to use, using
 new `@JsonSerialize(nullsUsing=xxx)` annotation property
#317: Fix `JsonNode` support for nulls bound to `ObjectNode`, `ArrayNode`
 (contributed by Seth P)
#318: Problems with `ObjectMapper.updateValue()`, creator property-backed accessors
#319: Add support for per-call ("contextual") attributes, with defaulting,
 to allow keeping track of state during (de)serialization
#324: Make sure to throw `JsonMappingException` from `EnumDeserializer` creator,
  not `IllegalArgumentException`
 (reported by beverku@github)
#326: Support `@JsonFilter` for "any getter" properties
#334: Make `ArrayNode`, `ObjectNode` non-final again
#337: `AnySetter` does not support polymorphic types
 (reported by askvortsov@github)
#340: AtomicReference not working with polymorphic types
#342: Add `DeserializationFeature.FAIL_ON_IGNORED_PROPERTIES` to make `ObjectMapper`
  throw exception when encountering explicitly ignored properties
 (requested by Ruslan M)
[JACKSON-890]: Support managed/back-references for polymorphic (abstract) types
- Add 'BeanPropertyWriter.isUnwrapping()' for future needs (by Afterburner)
- Add coercions from String "null" (as if null token was parsed) for primitives/Wrappers.
- Add `JsonDeserializer.handledType()`

2.2.4 (10-Jun-2014)

#292: Problems with abstract `Map`s, `Collection`s, polymorphic deserialization
#324: EnumDeserializer should throw JsonMappingException, not IllegalArgumentException
#346: Problems deserializing `ObjectNode` from empty JSON Object, with @JsonCreator

2.2.3 (22-Aug-2013)

#234: Problems with serializing types for deeply nested generic Maps, default typing 
#251: SerializationFeature.WRITE_BIGDECIMAL_AS_PLAIN ignored with JsonNode
  serialization
 (reported by fge@github)
#259: Fix a problem with JSON Schema generation for `@JsonValue`
 (reported by Lior L)
#267: Handle negative, stringified timestamps
 (reported by Drecth@github)
#281: Make `NullNode` use configured null-value serializer
#287: Fix problems with converters, Maps with Object values
 (reported by antubis@github)
#288: Fix problem with serialization converters assigned with annotations
 (reported by cemo@github)

2.2.2 (26-May-2013)

#216: Problems with Android, 1.6-only types
#217: JsonProcessingExceptions not all wrapped as expected
 (reported by karldmoore@github)
#220: ContainerNode missing 'createNumber(BigInteger)'
 (reported by Pascal G)
#223: Duplicated nulls with @JsonFormat(shape=Shape.ARRAY)
 (reported by lukegh@github)
#226: Field mapping fail on deserialization to common referenced object when
  @JsonUnwrapped is used
 (reported by ikvia@github)
#232: Converting bound BigDecimal value to tree fails with WRITE_BIGDECIMAL_AS_PLAIN
 (reported by celkings@github)
- Minor fix to handle primitive types for key deserializer lookups
- Add convenience method `MappingIterator.getCurrentLocation()`
 (suggested by Tomdz@github)

2.2.1 (03-May-2013)

#214: Problem with LICENSE, NOTICE, Android packaging
 (reported by thierryd@github)

2.2.0 (22-Apr-2013)

Fixes:

#23: Fixing typing of root-level collections
#118: JsonTypeInfo.as.EXTERNAL_PROPERTY not working correctly
 with missing type id, scalar types
#130: TimeZone not set for GregorianCalendar, even if configured
#144: MissingNode.isValueNode() should return 'false'
 (reported by 'fge@github')
#146: Creator properties were not being renamed as expected
 (contributed by Christoper C)
#188: Problem with ObjectId serialization, 'alwaysAsId' references

Improvements:

#116: JavaType implements `java.lang.reflect.Type` (as does `TypeReference`)
#147: Defer reporting of problems with missing creator parameters
 (contributed by Christoper C)
#155: Make `ObjectNode` and `ArrayNode` final (other node types already were)
 (requested by fge@github)
#161: Add deserializer for java.util.concurrent.ArrayBlockingQueue
#173: Add 'JsonNode.traverse(ObjectCodec)' for convenience
#181: Improve error reporting for missing '_valueDeserializer'
#194: Add `FloatNode` type in tree model (JsonNode)
 (requested by msteiger@github)
#199: Allow deserializing `Iterable` instances (as basic `Collection`s)
 (requested by electrum@github)
#206: Make 'ObjectMapper.createDeserializationContext()' overridable
 (requested by noter@github)
#207: Add explicit support for `short` datatypes, for tree model
 (contributed by msteiger@github)

New features:

#120: Extend BeanDeserializerModifier to work with non-POJO deserializers
#121: Extend BeanSerializerModifier to work with non-POJO serializers
#124: Add support for serialization converters (@JsonSerializer(converter=...))
#124: Add support for deserialization converters (@JsonDeserializer(converter=...))
#140: Add 'SerializationFeature.WRITE_BIGDECIMAL_AS_PLAIN' to allow forcing
  of non-scientific notation when serializing BigDecimals.
 (suggested by phedny@github)
#148: Add 'DeserializationFeature.FAIL_ON_INVALID_SUBTYPE`, which allows mapping
  entries with missing or invalid type id into null references (instead of failing).
  Also allows use of '@JsonTypeInfo.defaultImpl = NoClass.class' as alternative.
#159: Add more accessors in 'MappingIterator': getParser(), getParserSchema(),
  readAll()
 (suggested by Tom D)
#190: Add 'MapperFeature.ALLOW_FINAL_FIELDS_AS_MUTATORS' (default: true) for
 pruning out final fields (to avoid using as mutators)
 (requested by Eric T)
#195: Add 'MapperFeature.INFER_PROPERTY_MUTATORS' (default: enabled) for finer
  control of what mutators are auto-detected.
 (requested by Dain S)
#198: Add SPI metadata, handling in ObjectMapper (findModules()), for
  automatic registration of auto-detected extension modules
 (suggested by 'beamerblvd@github')
#203: Added new features to support advanced date/time handling:
  - SerializationFeature.WRITE_DATE_TIMESTAMPS_AS_NANOSECONDS
  - DeserializationFeature.READ_DATE_TIMESTAMPS_AS_NANOSECONDS
  - DeserializationFeature.ADJUST_DATES_TO_CONTEXT_TIME_ZONE

Other:

#126: Update JDK baseline to 1.6
* API under 'com.fasterxml.jackson.databind.jsonFormatVisitors' changed significantly
  based on experiences with external JSON Schema generator.
* Version information accessed via code-generated access class, instead of reading
  VERSION.txt
* Added 2 methods in Converter interface: getInputType(), getOutputType(),
  to allow programmatic overrides (needed by JAXB annotation module)

2.1.4 (26-Feb-2013)

* [JACKSON-887]: StackOverflow with parameterized sub-class field
 (reported by Alexander M)
* [#130]: TimeZone not set for GregorianCalendar, when deserializing
* [#157]: NPE when registering module twice
* [#162]: JsonNodeFactory: work around an old bug with BigDecimal and zero
 (submitted by fge@github)
* [#166]: Incorrect optimization for `ObjectMapper.convertValue(Class)`
 (reported by Eric T)
* [#167]: Problems with @JsonValue, polymorphic types (regression from 1.x)
 (reported by Eric T)
* [#170]: Problems deserializing `java.io.File` if creator auto-discovery disabled
 (reported by Eric T)
* [#175]: NPE for JsonMappingException, if no path is specified
 (reported by bramp@github)

2.1.3 (19-Jan-2013)

* [Issue#141]: ACCEPT_EMPTY_STRING_AS_NULL_OBJECT not working for enums
* [Issue#142]: Serialization of class containing EnumMap with polymorphic enum
  fails to generate class type data
 (reported by kidavis4@github)

2.1.2 (04-Dec-2012)

* [Issue#106]: NPE in ObjectArraySerializer.createContextual(...)
* [Issue#117]: HandlerInstantiator defaulting not working
 (reported by Alexander B)
* [Issue#118]: Problems with JsonTypeInfo.As.EXTERNAL_PROPERTY, scalar values
 (reported by Adva11@github)
* [Issue#119]: Problems with @JsonValue, JsonTypeInfo.As.EXTERNAL_PROPERTY
 (reported by Adva11@github)
* [Issue#122]: ObjectMapper.copy() was not copying underlying mix-in map
 (reported by rzlo@github)

2.1.1 (11-Nov-2012)

Fixes:

* [JACKSON-875]: Enum values not found if Feature.USE_ANNOTATIONS disabled
 (reported by Laurent P)
* [Issue#93]: ObjectNode.setAll() broken; would not add anything for
  empty ObjectNodes.
 (reported by Francis G)
* Making things implement java.io.Serializable:
  - Issues: #94, #99, #100, #102
    (reported by Sean B)
* [Issue#96]: Problem with JsonTypeInfo.As.EXTERNAL_PROPERTY, defaultImpl
 (reported by Adva11@github)

2.1.0 (08-Oct-2012)

  New minor version for 2.x series. Major improvements in multiple areas,
  including:

  - Dataformat auto-detection
  - More `@JsonFormat.shape` variant to serialize Collections as
    JSON Objects, POJOs as JSON Arrays (csv-like).
  - Much more configuration accessible via ObjectReader, ObjectWriter
  - New mechanism for JSON Schema generation, other uses (in future)

Fixes:

* [JACKSON-830]/[Issue#19]: Change OSGi bundle name to be fully-qualified
* ]JACKSON-847]: Make @JsonIdentityInfo work with property-based creator
* [JACKSON-851]: State corruption with ObjectWriter, DefaultPrettyPrinter
 (reported by Duncan A)
* [Issue#75]: Too aggressive KeySerializer caching
* Minor fix wrt [Issue#11], coercion needed extra checks

Improvements:

* [JACKSON-758]: Remove 'IOException' from throws clauses of "writeValueAsString"
  and "writeValueAsBytes" of ObjectMapper/ObjectWriter
 (suggested by G-T Chen)
* [JACKSON-839]: Allow "upgrade" of integer number types for
  UntypedObjectDeserializer, even with default typing enabled.
* [JACKSON-850]: Allow use of zero-arg factory methods as "default creator"
  (suggested by Razvan D)
* [Issue#9]: Implement 'required' JSON Schema attribute for bean properties
* [Issue#20]: Add new exception type, InvalidFormatException (sub-type of
  JsonMappingException) to indicate data format problems
 (suggested by HolySamosa@github)
* [Issue#30]: ObjectReader and ObjectWriter now try to pre-fetch root
  (de)serializer if possible; minor performance improvement (2% for small POJOs).
* [Issue#33]: Simplified/clarified definition of 'ObjectReader.readValues()';
  minor change in behavior for JSON Array "wrapped" sequences
* [Issue#60]: Add 'JsonNode.hasNonNull(...)' method(s)
 (suggested by Jeff S on mailing list) 
* [Issue#64]: Add new "standard" PropertyNamingStrategy, PascalCaseStrategy
  (PropertyNamingStrategy.PASCAL_CASE_TO_CAMEL_CASE)
 (contributed by Sean B)
* [Issue#65]: Add getters to `ObjectMapper`, DeserializationContext/-Factory.
 (contributed by Dmitry K)
* [Issue#69]: Add `PropertyName` abstraction, new methods in AnnotationIntrospector
* [Issue#80]: Make `DecimalNode` normalize input, to make "1.0" and "1.00"equal
 (reported by fge@github)

New features:

* [Issue#15]: Support data format auto-detection via ObjectReader (added
  'withFormatDetection(...)' fluent factories)
* [Issue#21]: Add 'ObjectNode.set(...)' method (and related) to improve
  chaining, semantic consistency of Tree Model API
 (suggested by fge@Github)
* [Issue#22]: Add 'ObjectMapper.setAnnotationIntrospectors()' which allows
  defining different introspectors for serialization, deserialization
* [Issue#24]: Allow serialization of Enums as JSON Objects
 (suggested by rveloso@github)
* [Issue#28]: Add 'ObjectMapper.copy()', to create non-linked copy of
  mapper, with same configuration settings
* [Issue#29]: Allow serializing, deserializing POJOs as JSON Arrays
  by using `@JsonFormat(shape=Shape.ARRAY)`
* [Issue#40]: Allow serialization of Collections as JSON Objects
  (and deserialization from)
 (suggested by 'rveloso@github')
* [Issue#42]: Allow specifying Base64 variant to use for Base64-encoded data
  using ObjectReader.with(Base64Variant), ObjectWriter.with(Base64Variant).
 (suggested by 'mpfau@github')
* [Issue#45]: Add '@JsonNaming' annotation to define per-class PropertyNamingStrategy
 (suggested by Mark W)
* [Pull#58]: Make 'MappingIterator' implement 'Closable'
 (contributed by Pascal G)
* [Issue#72]: Add 'MapperFeature.USE_WRAPPER_NAME_AS_PROPERTY_NAME' to use
  wrapper name annotations for renaming properties
* [Issue#87]: Add 'StdDelegatingSerializer', 'StdDelegatingDeserializer' to
  simplify writing of two-step handlers
* (issue #4 of jackson-annotations): Add `@JsonIdentityReference(alwaysAsId=true)`
  to force ALL references to an object written as Object Id, even the first one.
* Added 'ObjectReader#withHandler' to allow for reconfiguring deserialization
  problem handler
 (suggested by 'electricmonk')

Other changes:

* New variant of AnnotationIntrospector.getFormat(), to support class
  annotations
* It is now possible to serialize instances of plain old Object, iff
  'FAIL_ON_EMPTY_BEANS' is disabled.
* Trying to remove reference to "JSON" in datatype conversion errors
 (since databinding is format-agnostic)

INCOMPATIBILITIES: (rats!)

* Note that [Issue#33] (see above) is, technically speaking, backwards
  imcompatible change. It is estimated that it should NOT affect most
  users, as changes are to edge cases (and undocumented ones at that).
  However, it can potentially cause problems with upgrade.
* Implementation of `JsonFormatVisitable` resulting in 2 new methods
  being added in `BeanPropertyFilter` interface -- this is unfortunate,
  but was required to support full traversability.

2.0.4 (26-Jun-2012)

* [Issue#6]: element count for PrettyPrinter, endObject wrong
   (reported by "thebluemountain")
* [JACKSON-838]: Utf8StreamParser._reportInvalidToken() skips letters
    from reported token name
   (reported by Lóránt Pintér)
* [JACKSON-841] Data is doubled in SegmentedStringWriter output
   (reported by Scott S)
* [JACKSON-842] ArrayIndexOutOfBoundsException when skipping C-style comments
   (reported by Sebastien R)

2.0.3: no version 2.0.3 released -- only used for extension modules

2.0.2 [14-May-2012]

Fixes:

* [Issue#14]: Annotations were not included from parent classes of
  mix-in classes
 (reported by @guillaup)
* [JACKSON-824]: Combination of JSON Views, ObjectMapper.readerForUpdating()
  was not working
 (reported by Nir S)
(and all fixes from 1.9.7)

Improvements:

* [Issue#11]: Improve ObjectMapper.convertValue()/.treeToValue() to use
  cast if possible

2.0.1 [23-Apr-2012]

Fixes:

* [JACKSON-827] Ensure core packages work on JDK 1.5
 (reported by Pascal g)
* [JACKSON-829] Custom serializers not working for List<String> properties,
  @JsonSerialize(contentUsing)
 (reported by James R)

Improvements:

* [Issue#5]: Add support for maps with java.util.Locale keys to the set of
  StdKeyDeserializers
 (contributed by Ryan G)

2.0.0 [25-Mar-2012]

Fixes:

* [JACKSON-368]: Problems with managed references, abstract types
* [JACKSON-711]: Delegating @JsonCreator did not work with Injectable values
* [JACKSON-798]: Problem with external type id, creators
  (reported by Casey L)
(and all fixes up until and including 1.9.6)

Improvements:

* [JACKSON-546]: Indicate end-of-input with JsonMappingException instead
  of EOFException, when there is no parsing exception
* [JACKSON-664]: Reduce overhead of type resolution by adding caching
  in TypeFactory
* [JACKSON-690]: Pass DeserializationContext through ValueInstantiator
* [JACKSON-695]: Add 'isEmpty(value)' in JsonSerializer to allow
  customizing handling of serialization of empty values
* [JACKSON-710]: 'ObjectMapper.convertValue()' should ignore root value
  wrapping/unwrapping settings
* [JACKSON-730] Split various features (JsonParser, JsonGenerator,
  SerializationConfig, DeserializationConfig) into per-factory
  features (MapperFeature, JsonFactory.Feature) an per
  instance features (existing ones)
* [JACKSON-732]: Allow 'AnnotationIntrospector.findContentDeserializer()'
  (and similar) to return instance, not just Class<?> for instance
 (requested by James R)
* [JACKSON-736]: Add (more) access to array, container and map serializers
* [JACKSON-737]: Allow accessing of "creator properties" for BeanDeserializer
* [JACKSON-748]: Add 'registerSubtypes' to 'Module.setupContext' (and SimpleModule)
* [JACKSON-749]: Make @JsonValue work for Enum deserialization
* [JACKSON-769]: ObjectNode/ArrayNode: change 'put', 'insert', 'add' to return
  'this node' (unless already returning something)
* [JACKSON-770]: Simplify method naming for JsonNode, drop unnecessary 'get' prefix
  from methods like 'getTextValue()' (becomes 'textValue()')
* [JACKSON-777]: Rename 'SerializationConfig.Feature' as 'SerializationFeature',
  'DeserializationConfig.Feature' as 'DeserializationFeature'
* [JACKSON-780]: MissingNode, NullNode should return 'defaultValue' from 'asXxx' methods,
  (not 0 for numbers), as they are not numeric types
* [JACKSON-787]: Allow use of @JsonIgnoreProperties for properties (fields, getters, setters)
* [JACKSON-795]: @JsonValue was not working for Maps, Collections
* [JACKSON-800]: Add 'Module.SetupContext#addDeserializationProblemHandler'
 (suggested by James R)

New features:

* [JACKSON-107]: Add support for Object Identity (to handled cycles, shared refs),
  with @JsonIdentityInfo
* [JACKSON-435]: Allow per-property Date formatting using @JsonFormat.
* [JACKSON-437]: Allow injecting of type id as POJO property, by setting
  new '@JsonTypeInfo.visible' property to true.
* [JACKSON-469]: Support "Builder pattern" for deserialiation; that is, allow
  use of separate Builder object for data binding, creating actual value
* [JACKSON-608]: Allow use of JSON Views for deserialization
* [JACKSON-636]: Add 'SerializationFeature.ORDER_MAP_ENTRIES_BY_KEYS' to allow
  forced sorting of Maps during serialization
  (suggested by Joern H)
* [JACKSON-669]: Allow prefix/suffix for @JsonUnwrapped properties
 (requested by Aner P)
* [JACKSON-707]: Add 'JsonNode.deepCopy()', to create safe deep copies
  of ObjectNodes, ArrayNodes.
* [JACKSON-714]: Add general-purpose @JsonFormat annotation
* [JACKSON-718]: Added 'JsonNode.canConvertToInt()', 'JsonNode.canConvertToLong()'
* [JACKSON-747]: Allow changing of 'SerializationFeature' for ObjectWriter,
  'DeserializationFeature' for ObjectReader.
* [JACKSON-752]: Add @JsonInclude (replacement of @JsonSerialize.include)
* [JACKSON-754]: Add @JacksonAnnotationsInside for creating "annotation
  bundles" (also: AnnotationIntrospector.isAnnotationBundle())
* [JACKSON-762]: Allow using @JsonTypeId to specify property to use as
  type id, instead of using separate type id resolver.
* [JACKSON-764]: Allow specifying "root name" to use for root wrapping
  via ObjectReader, ObjectWriter.
* [JACKSON-772]: Add 'JsonNode.withArray()' to use for traversing Array nodes.
* [JACKSON-793]: Add support for configurable Locale, TimeZone to use
  (via SerializationConfig, DeserializationConfig)
* [JACKSON-805]: Add 'SerializationFeature.WRITE_SINGLE_ELEM_ARRAYS_UNWRAPPED'
  to improve interoperability with BadgerFish/Jettison
* [JACKSON-810]: Deserialization Feature: Allow unknown Enum values via
  'DeserializationFeature.READ_UNKNOWN_ENUM_VALUES_AS_NULL'
  (suggested by Raymond R)
* [JACKSON-813]: Add '@JsonSerializableSchema.id' attribute, to indicate
  'id' value to add to generated JSON Schemas.

[entries for versions 1.x and earlier not retained; refer to earlier releases)<|MERGE_RESOLUTION|>--- conflicted
+++ resolved
@@ -4,7 +4,6 @@
 === Releases ===
 ------------------------------------------------------------------------
 
-<<<<<<< HEAD
 2.6.0 (not yet released)
 
 #77: Allow injection of 'transient' fields
@@ -79,11 +78,10 @@
 #840: Change semantics of `@JsonPropertyOrder(alphabetic)` to only count `true` value
 #848: Custom serializer not used if POJO has `@JsonValue`
 - Remove old cglib compatibility tests; cause problems in Eclipse
-=======
+
 2.5.5 (not released)
 
 #852: Accept scientific number notation for quoted numbers too
->>>>>>> 9317e548
 
 2.5.4 (09-Jun-2015)
 
