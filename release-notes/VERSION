--- conflicted
+++ resolved
@@ -1,5 +1,4 @@
 Project: jackson-databind
-<<<<<<< HEAD
 Version: 2.5.0 (xx-xxx-2014)
 
 #113: Problem deserializing polymorphic types with @JsonCreator
@@ -24,7 +23,11 @@
 #576: Add fluent API for adding mixins
  (contributed by Adam S, adstro@github)
 - Allow use of `Shape.ARRAY` for Enums, as an alias to 'use index'
-=======
+
+------------------------------------------------------------------------
+=== History: ===
+------------------------------------------------------------------------
+
 Version: 2.4.3 (02-Oct-2014)
 
 #496: Wrong result with `new TextNode("false").asBoolean(true)`
@@ -42,19 +45,9 @@
  (requested by pfconrey@github)
 - Fixed a problem with `acceptJsonFormatVisitor` with Collection/array types that
   are marked with `@JsonValue`; could cause NPE in JSON Schema generator module.
->>>>>>> d9c92cd2
-
-------------------------------------------------------------------------
-=== History: ===
-------------------------------------------------------------------------
-
-<<<<<<< HEAD
+
 2.4.2 (14-Aug-2014)
-=======
-2.4.2 (13-Aug-2014)
-
-#506: Index is never set for Collection and Array in InvalidFormatException.Reference
- (reported by Fabrice D, fabdouglas@github)
+
 #515: Mixin annotations lost when using a mixin class hierarchy with non-mixin interfaces
  (reported by 'stevebread@github')
 - Fixed a problem related to [jackson-dataformat-smile#19].
@@ -69,12 +62,9 @@
 2.4.1.1 (18-Jun-2014)
 
 Special one-off "micro patch" for:
->>>>>>> d9c92cd2
 
 #491: Temporary work-around for issue #490 (full fix for 2.5 needs to be
   in `jackson-annotations`)
-#503: Concurrency issue inside com.fasterxml.jackson.databind.util.LRUMap.get(Object)
- (reported by fjtc@github)
 #506: Index is never set for Collection and Array in InvalidFormatException.Reference
  (reported by Fabrice D, fabdouglas@github)
 - Fixed a problem related to [jackson-dataformat-smile#19].
