--- conflicted
+++ resolved
@@ -4,7 +4,6 @@
 === Releases === 
 ------------------------------------------------------------------------
 
-<<<<<<< HEAD
 2.10.0.pr2 (not yet released)
 
 #2331: `JsonMappingException` through nested getter with generic wildcard return type
@@ -61,12 +60,11 @@
  (reported by Victor N)
 #2339: Suboptimal return type for `ObjectNode.set()`
  (reported by Victor N)
-=======
+
 2.9.9.3 (not yet released)
 
 #2395: `NullPointerException` from `ResolvedRecursiveType` (regression due to fix for #2331)
  (reported by Michael S)
->>>>>>> 68b1f71d
 
 2.9.9.2 (27-Jul-2019)
 
