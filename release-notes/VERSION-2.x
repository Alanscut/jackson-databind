--- conflicted
+++ resolved
@@ -4,7 +4,6 @@
 === Releases === 
 ------------------------------------------------------------------------
 
-<<<<<<< HEAD
 2.10.0 (not yet released)
 
 #2059: Remove `final` modifier for `TypeFactory`
@@ -23,12 +22,11 @@
 #2217: Suboptimal memory allocation in `TextNode.getBinaryValue()`
  (reported by Christoph B)
 #2223: Add `missingNode()` method in `JsonNodeFactory`
-=======
+
 2.9.9 (not yet released)
 
 #1408: Call to `TypeVariable.getBounds()` without synchronization unsafe on some platforms
  (reported by Thomas K)
->>>>>>> ceed2dc7
 
 2.9.8 (15-Dec-2018)
 
