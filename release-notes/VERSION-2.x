--- conflicted
+++ resolved
@@ -4,7 +4,6 @@
 === Releases === 
 ------------------------------------------------------------------------
 
-<<<<<<< HEAD
 2.10.0.pr2 (not yet released)
 
 #2331: `JsonMappingException` through nested getter with generic wildcard return type
@@ -59,12 +58,11 @@
  (reported by Victor N)
 #2339: Suboptimal return type for `ObjectNode.set()`
  (reported by Victor N)
-=======
+
 2.9.9.2 (not yet released)
 
 #2387: Block yet another deserialization gadget (EHCache, CVE-2019-xxxxx?)
 #2389: Block yet another deserialization gadget (Logback, CVE-2019-xxxxx?)
->>>>>>> 1d3878f1
 
 2.9.9.1 (03-Jul-2019)
 
@@ -91,7 +89,6 @@
 #2324: `StringCollectionDeserializer` fails with custom collection
  (reported byb Daniil B)
 #2326: Block one more gadget type (CVE-2019-12086)
-<<<<<<< HEAD:release-notes/VERSION-2.x
 - Prevent String coercion of `null` in `WritableObjectId` when calling `JsonGenerator.writeObjectId()`,
   mostly relevant for formats like YAML that have native Object Ids
 
